--- conflicted
+++ resolved
@@ -300,7 +300,6 @@
 static ssize_t getline_stripped(char **lineptr, size_t *n, FILE *stream)
 {
 	ssize_t len;
-<<<<<<< HEAD
 
 	len = getline(lineptr, n, stream);
 
@@ -308,15 +307,6 @@
 		len--;
 		(*lineptr)[len] = '\0';
 
-=======
-
-	len = getline(lineptr, n, stream);
-
-	if (len > 0 && (*lineptr)[len - 1] == '\n') {
-		len--;
-		(*lineptr)[len] = '\0';
-
->>>>>>> 0c383648
 		if (len > 0 && (*lineptr)[len - 1] == '\r') {
 			len--;
 			(*lineptr)[len] = '\0';
@@ -416,17 +406,10 @@
 
 		if (line[0] == '#') {
 			if (line[1] != ' ')
-<<<<<<< HEAD
 				continue;
 			p = line + 2;
 			if (memcmp(p, CONFIG_, strlen(CONFIG_)))
 				continue;
-=======
-				continue;
-			p = line + 2;
-			if (memcmp(p, CONFIG_, strlen(CONFIG_)))
-				continue;
->>>>>>> 0c383648
 			sym_name = p + strlen(CONFIG_);
 			p = strchr(sym_name, ' ');
 			if (!p)
@@ -550,22 +533,6 @@
 			 */
 			if (sym->visible == no && !conf_unsaved)
 				sym->flags &= ~SYMBOL_DEF_USER;
-<<<<<<< HEAD
-			switch (sym->type) {
-			case S_STRING:
-			case S_INT:
-			case S_HEX:
-				/* Reset a string value if it's out of range */
-				if (sym_string_within_range(sym, sym->def[S_DEF_USER].val))
-					break;
-				sym->flags &= ~SYMBOL_VALID;
-				conf_unsaved++;
-				break;
-			default:
-				break;
-			}
-=======
->>>>>>> 0c383648
 		}
 	}
 
