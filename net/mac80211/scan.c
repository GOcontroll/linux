/*
 * Scanning implementation
 *
 * Copyright 2003, Jouni Malinen <jkmaline@cc.hut.fi>
 * Copyright 2004, Instant802 Networks, Inc.
 * Copyright 2005, Devicescape Software, Inc.
 * Copyright 2006-2007	Jiri Benc <jbenc@suse.cz>
 * Copyright 2007, Michael Wu <flamingice@sourmilk.net>
 *
 * This program is free software; you can redistribute it and/or modify
 * it under the terms of the GNU General Public License version 2 as
 * published by the Free Software Foundation.
 */

#include <linux/if_arp.h>
#include <linux/rtnetlink.h>
#include <linux/pm_qos_params.h>
#include <net/sch_generic.h>
#include <linux/slab.h>
#include <net/mac80211.h>

#include "ieee80211_i.h"
#include "driver-ops.h"
#include "mesh.h"

#define IEEE80211_PROBE_DELAY (HZ / 33)
#define IEEE80211_CHANNEL_TIME (HZ / 33)
#define IEEE80211_PASSIVE_CHANNEL_TIME (HZ / 8)

struct ieee80211_bss *
ieee80211_rx_bss_get(struct ieee80211_local *local, u8 *bssid, int freq,
		     u8 *ssid, u8 ssid_len)
{
	struct cfg80211_bss *cbss;

	cbss = cfg80211_get_bss(local->hw.wiphy,
				ieee80211_get_channel(local->hw.wiphy, freq),
				bssid, ssid, ssid_len, 0, 0);
	if (!cbss)
		return NULL;
	return (void *)cbss->priv;
}

static void ieee80211_rx_bss_free(struct cfg80211_bss *cbss)
{
	struct ieee80211_bss *bss = (void *)cbss->priv;

	kfree(bss_mesh_id(bss));
	kfree(bss_mesh_cfg(bss));
}

void ieee80211_rx_bss_put(struct ieee80211_local *local,
			  struct ieee80211_bss *bss)
{
	if (!bss)
		return;
	cfg80211_put_bss(container_of((void *)bss, struct cfg80211_bss, priv));
}

static bool is_uapsd_supported(struct ieee802_11_elems *elems)
{
	u8 qos_info;

	if (elems->wmm_info && elems->wmm_info_len == 7
	    && elems->wmm_info[5] == 1)
		qos_info = elems->wmm_info[6];
	else if (elems->wmm_param && elems->wmm_param_len == 24
		 && elems->wmm_param[5] == 1)
		qos_info = elems->wmm_param[6];
	else
		/* no valid wmm information or parameter element found */
		return false;

	return qos_info & IEEE80211_WMM_IE_AP_QOSINFO_UAPSD;
}

struct ieee80211_bss *
ieee80211_bss_info_update(struct ieee80211_local *local,
			  struct ieee80211_rx_status *rx_status,
			  struct ieee80211_mgmt *mgmt,
			  size_t len,
			  struct ieee802_11_elems *elems,
			  struct ieee80211_channel *channel,
			  bool beacon)
{
	struct cfg80211_bss *cbss;
	struct ieee80211_bss *bss;
	int clen, srlen;
	s32 signal = 0;

	if (local->hw.flags & IEEE80211_HW_SIGNAL_DBM)
		signal = rx_status->signal * 100;
	else if (local->hw.flags & IEEE80211_HW_SIGNAL_UNSPEC)
		signal = (rx_status->signal * 100) / local->hw.max_signal;

	cbss = cfg80211_inform_bss_frame(local->hw.wiphy, channel,
					 mgmt, len, signal, GFP_ATOMIC);

	if (!cbss)
		return NULL;

	cbss->free_priv = ieee80211_rx_bss_free;
	bss = (void *)cbss->priv;

	/* save the ERP value so that it is available at association time */
	if (elems->erp_info && elems->erp_info_len >= 1) {
		bss->erp_value = elems->erp_info[0];
		bss->has_erp_value = 1;
	}

	if (elems->tim) {
		struct ieee80211_tim_ie *tim_ie =
			(struct ieee80211_tim_ie *)elems->tim;
		bss->dtim_period = tim_ie->dtim_period;
	}

	/* If the beacon had no TIM IE, or it was invalid, use 1 */
	if (beacon && !bss->dtim_period)
		bss->dtim_period = 1;

	/* replace old supported rates if we get new values */
	srlen = 0;
	if (elems->supp_rates) {
		clen = IEEE80211_MAX_SUPP_RATES;
		if (clen > elems->supp_rates_len)
			clen = elems->supp_rates_len;
		memcpy(bss->supp_rates, elems->supp_rates, clen);
		srlen += clen;
	}
	if (elems->ext_supp_rates) {
		clen = IEEE80211_MAX_SUPP_RATES - srlen;
		if (clen > elems->ext_supp_rates_len)
			clen = elems->ext_supp_rates_len;
		memcpy(bss->supp_rates + srlen, elems->ext_supp_rates, clen);
		srlen += clen;
	}
	if (srlen)
		bss->supp_rates_len = srlen;

	bss->wmm_used = elems->wmm_param || elems->wmm_info;
	bss->uapsd_supported = is_uapsd_supported(elems);

	if (!beacon)
		bss->last_probe_resp = jiffies;

	return bss;
}

ieee80211_rx_result
ieee80211_scan_rx(struct ieee80211_sub_if_data *sdata, struct sk_buff *skb)
{
	struct ieee80211_rx_status *rx_status = IEEE80211_SKB_RXCB(skb);
	struct ieee80211_mgmt *mgmt;
	struct ieee80211_bss *bss;
	u8 *elements;
	struct ieee80211_channel *channel;
	size_t baselen;
	int freq;
	__le16 fc;
	bool presp, beacon = false;
	struct ieee802_11_elems elems;

	if (skb->len < 2)
		return RX_DROP_UNUSABLE;

	mgmt = (struct ieee80211_mgmt *) skb->data;
	fc = mgmt->frame_control;

	if (ieee80211_is_ctl(fc))
		return RX_CONTINUE;

	if (skb->len < 24)
		return RX_DROP_MONITOR;

	presp = ieee80211_is_probe_resp(fc);
	if (presp) {
		/* ignore ProbeResp to foreign address */
		if (memcmp(mgmt->da, sdata->vif.addr, ETH_ALEN))
			return RX_DROP_MONITOR;

		presp = true;
		elements = mgmt->u.probe_resp.variable;
		baselen = offsetof(struct ieee80211_mgmt, u.probe_resp.variable);
	} else {
		beacon = ieee80211_is_beacon(fc);
		baselen = offsetof(struct ieee80211_mgmt, u.beacon.variable);
		elements = mgmt->u.beacon.variable;
	}

	if (!presp && !beacon)
		return RX_CONTINUE;

	if (baselen > skb->len)
		return RX_DROP_MONITOR;

	ieee802_11_parse_elems(elements, skb->len - baselen, &elems);

	if (elems.ds_params && elems.ds_params_len == 1)
		freq = ieee80211_channel_to_frequency(elems.ds_params[0],
						      rx_status->band);
	else
		freq = rx_status->freq;

	channel = ieee80211_get_channel(sdata->local->hw.wiphy, freq);

	if (!channel || channel->flags & IEEE80211_CHAN_DISABLED)
		return RX_DROP_MONITOR;

	bss = ieee80211_bss_info_update(sdata->local, rx_status,
					mgmt, skb->len, &elems,
					channel, beacon);
	if (bss)
		ieee80211_rx_bss_put(sdata->local, bss);

	/* If we are on-operating-channel, and this packet is for the
	 * current channel, pass the pkt on up the stack so that
	 * the rest of the stack can make use of it.
	 */
	if (ieee80211_cfg_on_oper_channel(sdata->local)
	    && (channel == sdata->local->oper_channel))
		return RX_CONTINUE;

	dev_kfree_skb(skb);
	return RX_QUEUED;
}

/* return false if no more work */
static bool ieee80211_prep_hw_scan(struct ieee80211_local *local)
{
	struct cfg80211_scan_request *req = local->scan_req;
	enum ieee80211_band band;
	int i, ielen, n_chans;

	do {
		if (local->hw_scan_band == IEEE80211_NUM_BANDS)
			return false;

		band = local->hw_scan_band;
		n_chans = 0;
		for (i = 0; i < req->n_channels; i++) {
			if (req->channels[i]->band == band) {
				local->hw_scan_req->channels[n_chans] =
							req->channels[i];
				n_chans++;
			}
		}

		local->hw_scan_band++;
	} while (!n_chans);

	local->hw_scan_req->n_channels = n_chans;

	ielen = ieee80211_build_preq_ies(local, (u8 *)local->hw_scan_req->ie,
					 req->ie, req->ie_len, band, (u32) -1,
					 0);
	local->hw_scan_req->ie_len = ielen;

	return true;
}

static bool __ieee80211_scan_completed(struct ieee80211_hw *hw, bool aborted,
				       bool was_hw_scan)
{
	struct ieee80211_local *local = hw_to_local(hw);

	lockdep_assert_held(&local->mtx);

	/*
	 * It's ok to abort a not-yet-running scan (that
	 * we have one at all will be verified by checking
	 * local->scan_req next), but not to complete it
	 * successfully.
	 */
	if (WARN_ON(!local->scanning && !aborted))
		aborted = true;

	if (WARN_ON(!local->scan_req))
		return false;

	if (was_hw_scan && !aborted && ieee80211_prep_hw_scan(local)) {
		int rc = drv_hw_scan(local, local->scan_sdata, local->hw_scan_req);
		if (rc == 0)
			return false;
	}

	kfree(local->hw_scan_req);
	local->hw_scan_req = NULL;

	if (local->scan_req != local->int_scan_req)
		cfg80211_scan_done(local->scan_req, aborted);
	local->scan_req = NULL;
	local->scan_sdata = NULL;

	local->scanning = 0;
	local->scan_channel = NULL;

	return true;
}

static void __ieee80211_scan_completed_finish(struct ieee80211_hw *hw,
					      bool was_hw_scan)
{
	struct ieee80211_local *local = hw_to_local(hw);
	bool on_oper_chan;
	bool enable_beacons = false;

	mutex_lock(&local->mtx);
	on_oper_chan = ieee80211_cfg_on_oper_channel(local);

<<<<<<< HEAD
=======
	WARN_ON(local->scanning & (SCAN_SW_SCANNING | SCAN_HW_SCANNING));

>>>>>>> 320d6c1b
	if (was_hw_scan || !on_oper_chan) {
		if (WARN_ON(local->scan_channel))
			local->scan_channel = NULL;
		ieee80211_hw_config(local, IEEE80211_CONF_CHANGE_CHANNEL);
<<<<<<< HEAD
	}
=======
	} else
		/* Set power back to normal operating levels. */
		ieee80211_hw_config(local, 0);
>>>>>>> 320d6c1b

	if (!was_hw_scan) {
		bool on_oper_chan2;
		ieee80211_configure_filter(local);
		drv_sw_scan_complete(local);
		on_oper_chan2 = ieee80211_cfg_on_oper_channel(local);
		/* We should always be on-channel at this point. */
		WARN_ON(!on_oper_chan2);
		if (on_oper_chan2 && (on_oper_chan != on_oper_chan2))
			enable_beacons = true;

		ieee80211_offchannel_return(local, enable_beacons, true);
	}

	ieee80211_recalc_idle(local);
	mutex_unlock(&local->mtx);

	ieee80211_mlme_notify_scan_completed(local);
	ieee80211_ibss_notify_scan_completed(local);
	ieee80211_mesh_notify_scan_completed(local);
	ieee80211_queue_work(&local->hw, &local->work_work);
}

void ieee80211_scan_completed(struct ieee80211_hw *hw, bool aborted)
{
	struct ieee80211_local *local = hw_to_local(hw);

	trace_api_scan_completed(local, aborted);

	set_bit(SCAN_COMPLETED, &local->scanning);
	if (aborted)
		set_bit(SCAN_ABORTED, &local->scanning);
	ieee80211_queue_delayed_work(&local->hw, &local->scan_work, 0);
}
EXPORT_SYMBOL(ieee80211_scan_completed);

static int ieee80211_start_sw_scan(struct ieee80211_local *local)
{
	/*
	 * Hardware/driver doesn't support hw_scan, so use software
	 * scanning instead. First send a nullfunc frame with power save
	 * bit on so that AP will buffer the frames for us while we are not
	 * listening, then send probe requests to each channel and wait for
	 * the responses. After all channels are scanned, tune back to the
	 * original channel and send a nullfunc frame with power save bit
	 * off to trigger the AP to send us all the buffered frames.
	 *
	 * Note that while local->sw_scanning is true everything else but
	 * nullfunc frames and probe requests will be dropped in
	 * ieee80211_tx_h_check_assoc().
	 */
	drv_sw_scan_start(local);

	local->leave_oper_channel_time = 0;
	local->next_scan_state = SCAN_DECISION;
	local->scan_channel_idx = 0;

	/* We always want to use off-channel PS, even if we
	 * are not really leaving oper-channel.  Don't
	 * tell the AP though, as long as we are on-channel.
	 */
	ieee80211_offchannel_enable_all_ps(local, false);

	ieee80211_configure_filter(local);

	/* We need to set power level at maximum rate for scanning. */
	ieee80211_hw_config(local, 0);

	ieee80211_queue_delayed_work(&local->hw,
				     &local->scan_work,
				     IEEE80211_CHANNEL_TIME);

	return 0;
}


static int __ieee80211_start_scan(struct ieee80211_sub_if_data *sdata,
				  struct cfg80211_scan_request *req)
{
	struct ieee80211_local *local = sdata->local;
	int rc;

	lockdep_assert_held(&local->mtx);

	if (local->scan_req)
		return -EBUSY;

	if (!list_empty(&local->work_list)) {
		/* wait for the work to finish/time out */
		local->scan_req = req;
		local->scan_sdata = sdata;
		return 0;
	}

	if (local->ops->hw_scan) {
		u8 *ies;

		local->hw_scan_req = kmalloc(
				sizeof(*local->hw_scan_req) +
				req->n_channels * sizeof(req->channels[0]) +
				2 + IEEE80211_MAX_SSID_LEN + local->scan_ies_len +
				req->ie_len, GFP_KERNEL);
		if (!local->hw_scan_req)
			return -ENOMEM;

		local->hw_scan_req->ssids = req->ssids;
		local->hw_scan_req->n_ssids = req->n_ssids;
		ies = (u8 *)local->hw_scan_req +
			sizeof(*local->hw_scan_req) +
			req->n_channels * sizeof(req->channels[0]);
		local->hw_scan_req->ie = ies;

		local->hw_scan_band = 0;

		/*
		 * After allocating local->hw_scan_req, we must
		 * go through until ieee80211_prep_hw_scan(), so
		 * anything that might be changed here and leave
		 * this function early must not go after this
		 * allocation.
		 */
	}

	local->scan_req = req;
	local->scan_sdata = sdata;

	if (local->ops->hw_scan)
		__set_bit(SCAN_HW_SCANNING, &local->scanning);
	else
		__set_bit(SCAN_SW_SCANNING, &local->scanning);

	ieee80211_recalc_idle(local);

	if (local->ops->hw_scan) {
		WARN_ON(!ieee80211_prep_hw_scan(local));
		rc = drv_hw_scan(local, sdata, local->hw_scan_req);
	} else
		rc = ieee80211_start_sw_scan(local);

	if (rc) {
		kfree(local->hw_scan_req);
		local->hw_scan_req = NULL;
		local->scanning = 0;

		ieee80211_recalc_idle(local);

		local->scan_req = NULL;
		local->scan_sdata = NULL;
	}

	return rc;
}

static unsigned long
ieee80211_scan_get_channel_time(struct ieee80211_channel *chan)
{
	/*
	 * TODO: channel switching also consumes quite some time,
	 * add that delay as well to get a better estimation
	 */
	if (chan->flags & IEEE80211_CHAN_PASSIVE_SCAN)
		return IEEE80211_PASSIVE_CHANNEL_TIME;
	return IEEE80211_PROBE_DELAY + IEEE80211_CHANNEL_TIME;
}

static void ieee80211_scan_state_decision(struct ieee80211_local *local,
					  unsigned long *next_delay)
{
	bool associated = false;
	bool tx_empty = true;
	bool bad_latency;
	bool listen_int_exceeded;
	unsigned long min_beacon_int = 0;
	struct ieee80211_sub_if_data *sdata;
	struct ieee80211_channel *next_chan;

	/*
	 * check if at least one STA interface is associated,
	 * check if at least one STA interface has pending tx frames
	 * and grab the lowest used beacon interval
	 */
	mutex_lock(&local->iflist_mtx);
	list_for_each_entry(sdata, &local->interfaces, list) {
		if (!ieee80211_sdata_running(sdata))
			continue;

		if (sdata->vif.type == NL80211_IFTYPE_STATION) {
			if (sdata->u.mgd.associated) {
				associated = true;

				if (sdata->vif.bss_conf.beacon_int <
				    min_beacon_int || min_beacon_int == 0)
					min_beacon_int =
						sdata->vif.bss_conf.beacon_int;

				if (!qdisc_all_tx_empty(sdata->dev)) {
					tx_empty = false;
					break;
				}
			}
		}
	}
	mutex_unlock(&local->iflist_mtx);

	next_chan = local->scan_req->channels[local->scan_channel_idx];

	if (ieee80211_cfg_on_oper_channel(local)) {
		/* We're currently on operating channel. */
<<<<<<< HEAD
		if ((next_chan == local->oper_channel) &&
		    (local->_oper_channel_type == NL80211_CHAN_NO_HT))
=======
		if (next_chan == local->oper_channel)
>>>>>>> 320d6c1b
			/* We don't need to move off of operating channel. */
			local->next_scan_state = SCAN_SET_CHANNEL;
		else
			/*
			 * We do need to leave operating channel, as next
			 * scan is somewhere else.
			 */
			local->next_scan_state = SCAN_LEAVE_OPER_CHANNEL;
	} else {
		/*
		 * we're currently scanning a different channel, let's
		 * see if we can scan another channel without interfering
		 * with the current traffic situation.
		 *
		 * Since we don't know if the AP has pending frames for us
		 * we can only check for our tx queues and use the current
		 * pm_qos requirements for rx. Hence, if no tx traffic occurs
		 * at all we will scan as many channels in a row as the pm_qos
		 * latency allows us to. Additionally we also check for the
		 * currently negotiated listen interval to prevent losing
		 * frames unnecessarily.
		 *
		 * Otherwise switch back to the operating channel.
		 */

		bad_latency = time_after(jiffies +
				ieee80211_scan_get_channel_time(next_chan),
				local->leave_oper_channel_time +
				usecs_to_jiffies(pm_qos_request(PM_QOS_NETWORK_LATENCY)));

		listen_int_exceeded = time_after(jiffies +
				ieee80211_scan_get_channel_time(next_chan),
				local->leave_oper_channel_time +
				usecs_to_jiffies(min_beacon_int * 1024) *
				local->hw.conf.listen_interval);

		if (associated && ( !tx_empty || bad_latency ||
		    listen_int_exceeded))
			local->next_scan_state = SCAN_ENTER_OPER_CHANNEL;
		else
			local->next_scan_state = SCAN_SET_CHANNEL;
	}

	*next_delay = 0;
}

static void ieee80211_scan_state_leave_oper_channel(struct ieee80211_local *local,
						    unsigned long *next_delay)
{
	/* PS will already be in off-channel mode,
	 * we do that once at the beginning of scanning.
	 */
	ieee80211_offchannel_stop_vifs(local, false);

	/*
	 * What if the nullfunc frames didn't arrive?
	 */
	drv_flush(local, false);
	if (local->ops->flush)
		*next_delay = 0;
	else
		*next_delay = HZ / 10;

	/* remember when we left the operating channel */
	local->leave_oper_channel_time = jiffies;

	/* advance to the next channel to be scanned */
	local->next_scan_state = SCAN_SET_CHANNEL;
}

static void ieee80211_scan_state_enter_oper_channel(struct ieee80211_local *local,
						    unsigned long *next_delay)
{
	/* switch back to the operating channel */
	local->scan_channel = NULL;
	if (!ieee80211_cfg_on_oper_channel(local))
		ieee80211_hw_config(local, IEEE80211_CONF_CHANGE_CHANNEL);

	/*
	 * Re-enable vifs and beaconing.  Leave PS
	 * in off-channel state..will put that back
	 * on-channel at the end of scanning.
	 */
	ieee80211_offchannel_return(local, true, false);

	*next_delay = HZ / 5;
	local->next_scan_state = SCAN_DECISION;
}

static void ieee80211_scan_state_set_channel(struct ieee80211_local *local,
					     unsigned long *next_delay)
{
	int skip;
	struct ieee80211_channel *chan;

	skip = 0;
	chan = local->scan_req->channels[local->scan_channel_idx];

	local->scan_channel = chan;

	/* Only call hw-config if we really need to change channels. */
<<<<<<< HEAD
	if ((chan != local->hw.conf.channel) ||
	    (local->hw.conf.channel_type != NL80211_CHAN_NO_HT))
=======
	if (chan != local->hw.conf.channel)
>>>>>>> 320d6c1b
		if (ieee80211_hw_config(local, IEEE80211_CONF_CHANGE_CHANNEL))
			skip = 1;

	/* advance state machine to next channel/band */
	local->scan_channel_idx++;

	if (skip) {
		/* if we skip this channel return to the decision state */
		local->next_scan_state = SCAN_DECISION;
		return;
	}

	/*
	 * Probe delay is used to update the NAV, cf. 11.1.3.2.2
	 * (which unfortunately doesn't say _why_ step a) is done,
	 * but it waits for the probe delay or until a frame is
	 * received - and the received frame would update the NAV).
	 * For now, we do not support waiting until a frame is
	 * received.
	 *
	 * In any case, it is not necessary for a passive scan.
	 */
	if (chan->flags & IEEE80211_CHAN_PASSIVE_SCAN ||
	    !local->scan_req->n_ssids) {
		*next_delay = IEEE80211_PASSIVE_CHANNEL_TIME;
		local->next_scan_state = SCAN_DECISION;
		return;
	}

	/* active scan, send probes */
	*next_delay = IEEE80211_PROBE_DELAY;
	local->next_scan_state = SCAN_SEND_PROBE;
}

static void ieee80211_scan_state_send_probe(struct ieee80211_local *local,
					    unsigned long *next_delay)
{
	int i;
	struct ieee80211_sub_if_data *sdata = local->scan_sdata;

	for (i = 0; i < local->scan_req->n_ssids; i++)
		ieee80211_send_probe_req(
			sdata, NULL,
			local->scan_req->ssids[i].ssid,
			local->scan_req->ssids[i].ssid_len,
			local->scan_req->ie, local->scan_req->ie_len);

	/*
	 * After sending probe requests, wait for probe responses
	 * on the channel.
	 */
	*next_delay = IEEE80211_CHANNEL_TIME;
	local->next_scan_state = SCAN_DECISION;
}

void ieee80211_scan_work(struct work_struct *work)
{
	struct ieee80211_local *local =
		container_of(work, struct ieee80211_local, scan_work.work);
	struct ieee80211_sub_if_data *sdata = local->scan_sdata;
	unsigned long next_delay = 0;
	bool aborted, hw_scan, finish;

	mutex_lock(&local->mtx);

	if (test_and_clear_bit(SCAN_COMPLETED, &local->scanning)) {
		aborted = test_and_clear_bit(SCAN_ABORTED, &local->scanning);
		goto out_complete;
	}

	if (!sdata || !local->scan_req)
		goto out;

	if (local->scan_req && !local->scanning) {
		struct cfg80211_scan_request *req = local->scan_req;
		int rc;

		local->scan_req = NULL;
		local->scan_sdata = NULL;

		rc = __ieee80211_start_scan(sdata, req);
		if (rc) {
			/* need to complete scan in cfg80211 */
			local->scan_req = req;
			aborted = true;
			goto out_complete;
		} else
			goto out;
	}

	/*
	 * Avoid re-scheduling when the sdata is going away.
	 */
	if (!ieee80211_sdata_running(sdata)) {
		aborted = true;
		goto out_complete;
	}

	/*
	 * as long as no delay is required advance immediately
	 * without scheduling a new work
	 */
	do {
		switch (local->next_scan_state) {
		case SCAN_DECISION:
			/* if no more bands/channels left, complete scan */
			if (local->scan_channel_idx >= local->scan_req->n_channels) {
				aborted = false;
				goto out_complete;
			}
			ieee80211_scan_state_decision(local, &next_delay);
			break;
		case SCAN_SET_CHANNEL:
			ieee80211_scan_state_set_channel(local, &next_delay);
			break;
		case SCAN_SEND_PROBE:
			ieee80211_scan_state_send_probe(local, &next_delay);
			break;
		case SCAN_LEAVE_OPER_CHANNEL:
			ieee80211_scan_state_leave_oper_channel(local, &next_delay);
			break;
		case SCAN_ENTER_OPER_CHANNEL:
			ieee80211_scan_state_enter_oper_channel(local, &next_delay);
			break;
		}
	} while (next_delay == 0);

	ieee80211_queue_delayed_work(&local->hw, &local->scan_work, next_delay);
	mutex_unlock(&local->mtx);
	return;

out_complete:
	hw_scan = test_bit(SCAN_HW_SCANNING, &local->scanning);
	finish = __ieee80211_scan_completed(&local->hw, aborted, hw_scan);
	mutex_unlock(&local->mtx);
	if (finish)
		__ieee80211_scan_completed_finish(&local->hw, hw_scan);
	return;

out:
	mutex_unlock(&local->mtx);
}

int ieee80211_request_scan(struct ieee80211_sub_if_data *sdata,
			   struct cfg80211_scan_request *req)
{
	int res;

	mutex_lock(&sdata->local->mtx);
	res = __ieee80211_start_scan(sdata, req);
	mutex_unlock(&sdata->local->mtx);

	return res;
}

int ieee80211_request_internal_scan(struct ieee80211_sub_if_data *sdata,
				    const u8 *ssid, u8 ssid_len,
				    struct ieee80211_channel *chan)
{
	struct ieee80211_local *local = sdata->local;
	int ret = -EBUSY;
	enum ieee80211_band band;

	mutex_lock(&local->mtx);

	/* busy scanning */
	if (local->scan_req)
		goto unlock;

	/* fill internal scan request */
	if (!chan) {
		int i, nchan = 0;

		for (band = 0; band < IEEE80211_NUM_BANDS; band++) {
			if (!local->hw.wiphy->bands[band])
				continue;
			for (i = 0;
			     i < local->hw.wiphy->bands[band]->n_channels;
			     i++) {
				local->int_scan_req->channels[nchan] =
				    &local->hw.wiphy->bands[band]->channels[i];
				nchan++;
			}
		}

		local->int_scan_req->n_channels = nchan;
	} else {
		local->int_scan_req->channels[0] = chan;
		local->int_scan_req->n_channels = 1;
	}

	local->int_scan_req->ssids = &local->scan_ssid;
	local->int_scan_req->n_ssids = 1;
	memcpy(local->int_scan_req->ssids[0].ssid, ssid, IEEE80211_MAX_SSID_LEN);
	local->int_scan_req->ssids[0].ssid_len = ssid_len;

	ret = __ieee80211_start_scan(sdata, sdata->local->int_scan_req);
 unlock:
	mutex_unlock(&local->mtx);
	return ret;
}

/*
 * Only call this function when a scan can't be queued -- under RTNL.
 */
void ieee80211_scan_cancel(struct ieee80211_local *local)
{
	bool abortscan;
	bool finish = false;

	/*
	 * We are only canceling software scan, or deferred scan that was not
	 * yet really started (see __ieee80211_start_scan ).
	 *
	 * Regarding hardware scan:
	 * - we can not call  __ieee80211_scan_completed() as when
	 *   SCAN_HW_SCANNING bit is set this function change
	 *   local->hw_scan_req to operate on 5G band, what race with
	 *   driver which can use local->hw_scan_req
	 *
	 * - we can not cancel scan_work since driver can schedule it
	 *   by ieee80211_scan_completed(..., true) to finish scan
	 *
	 * Hence low lever driver is responsible for canceling HW scan.
	 */

	mutex_lock(&local->mtx);
	abortscan = local->scan_req && !test_bit(SCAN_HW_SCANNING, &local->scanning);
	if (abortscan)
		finish = __ieee80211_scan_completed(&local->hw, true, false);
	mutex_unlock(&local->mtx);

	if (abortscan) {
		/* The scan is canceled, but stop work from being pending */
		cancel_delayed_work_sync(&local->scan_work);
	}
	if (finish)
		__ieee80211_scan_completed_finish(&local->hw, false);
}<|MERGE_RESOLUTION|>--- conflicted
+++ resolved
@@ -307,22 +307,15 @@
 	mutex_lock(&local->mtx);
 	on_oper_chan = ieee80211_cfg_on_oper_channel(local);
 
-<<<<<<< HEAD
-=======
 	WARN_ON(local->scanning & (SCAN_SW_SCANNING | SCAN_HW_SCANNING));
 
->>>>>>> 320d6c1b
 	if (was_hw_scan || !on_oper_chan) {
 		if (WARN_ON(local->scan_channel))
 			local->scan_channel = NULL;
 		ieee80211_hw_config(local, IEEE80211_CONF_CHANGE_CHANNEL);
-<<<<<<< HEAD
-	}
-=======
 	} else
 		/* Set power back to normal operating levels. */
 		ieee80211_hw_config(local, 0);
->>>>>>> 320d6c1b
 
 	if (!was_hw_scan) {
 		bool on_oper_chan2;
@@ -531,12 +524,7 @@
 
 	if (ieee80211_cfg_on_oper_channel(local)) {
 		/* We're currently on operating channel. */
-<<<<<<< HEAD
-		if ((next_chan == local->oper_channel) &&
-		    (local->_oper_channel_type == NL80211_CHAN_NO_HT))
-=======
 		if (next_chan == local->oper_channel)
->>>>>>> 320d6c1b
 			/* We don't need to move off of operating channel. */
 			local->next_scan_state = SCAN_SET_CHANNEL;
 		else
@@ -638,12 +626,7 @@
 	local->scan_channel = chan;
 
 	/* Only call hw-config if we really need to change channels. */
-<<<<<<< HEAD
-	if ((chan != local->hw.conf.channel) ||
-	    (local->hw.conf.channel_type != NL80211_CHAN_NO_HT))
-=======
 	if (chan != local->hw.conf.channel)
->>>>>>> 320d6c1b
 		if (ieee80211_hw_config(local, IEEE80211_CONF_CHANGE_CHANNEL))
 			skip = 1;
 
