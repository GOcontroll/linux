--- conflicted
+++ resolved
@@ -334,44 +334,27 @@
  * actions should be all removed after flushing. However, filters are now
  * destroyed in tc filter workqueue with RTNL lock, they can not race here.
  */
-void tcf_block_put(struct tcf_block *block)
-{
-	struct tcf_chain *chain, *tmp;
-
-	if (!block)
-		return;
-
-	list_for_each_entry_safe(chain, tmp, &block->chain_list, list)
-		tcf_chain_flush(chain);
-
-	INIT_WORK(&block->work, tcf_block_put_final);
-	/* Wait for RCU callbacks to release the reference count and make
-	 * sure their works have been queued before this.
-	 */
-	rcu_barrier();
-	tcf_queue_work(&block->work);
-<<<<<<< HEAD
-	rtnl_unlock();
-}
-
 void tcf_block_put_ext(struct tcf_block *block,
 		       struct tcf_proto __rcu **p_filter_chain, struct Qdisc *q,
 		       struct tcf_block_ext_info *ei)
 {
+	struct tcf_chain *chain, *tmp;
+
 	if (!block)
 		return;
 
 	tcf_block_offload_unbind(block, q, ei);
 
-	INIT_WORK(&block->work, tcf_block_put_deferred);
+	list_for_each_entry_safe(chain, tmp, &block->chain_list, list)
+		tcf_chain_flush(chain);
+
+	INIT_WORK(&block->work, tcf_block_put_final);
 	/* Wait for existing RCU callbacks to cool down, make sure their works
 	 * have been queued before this. We can not flush pending works here
 	 * because we are holding the RTNL lock.
 	 */
 	rcu_barrier();
 	tcf_queue_work(&block->work);
-=======
->>>>>>> 3a99df9a
 }
 EXPORT_SYMBOL(tcf_block_put_ext);
 
