--- conflicted
+++ resolved
@@ -79,11 +79,7 @@
 	{
 		.name       = "NFLOG",
 		.revision   = 0,
-<<<<<<< HEAD
-		.family     = NFPROTO_IPV4,
-=======
 		.family     = NFPROTO_IPV6,
->>>>>>> 82ff5abc
 		.checkentry = nflog_tg_check,
 		.destroy    = nflog_tg_destroy,
 		.target     = nflog_tg,
