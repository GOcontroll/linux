--- conflicted
+++ resolved
@@ -101,20 +101,8 @@
 	flags |= ssc ? DRM_DP_BW_OVERHEAD_SSC_REF_CLK : 0;
 	flags |= crtc_state->fec_enable ? DRM_DP_BW_OVERHEAD_FEC : 0;
 
-<<<<<<< HEAD
-	if (dsc) {
-		int num_joined_pipes = intel_crtc_num_joined_pipes(crtc_state);
-
-		flags |= DRM_DP_BW_OVERHEAD_DSC;
-		dsc_slice_count = intel_dp_dsc_get_slice_count(connector,
-							       adjusted_mode->clock,
-							       adjusted_mode->hdisplay,
-							       num_joined_pipes);
-	}
-=======
 	if (dsc_slice_count)
 		flags |= DRM_DP_BW_OVERHEAD_DSC;
->>>>>>> 59b723cd
 
 	overhead = drm_dp_bw_overhead(crtc_state->lane_count,
 				      adjusted_mode->hdisplay,
