--- conflicted
+++ resolved
@@ -42,15 +42,9 @@
 
 void gen2_assert_iir_is_zero(struct intel_uncore *uncore, i915_reg_t reg);
 
-<<<<<<< HEAD
-void gen3_irq_reset(struct intel_uncore *uncore, struct i915_irq_regs regs);
-
-void gen3_irq_init(struct intel_uncore *uncore, struct i915_irq_regs regs,
-=======
 void gen2_irq_reset(struct intel_uncore *uncore, struct i915_irq_regs regs);
 
 void gen2_irq_init(struct intel_uncore *uncore, struct i915_irq_regs regs,
->>>>>>> 82ab75c4
 		   u32 imr_val, u32 ier_val);
 
 #endif /* __I915_IRQ_H__ */