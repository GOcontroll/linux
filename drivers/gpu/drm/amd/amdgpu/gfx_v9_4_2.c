/*
 * Copyright 2020 Advanced Micro Devices, Inc.
 *
 * Permission is hereby granted, free of charge, to any person obtaining a
 * copy of this software and associated documentation files (the "Software"),
 * to deal in the Software without restriction, including without limitation
 * the rights to use, copy, modify, merge, publish, distribute, sublicense,
 * and/or sell copies of the Software, and to permit persons to whom the
 * Software is furnished to do so, subject to the following conditions:
 *
 * The above copyright notice and this permission notice shall be included in
 * all copies or substantial portions of the Software.
 *
 * THE SOFTWARE IS PROVIDED "AS IS", WITHOUT WARRANTY OF ANY KIND, EXPRESS OR
 * IMPLIED, INCLUDING BUT NOT LIMITED TO THE WARRANTIES OF MERCHANTABILITY,
 * FITNESS FOR A PARTICULAR PURPOSE AND NONINFRINGEMENT.  IN NO EVENT SHALL
 * THE COPYRIGHT HOLDER(S) OR AUTHOR(S) BE LIABLE FOR ANY CLAIM, DAMAGES OR
 * OTHER LIABILITY, WHETHER IN AN ACTION OF CONTRACT, TORT OR OTHERWISE,
 * ARISING FROM, OUT OF OR IN CONNECTION WITH THE SOFTWARE OR THE USE OR
 * OTHER DEALINGS IN THE SOFTWARE.
 *
 */
#include "amdgpu.h"
#include "soc15.h"
#include "soc15d.h"

#include "gc/gc_9_4_2_offset.h"
#include "gc/gc_9_4_2_sh_mask.h"
#include "gfx_v9_0.h"

#include "gfx_v9_4_2.h"
#include "amdgpu_ras.h"
#include "amdgpu_gfx.h"

#define SE_ID_MAX 8
#define CU_ID_MAX 16
#define SIMD_ID_MAX 4
#define WAVE_ID_MAX 10

enum gfx_v9_4_2_utc_type {
	VML2_MEM,
	VML2_WALKER_MEM,
	UTCL2_MEM,
	ATC_L2_CACHE_2M,
	ATC_L2_CACHE_32K,
	ATC_L2_CACHE_4K
};

struct gfx_v9_4_2_utc_block {
	enum gfx_v9_4_2_utc_type type;
	uint32_t num_banks;
	uint32_t num_ways;
	uint32_t num_mem_blocks;
	struct soc15_reg idx_reg;
	struct soc15_reg data_reg;
	uint32_t sec_count_mask;
	uint32_t sec_count_shift;
	uint32_t ded_count_mask;
	uint32_t ded_count_shift;
	uint32_t clear;
};

static const struct soc15_reg_golden golden_settings_gc_9_4_2_alde_die_0[] = {
	SOC15_REG_GOLDEN_VALUE(GC, 0, regTCP_CHAN_STEER_0, 0x3fffffff, 0x141dc920),
	SOC15_REG_GOLDEN_VALUE(GC, 0, regTCP_CHAN_STEER_1, 0x3fffffff, 0x3b458b93),
	SOC15_REG_GOLDEN_VALUE(GC, 0, regTCP_CHAN_STEER_2, 0x3fffffff, 0x1a4f5583),
	SOC15_REG_GOLDEN_VALUE(GC, 0, regTCP_CHAN_STEER_3, 0x3fffffff, 0x317717f6),
	SOC15_REG_GOLDEN_VALUE(GC, 0, regTCP_CHAN_STEER_4, 0x3fffffff, 0x107cc1e6),
	SOC15_REG_GOLDEN_VALUE(GC, 0, regTCP_CHAN_STEER_5, 0x3ff, 0x351),
};

static const struct soc15_reg_golden golden_settings_gc_9_4_2_alde_die_1[] = {
	SOC15_REG_GOLDEN_VALUE(GC, 0, regTCP_CHAN_STEER_0, 0x3fffffff, 0x2591aa38),
	SOC15_REG_GOLDEN_VALUE(GC, 0, regTCP_CHAN_STEER_1, 0x3fffffff, 0xac9e88b),
	SOC15_REG_GOLDEN_VALUE(GC, 0, regTCP_CHAN_STEER_2, 0x3fffffff, 0x2bc3369b),
	SOC15_REG_GOLDEN_VALUE(GC, 0, regTCP_CHAN_STEER_3, 0x3fffffff, 0xfb74ee),
	SOC15_REG_GOLDEN_VALUE(GC, 0, regTCP_CHAN_STEER_4, 0x3fffffff, 0x21f0a2fe),
	SOC15_REG_GOLDEN_VALUE(GC, 0, regTCP_CHAN_STEER_5, 0x3ff, 0x49),
};

static const struct soc15_reg_golden golden_settings_gc_9_4_2_alde[] = {
	SOC15_REG_GOLDEN_VALUE(GC, 0, regGB_ADDR_CONFIG, 0xffff77ff, 0x2a114042),
	SOC15_REG_GOLDEN_VALUE(GC, 0, regTA_CNTL_AUX, 0xfffffeef, 0x10b0000),
	SOC15_REG_GOLDEN_VALUE(GC, 0, regTCP_UTCL1_CNTL1, 0xffffffff, 0x30800400),
	SOC15_REG_GOLDEN_VALUE(GC, 0, regTCI_CNTL_3, 0xff, 0x20),
};

/*
 * This shader is used to clear VGPRS and LDS, and also write the input
 * pattern into the write back buffer, which will be used by driver to
 * check whether all SIMDs have been covered.
*/
static const u32 vgpr_init_compute_shader_aldebaran[] = {
	0xb8840904, 0xb8851a04, 0xb8861344, 0xb8831804, 0x9208ff06, 0x00000280,
	0x9209a805, 0x920a8a04, 0x81080908, 0x81080a08, 0x81080308, 0x8e078208,
	0x81078407, 0xc0410080, 0x00000007, 0xbf8c0000, 0xbf8a0000, 0xd3d94000,
	0x18000080, 0xd3d94001, 0x18000080, 0xd3d94002, 0x18000080, 0xd3d94003,
	0x18000080, 0xd3d94004, 0x18000080, 0xd3d94005, 0x18000080, 0xd3d94006,
	0x18000080, 0xd3d94007, 0x18000080, 0xd3d94008, 0x18000080, 0xd3d94009,
	0x18000080, 0xd3d9400a, 0x18000080, 0xd3d9400b, 0x18000080, 0xd3d9400c,
	0x18000080, 0xd3d9400d, 0x18000080, 0xd3d9400e, 0x18000080, 0xd3d9400f,
	0x18000080, 0xd3d94010, 0x18000080, 0xd3d94011, 0x18000080, 0xd3d94012,
	0x18000080, 0xd3d94013, 0x18000080, 0xd3d94014, 0x18000080, 0xd3d94015,
	0x18000080, 0xd3d94016, 0x18000080, 0xd3d94017, 0x18000080, 0xd3d94018,
	0x18000080, 0xd3d94019, 0x18000080, 0xd3d9401a, 0x18000080, 0xd3d9401b,
	0x18000080, 0xd3d9401c, 0x18000080, 0xd3d9401d, 0x18000080, 0xd3d9401e,
	0x18000080, 0xd3d9401f, 0x18000080, 0xd3d94020, 0x18000080, 0xd3d94021,
	0x18000080, 0xd3d94022, 0x18000080, 0xd3d94023, 0x18000080, 0xd3d94024,
	0x18000080, 0xd3d94025, 0x18000080, 0xd3d94026, 0x18000080, 0xd3d94027,
	0x18000080, 0xd3d94028, 0x18000080, 0xd3d94029, 0x18000080, 0xd3d9402a,
	0x18000080, 0xd3d9402b, 0x18000080, 0xd3d9402c, 0x18000080, 0xd3d9402d,
	0x18000080, 0xd3d9402e, 0x18000080, 0xd3d9402f, 0x18000080, 0xd3d94030,
	0x18000080, 0xd3d94031, 0x18000080, 0xd3d94032, 0x18000080, 0xd3d94033,
	0x18000080, 0xd3d94034, 0x18000080, 0xd3d94035, 0x18000080, 0xd3d94036,
	0x18000080, 0xd3d94037, 0x18000080, 0xd3d94038, 0x18000080, 0xd3d94039,
	0x18000080, 0xd3d9403a, 0x18000080, 0xd3d9403b, 0x18000080, 0xd3d9403c,
	0x18000080, 0xd3d9403d, 0x18000080, 0xd3d9403e, 0x18000080, 0xd3d9403f,
	0x18000080, 0xd3d94040, 0x18000080, 0xd3d94041, 0x18000080, 0xd3d94042,
	0x18000080, 0xd3d94043, 0x18000080, 0xd3d94044, 0x18000080, 0xd3d94045,
	0x18000080, 0xd3d94046, 0x18000080, 0xd3d94047, 0x18000080, 0xd3d94048,
	0x18000080, 0xd3d94049, 0x18000080, 0xd3d9404a, 0x18000080, 0xd3d9404b,
	0x18000080, 0xd3d9404c, 0x18000080, 0xd3d9404d, 0x18000080, 0xd3d9404e,
	0x18000080, 0xd3d9404f, 0x18000080, 0xd3d94050, 0x18000080, 0xd3d94051,
	0x18000080, 0xd3d94052, 0x18000080, 0xd3d94053, 0x18000080, 0xd3d94054,
	0x18000080, 0xd3d94055, 0x18000080, 0xd3d94056, 0x18000080, 0xd3d94057,
	0x18000080, 0xd3d94058, 0x18000080, 0xd3d94059, 0x18000080, 0xd3d9405a,
	0x18000080, 0xd3d9405b, 0x18000080, 0xd3d9405c, 0x18000080, 0xd3d9405d,
	0x18000080, 0xd3d9405e, 0x18000080, 0xd3d9405f, 0x18000080, 0xd3d94060,
	0x18000080, 0xd3d94061, 0x18000080, 0xd3d94062, 0x18000080, 0xd3d94063,
	0x18000080, 0xd3d94064, 0x18000080, 0xd3d94065, 0x18000080, 0xd3d94066,
	0x18000080, 0xd3d94067, 0x18000080, 0xd3d94068, 0x18000080, 0xd3d94069,
	0x18000080, 0xd3d9406a, 0x18000080, 0xd3d9406b, 0x18000080, 0xd3d9406c,
	0x18000080, 0xd3d9406d, 0x18000080, 0xd3d9406e, 0x18000080, 0xd3d9406f,
	0x18000080, 0xd3d94070, 0x18000080, 0xd3d94071, 0x18000080, 0xd3d94072,
	0x18000080, 0xd3d94073, 0x18000080, 0xd3d94074, 0x18000080, 0xd3d94075,
	0x18000080, 0xd3d94076, 0x18000080, 0xd3d94077, 0x18000080, 0xd3d94078,
	0x18000080, 0xd3d94079, 0x18000080, 0xd3d9407a, 0x18000080, 0xd3d9407b,
	0x18000080, 0xd3d9407c, 0x18000080, 0xd3d9407d, 0x18000080, 0xd3d9407e,
	0x18000080, 0xd3d9407f, 0x18000080, 0xd3d94080, 0x18000080, 0xd3d94081,
	0x18000080, 0xd3d94082, 0x18000080, 0xd3d94083, 0x18000080, 0xd3d94084,
	0x18000080, 0xd3d94085, 0x18000080, 0xd3d94086, 0x18000080, 0xd3d94087,
	0x18000080, 0xd3d94088, 0x18000080, 0xd3d94089, 0x18000080, 0xd3d9408a,
	0x18000080, 0xd3d9408b, 0x18000080, 0xd3d9408c, 0x18000080, 0xd3d9408d,
	0x18000080, 0xd3d9408e, 0x18000080, 0xd3d9408f, 0x18000080, 0xd3d94090,
	0x18000080, 0xd3d94091, 0x18000080, 0xd3d94092, 0x18000080, 0xd3d94093,
	0x18000080, 0xd3d94094, 0x18000080, 0xd3d94095, 0x18000080, 0xd3d94096,
	0x18000080, 0xd3d94097, 0x18000080, 0xd3d94098, 0x18000080, 0xd3d94099,
	0x18000080, 0xd3d9409a, 0x18000080, 0xd3d9409b, 0x18000080, 0xd3d9409c,
	0x18000080, 0xd3d9409d, 0x18000080, 0xd3d9409e, 0x18000080, 0xd3d9409f,
	0x18000080, 0xd3d940a0, 0x18000080, 0xd3d940a1, 0x18000080, 0xd3d940a2,
	0x18000080, 0xd3d940a3, 0x18000080, 0xd3d940a4, 0x18000080, 0xd3d940a5,
	0x18000080, 0xd3d940a6, 0x18000080, 0xd3d940a7, 0x18000080, 0xd3d940a8,
	0x18000080, 0xd3d940a9, 0x18000080, 0xd3d940aa, 0x18000080, 0xd3d940ab,
	0x18000080, 0xd3d940ac, 0x18000080, 0xd3d940ad, 0x18000080, 0xd3d940ae,
	0x18000080, 0xd3d940af, 0x18000080, 0xd3d940b0, 0x18000080, 0xd3d940b1,
	0x18000080, 0xd3d940b2, 0x18000080, 0xd3d940b3, 0x18000080, 0xd3d940b4,
	0x18000080, 0xd3d940b5, 0x18000080, 0xd3d940b6, 0x18000080, 0xd3d940b7,
	0x18000080, 0xd3d940b8, 0x18000080, 0xd3d940b9, 0x18000080, 0xd3d940ba,
	0x18000080, 0xd3d940bb, 0x18000080, 0xd3d940bc, 0x18000080, 0xd3d940bd,
	0x18000080, 0xd3d940be, 0x18000080, 0xd3d940bf, 0x18000080, 0xd3d940c0,
	0x18000080, 0xd3d940c1, 0x18000080, 0xd3d940c2, 0x18000080, 0xd3d940c3,
	0x18000080, 0xd3d940c4, 0x18000080, 0xd3d940c5, 0x18000080, 0xd3d940c6,
	0x18000080, 0xd3d940c7, 0x18000080, 0xd3d940c8, 0x18000080, 0xd3d940c9,
	0x18000080, 0xd3d940ca, 0x18000080, 0xd3d940cb, 0x18000080, 0xd3d940cc,
	0x18000080, 0xd3d940cd, 0x18000080, 0xd3d940ce, 0x18000080, 0xd3d940cf,
	0x18000080, 0xd3d940d0, 0x18000080, 0xd3d940d1, 0x18000080, 0xd3d940d2,
	0x18000080, 0xd3d940d3, 0x18000080, 0xd3d940d4, 0x18000080, 0xd3d940d5,
	0x18000080, 0xd3d940d6, 0x18000080, 0xd3d940d7, 0x18000080, 0xd3d940d8,
	0x18000080, 0xd3d940d9, 0x18000080, 0xd3d940da, 0x18000080, 0xd3d940db,
	0x18000080, 0xd3d940dc, 0x18000080, 0xd3d940dd, 0x18000080, 0xd3d940de,
	0x18000080, 0xd3d940df, 0x18000080, 0xd3d940e0, 0x18000080, 0xd3d940e1,
	0x18000080, 0xd3d940e2, 0x18000080, 0xd3d940e3, 0x18000080, 0xd3d940e4,
	0x18000080, 0xd3d940e5, 0x18000080, 0xd3d940e6, 0x18000080, 0xd3d940e7,
	0x18000080, 0xd3d940e8, 0x18000080, 0xd3d940e9, 0x18000080, 0xd3d940ea,
	0x18000080, 0xd3d940eb, 0x18000080, 0xd3d940ec, 0x18000080, 0xd3d940ed,
	0x18000080, 0xd3d940ee, 0x18000080, 0xd3d940ef, 0x18000080, 0xd3d940f0,
	0x18000080, 0xd3d940f1, 0x18000080, 0xd3d940f2, 0x18000080, 0xd3d940f3,
	0x18000080, 0xd3d940f4, 0x18000080, 0xd3d940f5, 0x18000080, 0xd3d940f6,
	0x18000080, 0xd3d940f7, 0x18000080, 0xd3d940f8, 0x18000080, 0xd3d940f9,
	0x18000080, 0xd3d940fa, 0x18000080, 0xd3d940fb, 0x18000080, 0xd3d940fc,
	0x18000080, 0xd3d940fd, 0x18000080, 0xd3d940fe, 0x18000080, 0xd3d940ff,
	0x18000080, 0xb07c0000, 0xbe8a00ff, 0x000000f8, 0xbf11080a, 0x7e000280,
	0x7e020280, 0x7e040280, 0x7e060280, 0x7e080280, 0x7e0a0280, 0x7e0c0280,
	0x7e0e0280, 0x808a880a, 0xbe80320a, 0xbf84fff5, 0xbf9c0000, 0xd28c0001,
	0x0001007f, 0xd28d0001, 0x0002027e, 0x10020288, 0xbe8b0004, 0xb78b4000,
	0xd1196a01, 0x00001701, 0xbe8a0087, 0xbefc00c1, 0xd89c4000, 0x00020201,
	0xd89cc080, 0x00040401, 0x320202ff, 0x00000800, 0x808a810a, 0xbf84fff8,
	0xbf810000,
};

const struct soc15_reg_entry vgpr_init_regs_aldebaran[] = {
	{ SOC15_REG_ENTRY(GC, 0, regCOMPUTE_RESOURCE_LIMITS), 0x0000000 },
	{ SOC15_REG_ENTRY(GC, 0, regCOMPUTE_NUM_THREAD_X), 0x40 },
	{ SOC15_REG_ENTRY(GC, 0, regCOMPUTE_NUM_THREAD_Y), 4 },
	{ SOC15_REG_ENTRY(GC, 0, regCOMPUTE_NUM_THREAD_Z), 1 },
	{ SOC15_REG_ENTRY(GC, 0, regCOMPUTE_PGM_RSRC1), 0xbf },
	{ SOC15_REG_ENTRY(GC, 0, regCOMPUTE_PGM_RSRC2), 0x400006 },  /* 64KB LDS */
	{ SOC15_REG_ENTRY(GC, 0, regCOMPUTE_PGM_RSRC3), 0x3F }, /*  63 - accum-offset = 256 */
	{ SOC15_REG_ENTRY(GC, 0, regCOMPUTE_STATIC_THREAD_MGMT_SE0), 0xffffffff },
	{ SOC15_REG_ENTRY(GC, 0, regCOMPUTE_STATIC_THREAD_MGMT_SE1), 0xffffffff },
	{ SOC15_REG_ENTRY(GC, 0, regCOMPUTE_STATIC_THREAD_MGMT_SE2), 0xffffffff },
	{ SOC15_REG_ENTRY(GC, 0, regCOMPUTE_STATIC_THREAD_MGMT_SE3), 0xffffffff },
	{ SOC15_REG_ENTRY(GC, 0, regCOMPUTE_STATIC_THREAD_MGMT_SE4), 0xffffffff },
	{ SOC15_REG_ENTRY(GC, 0, regCOMPUTE_STATIC_THREAD_MGMT_SE5), 0xffffffff },
	{ SOC15_REG_ENTRY(GC, 0, regCOMPUTE_STATIC_THREAD_MGMT_SE6), 0xffffffff },
	{ SOC15_REG_ENTRY(GC, 0, regCOMPUTE_STATIC_THREAD_MGMT_SE7), 0xffffffff },
};

/*
 * The below shaders are used to clear SGPRS, and also write the input
 * pattern into the write back buffer. The first two dispatch should be
 * scheduled simultaneously which make sure that all SGPRS could be
 * allocated, so the dispatch 1 need check write back buffer before scheduled,
 * make sure that waves of dispatch 0 are all dispacthed to all simds
 * balanced. both dispatch 0 and dispatch 1 should be halted until all waves
 * are dispatched, and then driver write a pattern to the shared memory to make
 * all waves continue.
*/
static const u32 sgpr112_init_compute_shader_aldebaran[] = {
	0xb8840904, 0xb8851a04, 0xb8861344, 0xb8831804, 0x9208ff06, 0x00000280,
	0x9209a805, 0x920a8a04, 0x81080908, 0x81080a08, 0x81080308, 0x8e078208,
	0x81078407, 0xc0410080, 0x00000007, 0xbf8c0000, 0xbf8e003f, 0xc0030200,
	0x00000000, 0xbf8c0000, 0xbf06ff08, 0xdeadbeaf, 0xbf84fff9, 0x81028102,
	0xc0410080, 0x00000007, 0xbf8c0000, 0xbf8a0000, 0xbefc0080, 0xbeea0080,
	0xbeeb0080, 0xbf00f280, 0xbee60080, 0xbee70080, 0xbee80080, 0xbee90080,
	0xbefe0080, 0xbeff0080, 0xbe880080, 0xbe890080, 0xbe8a0080, 0xbe8b0080,
	0xbe8c0080, 0xbe8d0080, 0xbe8e0080, 0xbe8f0080, 0xbe900080, 0xbe910080,
	0xbe920080, 0xbe930080, 0xbe940080, 0xbe950080, 0xbe960080, 0xbe970080,
	0xbe980080, 0xbe990080, 0xbe9a0080, 0xbe9b0080, 0xbe9c0080, 0xbe9d0080,
	0xbe9e0080, 0xbe9f0080, 0xbea00080, 0xbea10080, 0xbea20080, 0xbea30080,
	0xbea40080, 0xbea50080, 0xbea60080, 0xbea70080, 0xbea80080, 0xbea90080,
	0xbeaa0080, 0xbeab0080, 0xbeac0080, 0xbead0080, 0xbeae0080, 0xbeaf0080,
	0xbeb00080, 0xbeb10080, 0xbeb20080, 0xbeb30080, 0xbeb40080, 0xbeb50080,
	0xbeb60080, 0xbeb70080, 0xbeb80080, 0xbeb90080, 0xbeba0080, 0xbebb0080,
	0xbebc0080, 0xbebd0080, 0xbebe0080, 0xbebf0080, 0xbec00080, 0xbec10080,
	0xbec20080, 0xbec30080, 0xbec40080, 0xbec50080, 0xbec60080, 0xbec70080,
	0xbec80080, 0xbec90080, 0xbeca0080, 0xbecb0080, 0xbecc0080, 0xbecd0080,
	0xbece0080, 0xbecf0080, 0xbed00080, 0xbed10080, 0xbed20080, 0xbed30080,
	0xbed40080, 0xbed50080, 0xbed60080, 0xbed70080, 0xbed80080, 0xbed90080,
	0xbeda0080, 0xbedb0080, 0xbedc0080, 0xbedd0080, 0xbede0080, 0xbedf0080,
	0xbee00080, 0xbee10080, 0xbee20080, 0xbee30080, 0xbee40080, 0xbee50080,
	0xbf810000
};

const struct soc15_reg_entry sgpr112_init_regs_aldebaran[] = {
	{ SOC15_REG_ENTRY(GC, 0, regCOMPUTE_RESOURCE_LIMITS), 0x0000000 },
	{ SOC15_REG_ENTRY(GC, 0, regCOMPUTE_NUM_THREAD_X), 0x40 },
	{ SOC15_REG_ENTRY(GC, 0, regCOMPUTE_NUM_THREAD_Y), 8 },
	{ SOC15_REG_ENTRY(GC, 0, regCOMPUTE_NUM_THREAD_Z), 1 },
	{ SOC15_REG_ENTRY(GC, 0, regCOMPUTE_PGM_RSRC1), 0x340 },
	{ SOC15_REG_ENTRY(GC, 0, regCOMPUTE_PGM_RSRC2), 0x6 },
	{ SOC15_REG_ENTRY(GC, 0, regCOMPUTE_PGM_RSRC3), 0x0 },
	{ SOC15_REG_ENTRY(GC, 0, regCOMPUTE_STATIC_THREAD_MGMT_SE0), 0xffffffff },
	{ SOC15_REG_ENTRY(GC, 0, regCOMPUTE_STATIC_THREAD_MGMT_SE1), 0xffffffff },
	{ SOC15_REG_ENTRY(GC, 0, regCOMPUTE_STATIC_THREAD_MGMT_SE2), 0xffffffff },
	{ SOC15_REG_ENTRY(GC, 0, regCOMPUTE_STATIC_THREAD_MGMT_SE3), 0xffffffff },
	{ SOC15_REG_ENTRY(GC, 0, regCOMPUTE_STATIC_THREAD_MGMT_SE4), 0xffffffff },
	{ SOC15_REG_ENTRY(GC, 0, regCOMPUTE_STATIC_THREAD_MGMT_SE5), 0xffffffff },
	{ SOC15_REG_ENTRY(GC, 0, regCOMPUTE_STATIC_THREAD_MGMT_SE6), 0xffffffff },
	{ SOC15_REG_ENTRY(GC, 0, regCOMPUTE_STATIC_THREAD_MGMT_SE7), 0xffffffff },
};

static const u32 sgpr96_init_compute_shader_aldebaran[] = {
	0xb8840904, 0xb8851a04, 0xb8861344, 0xb8831804, 0x9208ff06, 0x00000280,
	0x9209a805, 0x920a8a04, 0x81080908, 0x81080a08, 0x81080308, 0x8e078208,
	0x81078407, 0xc0410080, 0x00000007, 0xbf8c0000, 0xbf8e003f, 0xc0030200,
	0x00000000, 0xbf8c0000, 0xbf06ff08, 0xdeadbeaf, 0xbf84fff9, 0x81028102,
	0xc0410080, 0x00000007, 0xbf8c0000, 0xbf8a0000, 0xbefc0080, 0xbeea0080,
	0xbeeb0080, 0xbf00f280, 0xbee60080, 0xbee70080, 0xbee80080, 0xbee90080,
	0xbefe0080, 0xbeff0080, 0xbe880080, 0xbe890080, 0xbe8a0080, 0xbe8b0080,
	0xbe8c0080, 0xbe8d0080, 0xbe8e0080, 0xbe8f0080, 0xbe900080, 0xbe910080,
	0xbe920080, 0xbe930080, 0xbe940080, 0xbe950080, 0xbe960080, 0xbe970080,
	0xbe980080, 0xbe990080, 0xbe9a0080, 0xbe9b0080, 0xbe9c0080, 0xbe9d0080,
	0xbe9e0080, 0xbe9f0080, 0xbea00080, 0xbea10080, 0xbea20080, 0xbea30080,
	0xbea40080, 0xbea50080, 0xbea60080, 0xbea70080, 0xbea80080, 0xbea90080,
	0xbeaa0080, 0xbeab0080, 0xbeac0080, 0xbead0080, 0xbeae0080, 0xbeaf0080,
	0xbeb00080, 0xbeb10080, 0xbeb20080, 0xbeb30080, 0xbeb40080, 0xbeb50080,
	0xbeb60080, 0xbeb70080, 0xbeb80080, 0xbeb90080, 0xbeba0080, 0xbebb0080,
	0xbebc0080, 0xbebd0080, 0xbebe0080, 0xbebf0080, 0xbec00080, 0xbec10080,
	0xbec20080, 0xbec30080, 0xbec40080, 0xbec50080, 0xbec60080, 0xbec70080,
	0xbec80080, 0xbec90080, 0xbeca0080, 0xbecb0080, 0xbecc0080, 0xbecd0080,
	0xbece0080, 0xbecf0080, 0xbed00080, 0xbed10080, 0xbed20080, 0xbed30080,
	0xbed40080, 0xbed50080, 0xbed60080, 0xbed70080, 0xbed80080, 0xbed90080,
	0xbf810000,
};

const struct soc15_reg_entry sgpr96_init_regs_aldebaran[] = {
	{ SOC15_REG_ENTRY(GC, 0, regCOMPUTE_RESOURCE_LIMITS), 0x0000000 },
	{ SOC15_REG_ENTRY(GC, 0, regCOMPUTE_NUM_THREAD_X), 0x40 },
	{ SOC15_REG_ENTRY(GC, 0, regCOMPUTE_NUM_THREAD_Y), 0xc },
	{ SOC15_REG_ENTRY(GC, 0, regCOMPUTE_NUM_THREAD_Z), 1 },
	{ SOC15_REG_ENTRY(GC, 0, regCOMPUTE_PGM_RSRC1), 0x2c0 },
	{ SOC15_REG_ENTRY(GC, 0, regCOMPUTE_PGM_RSRC2), 0x6 },
	{ SOC15_REG_ENTRY(GC, 0, regCOMPUTE_PGM_RSRC3), 0x0 },
	{ SOC15_REG_ENTRY(GC, 0, regCOMPUTE_STATIC_THREAD_MGMT_SE0), 0xffffffff },
	{ SOC15_REG_ENTRY(GC, 0, regCOMPUTE_STATIC_THREAD_MGMT_SE1), 0xffffffff },
	{ SOC15_REG_ENTRY(GC, 0, regCOMPUTE_STATIC_THREAD_MGMT_SE2), 0xffffffff },
	{ SOC15_REG_ENTRY(GC, 0, regCOMPUTE_STATIC_THREAD_MGMT_SE3), 0xffffffff },
	{ SOC15_REG_ENTRY(GC, 0, regCOMPUTE_STATIC_THREAD_MGMT_SE4), 0xffffffff },
	{ SOC15_REG_ENTRY(GC, 0, regCOMPUTE_STATIC_THREAD_MGMT_SE5), 0xffffffff },
	{ SOC15_REG_ENTRY(GC, 0, regCOMPUTE_STATIC_THREAD_MGMT_SE6), 0xffffffff },
	{ SOC15_REG_ENTRY(GC, 0, regCOMPUTE_STATIC_THREAD_MGMT_SE7), 0xffffffff },
};

/*
 * This shader is used to clear the uninitiated sgprs after the above
 * two dispatches, because of hardware feature, dispath 0 couldn't clear
 * top hole sgprs. Therefore need 4 waves per SIMD to cover these sgprs
*/
static const u32 sgpr64_init_compute_shader_aldebaran[] = {
	0xb8840904, 0xb8851a04, 0xb8861344, 0xb8831804, 0x9208ff06, 0x00000280,
	0x9209a805, 0x920a8a04, 0x81080908, 0x81080a08, 0x81080308, 0x8e078208,
	0x81078407, 0xc0410080, 0x00000007, 0xbf8c0000, 0xbf8e003f, 0xc0030200,
	0x00000000, 0xbf8c0000, 0xbf06ff08, 0xdeadbeaf, 0xbf84fff9, 0x81028102,
	0xc0410080, 0x00000007, 0xbf8c0000, 0xbf8a0000, 0xbefc0080, 0xbeea0080,
	0xbeeb0080, 0xbf00f280, 0xbee60080, 0xbee70080, 0xbee80080, 0xbee90080,
	0xbefe0080, 0xbeff0080, 0xbe880080, 0xbe890080, 0xbe8a0080, 0xbe8b0080,
	0xbe8c0080, 0xbe8d0080, 0xbe8e0080, 0xbe8f0080, 0xbe900080, 0xbe910080,
	0xbe920080, 0xbe930080, 0xbe940080, 0xbe950080, 0xbe960080, 0xbe970080,
	0xbe980080, 0xbe990080, 0xbe9a0080, 0xbe9b0080, 0xbe9c0080, 0xbe9d0080,
	0xbe9e0080, 0xbe9f0080, 0xbea00080, 0xbea10080, 0xbea20080, 0xbea30080,
	0xbea40080, 0xbea50080, 0xbea60080, 0xbea70080, 0xbea80080, 0xbea90080,
	0xbeaa0080, 0xbeab0080, 0xbeac0080, 0xbead0080, 0xbeae0080, 0xbeaf0080,
	0xbeb00080, 0xbeb10080, 0xbeb20080, 0xbeb30080, 0xbeb40080, 0xbeb50080,
	0xbeb60080, 0xbeb70080, 0xbeb80080, 0xbeb90080, 0xbf810000,
};

const struct soc15_reg_entry sgpr64_init_regs_aldebaran[] = {
	{ SOC15_REG_ENTRY(GC, 0, regCOMPUTE_RESOURCE_LIMITS), 0x0000000 },
	{ SOC15_REG_ENTRY(GC, 0, regCOMPUTE_NUM_THREAD_X), 0x40 },
	{ SOC15_REG_ENTRY(GC, 0, regCOMPUTE_NUM_THREAD_Y), 0x10 },
	{ SOC15_REG_ENTRY(GC, 0, regCOMPUTE_NUM_THREAD_Z), 1 },
	{ SOC15_REG_ENTRY(GC, 0, regCOMPUTE_PGM_RSRC1), 0x1c0 },
	{ SOC15_REG_ENTRY(GC, 0, regCOMPUTE_PGM_RSRC2), 0x6 },
	{ SOC15_REG_ENTRY(GC, 0, regCOMPUTE_PGM_RSRC3), 0x0 },
	{ SOC15_REG_ENTRY(GC, 0, regCOMPUTE_STATIC_THREAD_MGMT_SE0), 0xffffffff },
	{ SOC15_REG_ENTRY(GC, 0, regCOMPUTE_STATIC_THREAD_MGMT_SE1), 0xffffffff },
	{ SOC15_REG_ENTRY(GC, 0, regCOMPUTE_STATIC_THREAD_MGMT_SE2), 0xffffffff },
	{ SOC15_REG_ENTRY(GC, 0, regCOMPUTE_STATIC_THREAD_MGMT_SE3), 0xffffffff },
	{ SOC15_REG_ENTRY(GC, 0, regCOMPUTE_STATIC_THREAD_MGMT_SE4), 0xffffffff },
	{ SOC15_REG_ENTRY(GC, 0, regCOMPUTE_STATIC_THREAD_MGMT_SE5), 0xffffffff },
	{ SOC15_REG_ENTRY(GC, 0, regCOMPUTE_STATIC_THREAD_MGMT_SE6), 0xffffffff },
	{ SOC15_REG_ENTRY(GC, 0, regCOMPUTE_STATIC_THREAD_MGMT_SE7), 0xffffffff },
};

static int gfx_v9_4_2_run_shader(struct amdgpu_device *adev,
				 struct amdgpu_ring *ring,
				 struct amdgpu_ib *ib,
				 const u32 *shader_ptr, u32 shader_size,
				 const struct soc15_reg_entry *init_regs, u32 regs_size,
				 u32 compute_dim_x, u64 wb_gpu_addr, u32 pattern,
				 struct dma_fence **fence_ptr)
{
	int r, i;
	uint32_t total_size, shader_offset;
	u64 gpu_addr;

	total_size = (regs_size * 3 + 4 + 5 + 5) * 4;
	total_size = ALIGN(total_size, 256);
	shader_offset = total_size;
	total_size += ALIGN(shader_size, 256);

	/* allocate an indirect buffer to put the commands in */
	memset(ib, 0, sizeof(*ib));
	r = amdgpu_ib_get(adev, NULL, total_size,
					AMDGPU_IB_POOL_DIRECT, ib);
	if (r) {
		dev_err(adev->dev, "failed to get ib (%d).\n", r);
		return r;
	}

	/* load the compute shaders */
	for (i = 0; i < shader_size/sizeof(u32); i++)
		ib->ptr[i + (shader_offset / 4)] = shader_ptr[i];

	/* init the ib length to 0 */
	ib->length_dw = 0;

	/* write the register state for the compute dispatch */
	for (i = 0; i < regs_size; i++) {
		ib->ptr[ib->length_dw++] = PACKET3(PACKET3_SET_SH_REG, 1);
		ib->ptr[ib->length_dw++] = SOC15_REG_ENTRY_OFFSET(init_regs[i])
								- PACKET3_SET_SH_REG_START;
		ib->ptr[ib->length_dw++] = init_regs[i].reg_value;
	}

	/* write the shader start address: mmCOMPUTE_PGM_LO, mmCOMPUTE_PGM_HI */
	gpu_addr = (ib->gpu_addr + (u64)shader_offset) >> 8;
	ib->ptr[ib->length_dw++] = PACKET3(PACKET3_SET_SH_REG, 2);
	ib->ptr[ib->length_dw++] = SOC15_REG_OFFSET(GC, 0, regCOMPUTE_PGM_LO)
							- PACKET3_SET_SH_REG_START;
	ib->ptr[ib->length_dw++] = lower_32_bits(gpu_addr);
	ib->ptr[ib->length_dw++] = upper_32_bits(gpu_addr);

	/* write the wb buffer address */
	ib->ptr[ib->length_dw++] = PACKET3(PACKET3_SET_SH_REG, 3);
	ib->ptr[ib->length_dw++] = SOC15_REG_OFFSET(GC, 0, regCOMPUTE_USER_DATA_0)
							- PACKET3_SET_SH_REG_START;
	ib->ptr[ib->length_dw++] = lower_32_bits(wb_gpu_addr);
	ib->ptr[ib->length_dw++] = upper_32_bits(wb_gpu_addr);
	ib->ptr[ib->length_dw++] = pattern;

	/* write dispatch packet */
	ib->ptr[ib->length_dw++] = PACKET3(PACKET3_DISPATCH_DIRECT, 3);
	ib->ptr[ib->length_dw++] = compute_dim_x; /* x */
	ib->ptr[ib->length_dw++] = 1; /* y */
	ib->ptr[ib->length_dw++] = 1; /* z */
	ib->ptr[ib->length_dw++] =
		REG_SET_FIELD(0, COMPUTE_DISPATCH_INITIATOR, COMPUTE_SHADER_EN, 1);

	/* shedule the ib on the ring */
	r = amdgpu_ib_schedule(ring, 1, ib, NULL, fence_ptr);
	if (r) {
		dev_err(adev->dev, "ib submit failed (%d).\n", r);
		amdgpu_ib_free(adev, ib, NULL);
	}
	return r;
}

static void gfx_v9_4_2_log_wave_assignment(struct amdgpu_device *adev, uint32_t *wb_ptr)
{
	uint32_t se, cu, simd, wave;
	uint32_t offset = 0;
	char *str;
	int size;

	str = kmalloc(256, GFP_KERNEL);
	if (!str)
		return;

	dev_dbg(adev->dev, "wave assignment:\n");

	for (se = 0; se < adev->gfx.config.max_shader_engines; se++) {
		for (cu = 0; cu < CU_ID_MAX; cu++) {
			memset(str, 0, 256);
			size = sprintf(str, "SE[%02d]CU[%02d]: ", se, cu);
			for (simd = 0; simd < SIMD_ID_MAX; simd++) {
				size += sprintf(str + size, "[");
				for (wave = 0; wave < WAVE_ID_MAX; wave++) {
					size += sprintf(str + size, "%x", wb_ptr[offset]);
					offset++;
				}
				size += sprintf(str + size, "]  ");
			}
			dev_dbg(adev->dev, "%s\n", str);
		}
	}

	kfree(str);
}

static int gfx_v9_4_2_wait_for_waves_assigned(struct amdgpu_device *adev,
					      uint32_t *wb_ptr, uint32_t mask,
					      uint32_t pattern, uint32_t num_wave, bool wait)
{
	uint32_t se, cu, simd, wave;
	uint32_t loop = 0;
	uint32_t wave_cnt;
	uint32_t offset;

	do {
		wave_cnt = 0;
		offset = 0;

		for (se = 0; se < adev->gfx.config.max_shader_engines; se++)
			for (cu = 0; cu < CU_ID_MAX; cu++)
				for (simd = 0; simd < SIMD_ID_MAX; simd++)
					for (wave = 0; wave < WAVE_ID_MAX; wave++) {
						if (((1 << wave) & mask) &&
						    (wb_ptr[offset] == pattern))
							wave_cnt++;

						offset++;
					}

		if (wave_cnt == num_wave)
			return 0;

		mdelay(1);
	} while (++loop < 2000 && wait);

	dev_err(adev->dev, "actual wave num: %d, expected wave num: %d\n",
		wave_cnt, num_wave);

	gfx_v9_4_2_log_wave_assignment(adev, wb_ptr);

	return -EBADSLT;
}

static int gfx_v9_4_2_do_sgprs_init(struct amdgpu_device *adev)
{
	int r;
	int wb_size = adev->gfx.config.max_shader_engines *
			 CU_ID_MAX * SIMD_ID_MAX * WAVE_ID_MAX;
	struct amdgpu_ib wb_ib;
	struct amdgpu_ib disp_ibs[3];
	struct dma_fence *fences[3];
	u32 pattern[3] = { 0x1, 0x5, 0xa };

	/* bail if the compute ring is not ready */
	if (!adev->gfx.compute_ring[0].sched.ready ||
		 !adev->gfx.compute_ring[1].sched.ready)
		return 0;

	/* allocate the write-back buffer from IB */
	memset(&wb_ib, 0, sizeof(wb_ib));
	r = amdgpu_ib_get(adev, NULL, (1 + wb_size) * sizeof(uint32_t),
			  AMDGPU_IB_POOL_DIRECT, &wb_ib);
	if (r) {
		dev_err(adev->dev, "failed to get ib (%d) for wb\n", r);
		return r;
	}
	memset(wb_ib.ptr, 0, (1 + wb_size) * sizeof(uint32_t));

	r = gfx_v9_4_2_run_shader(adev,
			&adev->gfx.compute_ring[0],
			&disp_ibs[0],
			sgpr112_init_compute_shader_aldebaran,
			sizeof(sgpr112_init_compute_shader_aldebaran),
			sgpr112_init_regs_aldebaran,
			ARRAY_SIZE(sgpr112_init_regs_aldebaran),
			adev->gfx.cu_info.number,
			wb_ib.gpu_addr, pattern[0], &fences[0]);
	if (r) {
		dev_err(adev->dev, "failed to clear first 224 sgprs\n");
		goto pro_end;
	}

	r = gfx_v9_4_2_wait_for_waves_assigned(adev,
			&wb_ib.ptr[1], 0b11,
			pattern[0],
			adev->gfx.cu_info.number * SIMD_ID_MAX * 2,
			true);
	if (r) {
		dev_err(adev->dev, "wave coverage failed when clear first 224 sgprs\n");
		wb_ib.ptr[0] = 0xdeadbeaf; /* stop waves */
		goto disp0_failed;
	}

	r = gfx_v9_4_2_run_shader(adev,
			&adev->gfx.compute_ring[1],
			&disp_ibs[1],
			sgpr96_init_compute_shader_aldebaran,
			sizeof(sgpr96_init_compute_shader_aldebaran),
			sgpr96_init_regs_aldebaran,
			ARRAY_SIZE(sgpr96_init_regs_aldebaran),
			adev->gfx.cu_info.number * 2,
			wb_ib.gpu_addr, pattern[1], &fences[1]);
	if (r) {
		dev_err(adev->dev, "failed to clear next 576 sgprs\n");
		goto disp0_failed;
	}

	r = gfx_v9_4_2_wait_for_waves_assigned(adev,
			&wb_ib.ptr[1], 0b11111100,
			pattern[1], adev->gfx.cu_info.number * SIMD_ID_MAX * 6,
			true);
	if (r) {
		dev_err(adev->dev, "wave coverage failed when clear first 576 sgprs\n");
		wb_ib.ptr[0] = 0xdeadbeaf; /* stop waves */
		goto disp1_failed;
	}

	wb_ib.ptr[0] = 0xdeadbeaf; /* stop waves */

	/* wait for the GPU to finish processing the IB */
	r = dma_fence_wait(fences[0], false);
	if (r) {
		dev_err(adev->dev, "timeout to clear first 224 sgprs\n");
		goto disp1_failed;
	}

	r = dma_fence_wait(fences[1], false);
	if (r) {
		dev_err(adev->dev, "timeout to clear first 576 sgprs\n");
		goto disp1_failed;
	}

	memset(wb_ib.ptr, 0, (1 + wb_size) * sizeof(uint32_t));
	r = gfx_v9_4_2_run_shader(adev,
			&adev->gfx.compute_ring[0],
			&disp_ibs[2],
			sgpr64_init_compute_shader_aldebaran,
			sizeof(sgpr64_init_compute_shader_aldebaran),
			sgpr64_init_regs_aldebaran,
			ARRAY_SIZE(sgpr64_init_regs_aldebaran),
			adev->gfx.cu_info.number,
			wb_ib.gpu_addr, pattern[2], &fences[2]);
	if (r) {
		dev_err(adev->dev, "failed to clear first 256 sgprs\n");
		goto disp1_failed;
	}

	r = gfx_v9_4_2_wait_for_waves_assigned(adev,
			&wb_ib.ptr[1], 0b1111,
			pattern[2],
			adev->gfx.cu_info.number * SIMD_ID_MAX * 4,
			true);
	if (r) {
		dev_err(adev->dev, "wave coverage failed when clear first 256 sgprs\n");
		wb_ib.ptr[0] = 0xdeadbeaf; /* stop waves */
		goto disp2_failed;
	}

	wb_ib.ptr[0] = 0xdeadbeaf; /* stop waves */

	r = dma_fence_wait(fences[2], false);
	if (r) {
		dev_err(adev->dev, "timeout to clear first 256 sgprs\n");
		goto disp2_failed;
	}

disp2_failed:
	amdgpu_ib_free(adev, &disp_ibs[2], NULL);
	dma_fence_put(fences[2]);
disp1_failed:
	amdgpu_ib_free(adev, &disp_ibs[1], NULL);
	dma_fence_put(fences[1]);
disp0_failed:
	amdgpu_ib_free(adev, &disp_ibs[0], NULL);
	dma_fence_put(fences[0]);
pro_end:
	amdgpu_ib_free(adev, &wb_ib, NULL);

	if (r)
		dev_info(adev->dev, "Init SGPRS Failed\n");
	else
		dev_info(adev->dev, "Init SGPRS Successfully\n");

	return r;
}

static int gfx_v9_4_2_do_vgprs_init(struct amdgpu_device *adev)
{
	int r;
	/* CU_ID: 0~15, SIMD_ID: 0~3, WAVE_ID: 0 ~ 9 */
	int wb_size = adev->gfx.config.max_shader_engines *
			 CU_ID_MAX * SIMD_ID_MAX * WAVE_ID_MAX;
	struct amdgpu_ib wb_ib;
	struct amdgpu_ib disp_ib;
	struct dma_fence *fence;
	u32 pattern = 0xa;

	/* bail if the compute ring is not ready */
	if (!adev->gfx.compute_ring[0].sched.ready)
		return 0;

	/* allocate the write-back buffer from IB */
	memset(&wb_ib, 0, sizeof(wb_ib));
	r = amdgpu_ib_get(adev, NULL, (1 + wb_size) * sizeof(uint32_t),
			  AMDGPU_IB_POOL_DIRECT, &wb_ib);
	if (r) {
		dev_err(adev->dev, "failed to get ib (%d) for wb.\n", r);
		return r;
	}
	memset(wb_ib.ptr, 0, (1 + wb_size) * sizeof(uint32_t));

	r = gfx_v9_4_2_run_shader(adev,
			&adev->gfx.compute_ring[0],
			&disp_ib,
			vgpr_init_compute_shader_aldebaran,
			sizeof(vgpr_init_compute_shader_aldebaran),
			vgpr_init_regs_aldebaran,
			ARRAY_SIZE(vgpr_init_regs_aldebaran),
			adev->gfx.cu_info.number,
			wb_ib.gpu_addr, pattern, &fence);
	if (r) {
		dev_err(adev->dev, "failed to clear vgprs\n");
		goto pro_end;
	}

	/* wait for the GPU to finish processing the IB */
	r = dma_fence_wait(fence, false);
	if (r) {
		dev_err(adev->dev, "timeout to clear vgprs\n");
		goto disp_failed;
	}

	r = gfx_v9_4_2_wait_for_waves_assigned(adev,
			&wb_ib.ptr[1], 0b1,
			pattern,
			adev->gfx.cu_info.number * SIMD_ID_MAX,
			false);
	if (r) {
		dev_err(adev->dev, "failed to cover all simds when clearing vgprs\n");
		goto disp_failed;
	}

disp_failed:
	amdgpu_ib_free(adev, &disp_ib, NULL);
	dma_fence_put(fence);
pro_end:
	amdgpu_ib_free(adev, &wb_ib, NULL);

	if (r)
		dev_info(adev->dev, "Init VGPRS Failed\n");
	else
		dev_info(adev->dev, "Init VGPRS Successfully\n");

	return r;
}

int gfx_v9_4_2_do_edc_gpr_workarounds(struct amdgpu_device *adev)
{
	/* only support when RAS is enabled */
	if (!amdgpu_ras_is_supported(adev, AMDGPU_RAS_BLOCK__GFX))
		return 0;

	/* Workaround for ALDEBARAN, skip GPRs init in GPU reset.
	   Will remove it once GPRs init algorithm works for all CU settings. */
	if (amdgpu_in_reset(adev))
		return 0;

	gfx_v9_4_2_do_sgprs_init(adev);

	gfx_v9_4_2_do_vgprs_init(adev);

	return 0;
}

static void gfx_v9_4_2_query_sq_timeout_status(struct amdgpu_device *adev);
static void gfx_v9_4_2_reset_sq_timeout_status(struct amdgpu_device *adev);

void gfx_v9_4_2_init_golden_registers(struct amdgpu_device *adev,
				      uint32_t die_id)
{
	soc15_program_register_sequence(adev,
					golden_settings_gc_9_4_2_alde,
					ARRAY_SIZE(golden_settings_gc_9_4_2_alde));

	/* apply golden settings per die */
	switch (die_id) {
	case 0:
		soc15_program_register_sequence(adev,
				golden_settings_gc_9_4_2_alde_die_0,
				ARRAY_SIZE(golden_settings_gc_9_4_2_alde_die_0));
		break;
	case 1:
		soc15_program_register_sequence(adev,
				golden_settings_gc_9_4_2_alde_die_1,
				ARRAY_SIZE(golden_settings_gc_9_4_2_alde_die_1));
		break;
	default:
		dev_warn(adev->dev,
			 "invalid die id %d, ignore channel fabricid remap settings\n",
			 die_id);
		break;
	}

	return;
}

void gfx_v9_4_2_debug_trap_config_init(struct amdgpu_device *adev,
				uint32_t first_vmid,
				uint32_t last_vmid)
{
	uint32_t data;
	int i;

	mutex_lock(&adev->srbm_mutex);

	for (i = first_vmid; i < last_vmid; i++) {
		data = 0;
		soc15_grbm_select(adev, 0, 0, 0, i);
		data = REG_SET_FIELD(data, SPI_GDBG_PER_VMID_CNTL, TRAP_EN, 1);
		data = REG_SET_FIELD(data, SPI_GDBG_PER_VMID_CNTL, EXCP_EN, 0);
		data = REG_SET_FIELD(data, SPI_GDBG_PER_VMID_CNTL, EXCP_REPLACE,
					0);
		WREG32(SOC15_REG_OFFSET(GC, 0, regSPI_GDBG_PER_VMID_CNTL), data);
	}

	soc15_grbm_select(adev, 0, 0, 0, 0);
	mutex_unlock(&adev->srbm_mutex);
}

void gfx_v9_4_2_set_power_brake_sequence(struct amdgpu_device *adev)
{
	u32 tmp;

	gfx_v9_0_select_se_sh(adev, 0xffffffff, 0xffffffff, 0xffffffff);

	tmp = 0;
	tmp = REG_SET_FIELD(tmp, GC_THROTTLE_CTRL, PATTERN_MODE, 1);
	WREG32_SOC15(GC, 0, regGC_THROTTLE_CTRL, tmp);

	tmp = 0;
	tmp = REG_SET_FIELD(tmp, GC_THROTTLE_CTRL1, PWRBRK_STALL_EN, 1);
	WREG32_SOC15(GC, 0, regGC_THROTTLE_CTRL1, tmp);

	WREG32_SOC15(GC, 0, regGC_CAC_IND_INDEX, ixPWRBRK_STALL_PATTERN_CTRL);
	tmp = 0;
	tmp = REG_SET_FIELD(tmp, PWRBRK_STALL_PATTERN_CTRL, PWRBRK_END_STEP, 0x12);
	WREG32_SOC15(GC, 0, regGC_CAC_IND_DATA, tmp);
}

static const struct soc15_reg_entry gfx_v9_4_2_edc_counter_regs[] = {
	/* CPF */
	{ SOC15_REG_ENTRY(GC, 0, regCPF_EDC_ROQ_CNT), 0, 1, 1 },
	{ SOC15_REG_ENTRY(GC, 0, regCPF_EDC_TAG_CNT), 0, 1, 1 },
	/* CPC */
	{ SOC15_REG_ENTRY(GC, 0, regCPC_EDC_SCRATCH_CNT), 0, 1, 1 },
	{ SOC15_REG_ENTRY(GC, 0, regCPC_EDC_UCODE_CNT), 0, 1, 1 },
	{ SOC15_REG_ENTRY(GC, 0, regDC_EDC_STATE_CNT), 0, 1, 1 },
	{ SOC15_REG_ENTRY(GC, 0, regDC_EDC_CSINVOC_CNT), 0, 1, 1 },
	{ SOC15_REG_ENTRY(GC, 0, regDC_EDC_RESTORE_CNT), 0, 1, 1 },
	/* GDS */
	{ SOC15_REG_ENTRY(GC, 0, regGDS_EDC_CNT), 0, 1, 1 },
	{ SOC15_REG_ENTRY(GC, 0, regGDS_EDC_GRBM_CNT), 0, 1, 1 },
	{ SOC15_REG_ENTRY(GC, 0, regGDS_EDC_OA_DED), 0, 1, 1 },
	{ SOC15_REG_ENTRY(GC, 0, regGDS_EDC_OA_PHY_CNT), 0, 1, 1 },
	{ SOC15_REG_ENTRY(GC, 0, regGDS_EDC_OA_PIPE_CNT), 0, 1, 1 },
	/* RLC */
	{ SOC15_REG_ENTRY(GC, 0, regRLC_EDC_CNT), 0, 1, 1 },
	{ SOC15_REG_ENTRY(GC, 0, regRLC_EDC_CNT2), 0, 1, 1 },
	/* SPI */
	{ SOC15_REG_ENTRY(GC, 0, regSPI_EDC_CNT), 0, 8, 1 },
	/* SQC */
	{ SOC15_REG_ENTRY(GC, 0, regSQC_EDC_CNT), 0, 8, 7 },
	{ SOC15_REG_ENTRY(GC, 0, regSQC_EDC_CNT2), 0, 8, 7 },
	{ SOC15_REG_ENTRY(GC, 0, regSQC_EDC_CNT3), 0, 8, 7 },
	{ SOC15_REG_ENTRY(GC, 0, regSQC_EDC_PARITY_CNT3), 0, 8, 7 },
	/* SQ */
	{ SOC15_REG_ENTRY(GC, 0, regSQ_EDC_CNT), 0, 8, 14 },
	/* TCP */
	{ SOC15_REG_ENTRY(GC, 0, regTCP_EDC_CNT_NEW), 0, 8, 14 },
	/* TCI */
	{ SOC15_REG_ENTRY(GC, 0, regTCI_EDC_CNT), 0, 1, 69 },
	/* TCC */
	{ SOC15_REG_ENTRY(GC, 0, regTCC_EDC_CNT), 0, 1, 16 },
	{ SOC15_REG_ENTRY(GC, 0, regTCC_EDC_CNT2), 0, 1, 16 },
	/* TCA */
	{ SOC15_REG_ENTRY(GC, 0, regTCA_EDC_CNT), 0, 1, 2 },
	/* TCX */
	{ SOC15_REG_ENTRY(GC, 0, regTCX_EDC_CNT), 0, 1, 2 },
	{ SOC15_REG_ENTRY(GC, 0, regTCX_EDC_CNT2), 0, 1, 2 },
	/* TD */
	{ SOC15_REG_ENTRY(GC, 0, regTD_EDC_CNT), 0, 8, 14 },
	/* TA */
	{ SOC15_REG_ENTRY(GC, 0, regTA_EDC_CNT), 0, 8, 14 },
	/* GCEA */
	{ SOC15_REG_ENTRY(GC, 0, regGCEA_EDC_CNT), 0, 1, 16 },
	{ SOC15_REG_ENTRY(GC, 0, regGCEA_EDC_CNT2), 0, 1, 16 },
	{ SOC15_REG_ENTRY(GC, 0, regGCEA_EDC_CNT3), 0, 1, 16 },
};

static void gfx_v9_4_2_select_se_sh(struct amdgpu_device *adev, u32 se_num,
				  u32 sh_num, u32 instance)
{
	u32 data;

	if (instance == 0xffffffff)
		data = REG_SET_FIELD(0, GRBM_GFX_INDEX,
				     INSTANCE_BROADCAST_WRITES, 1);
	else
		data = REG_SET_FIELD(0, GRBM_GFX_INDEX, INSTANCE_INDEX,
				     instance);

	if (se_num == 0xffffffff)
		data = REG_SET_FIELD(data, GRBM_GFX_INDEX, SE_BROADCAST_WRITES,
				     1);
	else
		data = REG_SET_FIELD(data, GRBM_GFX_INDEX, SE_INDEX, se_num);

	if (sh_num == 0xffffffff)
		data = REG_SET_FIELD(data, GRBM_GFX_INDEX, SH_BROADCAST_WRITES,
				     1);
	else
		data = REG_SET_FIELD(data, GRBM_GFX_INDEX, SH_INDEX, sh_num);

	WREG32_SOC15_RLC_SHADOW_EX(reg, GC, 0, regGRBM_GFX_INDEX, data);
}

static const struct soc15_ras_field_entry gfx_v9_4_2_ras_fields[] = {
	/* CPF */
	{ "CPF_ROQ_ME2", SOC15_REG_ENTRY(GC, 0, regCPF_EDC_ROQ_CNT),
	  SOC15_REG_FIELD(CPF_EDC_ROQ_CNT, SEC_COUNT_ME2),
	  SOC15_REG_FIELD(CPF_EDC_ROQ_CNT, DED_COUNT_ME2) },
	{ "CPF_ROQ_ME1", SOC15_REG_ENTRY(GC, 0, regCPF_EDC_ROQ_CNT),
	  SOC15_REG_FIELD(CPF_EDC_ROQ_CNT, SEC_COUNT_ME1),
	  SOC15_REG_FIELD(CPF_EDC_ROQ_CNT, DED_COUNT_ME1) },
	{ "CPF_TCIU_TAG", SOC15_REG_ENTRY(GC, 0, regCPF_EDC_TAG_CNT),
	  SOC15_REG_FIELD(CPF_EDC_TAG_CNT, SEC_COUNT),
	  SOC15_REG_FIELD(CPF_EDC_TAG_CNT, DED_COUNT) },

	/* CPC */
	{ "CPC_SCRATCH", SOC15_REG_ENTRY(GC, 0, regCPC_EDC_SCRATCH_CNT),
	  SOC15_REG_FIELD(CPC_EDC_SCRATCH_CNT, SEC_COUNT),
	  SOC15_REG_FIELD(CPC_EDC_SCRATCH_CNT, DED_COUNT) },
	{ "CPC_UCODE", SOC15_REG_ENTRY(GC, 0, regCPC_EDC_UCODE_CNT),
	  SOC15_REG_FIELD(CPC_EDC_UCODE_CNT, SEC_COUNT),
	  SOC15_REG_FIELD(CPC_EDC_UCODE_CNT, DED_COUNT) },
	{ "CPC_DC_STATE_RAM_ME1", SOC15_REG_ENTRY(GC, 0, regDC_EDC_STATE_CNT),
	  SOC15_REG_FIELD(DC_EDC_STATE_CNT, SEC_COUNT_ME1),
	  SOC15_REG_FIELD(DC_EDC_STATE_CNT, DED_COUNT_ME1) },
	{ "CPC_DC_CSINVOC_RAM_ME1",
	  SOC15_REG_ENTRY(GC, 0, regDC_EDC_CSINVOC_CNT),
	  SOC15_REG_FIELD(DC_EDC_CSINVOC_CNT, SEC_COUNT_ME1),
	  SOC15_REG_FIELD(DC_EDC_CSINVOC_CNT, DED_COUNT_ME1) },
	{ "CPC_DC_RESTORE_RAM_ME1",
	  SOC15_REG_ENTRY(GC, 0, regDC_EDC_RESTORE_CNT),
	  SOC15_REG_FIELD(DC_EDC_RESTORE_CNT, SEC_COUNT_ME1),
	  SOC15_REG_FIELD(DC_EDC_RESTORE_CNT, DED_COUNT_ME1) },
	{ "CPC_DC_CSINVOC_RAM1_ME1",
	  SOC15_REG_ENTRY(GC, 0, regDC_EDC_CSINVOC_CNT),
	  SOC15_REG_FIELD(DC_EDC_CSINVOC_CNT, SEC_COUNT1_ME1),
	  SOC15_REG_FIELD(DC_EDC_CSINVOC_CNT, DED_COUNT1_ME1) },
	{ "CPC_DC_RESTORE_RAM1_ME1",
	  SOC15_REG_ENTRY(GC, 0, regDC_EDC_RESTORE_CNT),
	  SOC15_REG_FIELD(DC_EDC_RESTORE_CNT, SEC_COUNT1_ME1),
	  SOC15_REG_FIELD(DC_EDC_RESTORE_CNT, DED_COUNT1_ME1) },

	/* GDS */
	{ "GDS_GRBM", SOC15_REG_ENTRY(GC, 0, regGDS_EDC_GRBM_CNT),
	  SOC15_REG_FIELD(GDS_EDC_GRBM_CNT, SEC),
	  SOC15_REG_FIELD(GDS_EDC_GRBM_CNT, DED) },
	{ "GDS_MEM", SOC15_REG_ENTRY(GC, 0, regGDS_EDC_CNT),
	  SOC15_REG_FIELD(GDS_EDC_CNT, GDS_MEM_SEC),
	  SOC15_REG_FIELD(GDS_EDC_CNT, GDS_MEM_DED) },
	{ "GDS_PHY_CMD_RAM_MEM", SOC15_REG_ENTRY(GC, 0, regGDS_EDC_OA_PHY_CNT),
	  SOC15_REG_FIELD(GDS_EDC_OA_PHY_CNT, PHY_CMD_RAM_MEM_SEC),
	  SOC15_REG_FIELD(GDS_EDC_OA_PHY_CNT, PHY_CMD_RAM_MEM_DED) },
	{ "GDS_PHY_DATA_RAM_MEM", SOC15_REG_ENTRY(GC, 0, regGDS_EDC_OA_PHY_CNT),
	  SOC15_REG_FIELD(GDS_EDC_OA_PHY_CNT, PHY_DATA_RAM_MEM_SEC),
	  SOC15_REG_FIELD(GDS_EDC_OA_PHY_CNT, PHY_DATA_RAM_MEM_DED) },
	{ "GDS_ME0_CS_PIPE_MEM", SOC15_REG_ENTRY(GC, 0, regGDS_EDC_OA_PHY_CNT),
	  SOC15_REG_FIELD(GDS_EDC_OA_PHY_CNT, ME0_CS_PIPE_MEM_SEC),
	  SOC15_REG_FIELD(GDS_EDC_OA_PHY_CNT, ME0_CS_PIPE_MEM_DED) },
	{ "GDS_ME1_PIPE0_PIPE_MEM",
	  SOC15_REG_ENTRY(GC, 0, regGDS_EDC_OA_PIPE_CNT),
	  SOC15_REG_FIELD(GDS_EDC_OA_PIPE_CNT, ME1_PIPE0_PIPE_MEM_SEC),
	  SOC15_REG_FIELD(GDS_EDC_OA_PIPE_CNT, ME1_PIPE0_PIPE_MEM_DED) },
	{ "GDS_ME1_PIPE1_PIPE_MEM",
	  SOC15_REG_ENTRY(GC, 0, regGDS_EDC_OA_PIPE_CNT),
	  SOC15_REG_FIELD(GDS_EDC_OA_PIPE_CNT, ME1_PIPE1_PIPE_MEM_SEC),
	  SOC15_REG_FIELD(GDS_EDC_OA_PIPE_CNT, ME1_PIPE1_PIPE_MEM_DED) },
	{ "GDS_ME1_PIPE2_PIPE_MEM",
	  SOC15_REG_ENTRY(GC, 0, regGDS_EDC_OA_PIPE_CNT),
	  SOC15_REG_FIELD(GDS_EDC_OA_PIPE_CNT, ME1_PIPE2_PIPE_MEM_SEC),
	  SOC15_REG_FIELD(GDS_EDC_OA_PIPE_CNT, ME1_PIPE2_PIPE_MEM_DED) },
	{ "GDS_ME1_PIPE3_PIPE_MEM",
	  SOC15_REG_ENTRY(GC, 0, regGDS_EDC_OA_PIPE_CNT),
	  SOC15_REG_FIELD(GDS_EDC_OA_PIPE_CNT, ME1_PIPE3_PIPE_MEM_SEC),
	  SOC15_REG_FIELD(GDS_EDC_OA_PIPE_CNT, ME1_PIPE3_PIPE_MEM_DED) },
	{ "GDS_ME0_GFXHP3D_PIX_DED",
	  SOC15_REG_ENTRY(GC, 0, regGDS_EDC_OA_DED), 0, 0,
	  SOC15_REG_FIELD(GDS_EDC_OA_DED, ME0_GFXHP3D_PIX_DED) },
	{ "GDS_ME0_GFXHP3D_VTX_DED",
	  SOC15_REG_ENTRY(GC, 0, regGDS_EDC_OA_DED), 0, 0,
	  SOC15_REG_FIELD(GDS_EDC_OA_DED, ME0_GFXHP3D_VTX_DED) },
	{ "GDS_ME0_CS_DED",
	  SOC15_REG_ENTRY(GC, 0, regGDS_EDC_OA_DED), 0, 0,
	  SOC15_REG_FIELD(GDS_EDC_OA_DED, ME0_CS_DED) },
	{ "GDS_ME0_GFXHP3D_GS_DED",
	  SOC15_REG_ENTRY(GC, 0, regGDS_EDC_OA_DED), 0, 0,
	  SOC15_REG_FIELD(GDS_EDC_OA_DED, ME0_GFXHP3D_GS_DED) },
	{ "GDS_ME1_PIPE0_DED",
	  SOC15_REG_ENTRY(GC, 0, regGDS_EDC_OA_DED), 0, 0,
	  SOC15_REG_FIELD(GDS_EDC_OA_DED, ME1_PIPE0_DED) },
	{ "GDS_ME1_PIPE1_DED",
	  SOC15_REG_ENTRY(GC, 0, regGDS_EDC_OA_DED), 0, 0,
	  SOC15_REG_FIELD(GDS_EDC_OA_DED, ME1_PIPE1_DED) },
	{ "GDS_ME1_PIPE2_DED",
	  SOC15_REG_ENTRY(GC, 0, regGDS_EDC_OA_DED), 0, 0,
	  SOC15_REG_FIELD(GDS_EDC_OA_DED, ME1_PIPE2_DED) },
	{ "GDS_ME1_PIPE3_DED",
	  SOC15_REG_ENTRY(GC, 0, regGDS_EDC_OA_DED), 0, 0,
	  SOC15_REG_FIELD(GDS_EDC_OA_DED, ME1_PIPE3_DED) },
	{ "GDS_ME2_PIPE0_DED",
	  SOC15_REG_ENTRY(GC, 0, regGDS_EDC_OA_DED), 0, 0,
	  SOC15_REG_FIELD(GDS_EDC_OA_DED, ME2_PIPE0_DED) },
	{ "GDS_ME2_PIPE1_DED",
	  SOC15_REG_ENTRY(GC, 0, regGDS_EDC_OA_DED), 0, 0,
	  SOC15_REG_FIELD(GDS_EDC_OA_DED, ME2_PIPE1_DED) },
	{ "GDS_ME2_PIPE2_DED",
	  SOC15_REG_ENTRY(GC, 0, regGDS_EDC_OA_DED), 0, 0,
	  SOC15_REG_FIELD(GDS_EDC_OA_DED, ME2_PIPE2_DED) },
	{ "GDS_ME2_PIPE3_DED",
	  SOC15_REG_ENTRY(GC, 0, regGDS_EDC_OA_DED), 0, 0,
	  SOC15_REG_FIELD(GDS_EDC_OA_DED, ME2_PIPE3_DED) },

	/* RLC */
	{ "RLCG_INSTR_RAM", SOC15_REG_ENTRY(GC, 0, regRLC_EDC_CNT),
	  SOC15_REG_FIELD(RLC_EDC_CNT, RLCG_INSTR_RAM_SEC_COUNT),
	  SOC15_REG_FIELD(RLC_EDC_CNT, RLCG_INSTR_RAM_DED_COUNT) },
	{ "RLCG_SCRATCH_RAM", SOC15_REG_ENTRY(GC, 0, regRLC_EDC_CNT),
	  SOC15_REG_FIELD(RLC_EDC_CNT, RLCG_SCRATCH_RAM_SEC_COUNT),
	  SOC15_REG_FIELD(RLC_EDC_CNT, RLCG_SCRATCH_RAM_DED_COUNT) },
	{ "RLCV_INSTR_RAM", SOC15_REG_ENTRY(GC, 0, regRLC_EDC_CNT),
	  SOC15_REG_FIELD(RLC_EDC_CNT, RLCV_INSTR_RAM_SEC_COUNT),
	  SOC15_REG_FIELD(RLC_EDC_CNT, RLCV_INSTR_RAM_DED_COUNT) },
	{ "RLCV_SCRATCH_RAM", SOC15_REG_ENTRY(GC, 0, regRLC_EDC_CNT),
	  SOC15_REG_FIELD(RLC_EDC_CNT, RLCV_SCRATCH_RAM_SEC_COUNT),
	  SOC15_REG_FIELD(RLC_EDC_CNT, RLCV_SCRATCH_RAM_DED_COUNT) },
	{ "RLC_TCTAG_RAM", SOC15_REG_ENTRY(GC, 0, regRLC_EDC_CNT),
	  SOC15_REG_FIELD(RLC_EDC_CNT, RLC_TCTAG_RAM_SEC_COUNT),
	  SOC15_REG_FIELD(RLC_EDC_CNT, RLC_TCTAG_RAM_DED_COUNT) },
	{ "RLC_SPM_SCRATCH_RAM", SOC15_REG_ENTRY(GC, 0, regRLC_EDC_CNT),
	  SOC15_REG_FIELD(RLC_EDC_CNT, RLC_SPM_SCRATCH_RAM_SEC_COUNT),
	  SOC15_REG_FIELD(RLC_EDC_CNT, RLC_SPM_SCRATCH_RAM_DED_COUNT) },
	{ "RLC_SRM_DATA_RAM", SOC15_REG_ENTRY(GC, 0, regRLC_EDC_CNT),
	  SOC15_REG_FIELD(RLC_EDC_CNT, RLC_SRM_DATA_RAM_SEC_COUNT),
	  SOC15_REG_FIELD(RLC_EDC_CNT, RLC_SRM_DATA_RAM_DED_COUNT) },
	{ "RLC_SRM_ADDR_RAM", SOC15_REG_ENTRY(GC, 0, regRLC_EDC_CNT),
	  SOC15_REG_FIELD(RLC_EDC_CNT, RLC_SRM_ADDR_RAM_SEC_COUNT),
	  SOC15_REG_FIELD(RLC_EDC_CNT, RLC_SRM_ADDR_RAM_DED_COUNT) },
	{ "RLC_SPM_SE0_SCRATCH_RAM", SOC15_REG_ENTRY(GC, 0, regRLC_EDC_CNT2),
	  SOC15_REG_FIELD(RLC_EDC_CNT2, RLC_SPM_SE0_SCRATCH_RAM_SEC_COUNT),
	  SOC15_REG_FIELD(RLC_EDC_CNT2, RLC_SPM_SE0_SCRATCH_RAM_DED_COUNT) },
	{ "RLC_SPM_SE1_SCRATCH_RAM", SOC15_REG_ENTRY(GC, 0, regRLC_EDC_CNT2),
	  SOC15_REG_FIELD(RLC_EDC_CNT2, RLC_SPM_SE1_SCRATCH_RAM_SEC_COUNT),
	  SOC15_REG_FIELD(RLC_EDC_CNT2, RLC_SPM_SE1_SCRATCH_RAM_DED_COUNT) },
	{ "RLC_SPM_SE2_SCRATCH_RAM", SOC15_REG_ENTRY(GC, 0, regRLC_EDC_CNT2),
	  SOC15_REG_FIELD(RLC_EDC_CNT2, RLC_SPM_SE2_SCRATCH_RAM_SEC_COUNT),
	  SOC15_REG_FIELD(RLC_EDC_CNT2, RLC_SPM_SE2_SCRATCH_RAM_DED_COUNT) },
	{ "RLC_SPM_SE3_SCRATCH_RAM", SOC15_REG_ENTRY(GC, 0, regRLC_EDC_CNT2),
	  SOC15_REG_FIELD(RLC_EDC_CNT2, RLC_SPM_SE3_SCRATCH_RAM_SEC_COUNT),
	  SOC15_REG_FIELD(RLC_EDC_CNT2, RLC_SPM_SE3_SCRATCH_RAM_DED_COUNT) },
	{ "RLC_SPM_SE4_SCRATCH_RAM", SOC15_REG_ENTRY(GC, 0, regRLC_EDC_CNT2),
	  SOC15_REG_FIELD(RLC_EDC_CNT2, RLC_SPM_SE4_SCRATCH_RAM_SEC_COUNT),
	  SOC15_REG_FIELD(RLC_EDC_CNT2, RLC_SPM_SE4_SCRATCH_RAM_DED_COUNT) },
	{ "RLC_SPM_SE5_SCRATCH_RAM", SOC15_REG_ENTRY(GC, 0, regRLC_EDC_CNT2),
	  SOC15_REG_FIELD(RLC_EDC_CNT2, RLC_SPM_SE5_SCRATCH_RAM_SEC_COUNT),
	  SOC15_REG_FIELD(RLC_EDC_CNT2, RLC_SPM_SE5_SCRATCH_RAM_DED_COUNT) },
	{ "RLC_SPM_SE6_SCRATCH_RAM", SOC15_REG_ENTRY(GC, 0, regRLC_EDC_CNT2),
	  SOC15_REG_FIELD(RLC_EDC_CNT2, RLC_SPM_SE6_SCRATCH_RAM_SEC_COUNT),
	  SOC15_REG_FIELD(RLC_EDC_CNT2, RLC_SPM_SE6_SCRATCH_RAM_DED_COUNT) },
	{ "RLC_SPM_SE7_SCRATCH_RAM", SOC15_REG_ENTRY(GC, 0, regRLC_EDC_CNT2),
	  SOC15_REG_FIELD(RLC_EDC_CNT2, RLC_SPM_SE7_SCRATCH_RAM_SEC_COUNT),
	  SOC15_REG_FIELD(RLC_EDC_CNT2, RLC_SPM_SE7_SCRATCH_RAM_DED_COUNT) },

	/* SPI */
	{ "SPI_SR_MEM", SOC15_REG_ENTRY(GC, 0, regSPI_EDC_CNT),
	  SOC15_REG_FIELD(SPI_EDC_CNT, SPI_SR_MEM_SEC_COUNT),
	  SOC15_REG_FIELD(SPI_EDC_CNT, SPI_SR_MEM_DED_COUNT) },
	{ "SPI_GDS_EXPREQ", SOC15_REG_ENTRY(GC, 0, regSPI_EDC_CNT),
	  SOC15_REG_FIELD(SPI_EDC_CNT, SPI_GDS_EXPREQ_SEC_COUNT),
	  SOC15_REG_FIELD(SPI_EDC_CNT, SPI_GDS_EXPREQ_DED_COUNT) },
	{ "SPI_WB_GRANT_30", SOC15_REG_ENTRY(GC, 0, regSPI_EDC_CNT),
	  SOC15_REG_FIELD(SPI_EDC_CNT, SPI_WB_GRANT_30_SEC_COUNT),
	  SOC15_REG_FIELD(SPI_EDC_CNT, SPI_WB_GRANT_30_DED_COUNT) },
	{ "SPI_LIFE_CNT", SOC15_REG_ENTRY(GC, 0, regSPI_EDC_CNT),
	  SOC15_REG_FIELD(SPI_EDC_CNT, SPI_LIFE_CNT_SEC_COUNT),
	  SOC15_REG_FIELD(SPI_EDC_CNT, SPI_LIFE_CNT_DED_COUNT) },

	/* SQC - regSQC_EDC_CNT */
	{ "SQC_DATA_CU0_WRITE_DATA_BUF", SOC15_REG_ENTRY(GC, 0, regSQC_EDC_CNT),
	  SOC15_REG_FIELD(SQC_EDC_CNT, DATA_CU0_WRITE_DATA_BUF_SEC_COUNT),
	  SOC15_REG_FIELD(SQC_EDC_CNT, DATA_CU0_WRITE_DATA_BUF_DED_COUNT) },
	{ "SQC_DATA_CU0_UTCL1_LFIFO", SOC15_REG_ENTRY(GC, 0, regSQC_EDC_CNT),
	  SOC15_REG_FIELD(SQC_EDC_CNT, DATA_CU0_UTCL1_LFIFO_SEC_COUNT),
	  SOC15_REG_FIELD(SQC_EDC_CNT, DATA_CU0_UTCL1_LFIFO_DED_COUNT) },
	{ "SQC_DATA_CU1_WRITE_DATA_BUF", SOC15_REG_ENTRY(GC, 0, regSQC_EDC_CNT),
	  SOC15_REG_FIELD(SQC_EDC_CNT, DATA_CU1_WRITE_DATA_BUF_SEC_COUNT),
	  SOC15_REG_FIELD(SQC_EDC_CNT, DATA_CU1_WRITE_DATA_BUF_DED_COUNT) },
	{ "SQC_DATA_CU1_UTCL1_LFIFO", SOC15_REG_ENTRY(GC, 0, regSQC_EDC_CNT),
	  SOC15_REG_FIELD(SQC_EDC_CNT, DATA_CU1_UTCL1_LFIFO_SEC_COUNT),
	  SOC15_REG_FIELD(SQC_EDC_CNT, DATA_CU1_UTCL1_LFIFO_DED_COUNT) },
	{ "SQC_DATA_CU2_WRITE_DATA_BUF", SOC15_REG_ENTRY(GC, 0, regSQC_EDC_CNT),
	  SOC15_REG_FIELD(SQC_EDC_CNT, DATA_CU2_WRITE_DATA_BUF_SEC_COUNT),
	  SOC15_REG_FIELD(SQC_EDC_CNT, DATA_CU2_WRITE_DATA_BUF_DED_COUNT) },
	{ "SQC_DATA_CU2_UTCL1_LFIFO", SOC15_REG_ENTRY(GC, 0, regSQC_EDC_CNT),
	  SOC15_REG_FIELD(SQC_EDC_CNT, DATA_CU2_UTCL1_LFIFO_SEC_COUNT),
	  SOC15_REG_FIELD(SQC_EDC_CNT, DATA_CU2_UTCL1_LFIFO_DED_COUNT) },
	{ "SQC_DATA_CU3_WRITE_DATA_BUF", SOC15_REG_ENTRY(GC, 0, regSQC_EDC_CNT),
	  SOC15_REG_FIELD(SQC_EDC_CNT, DATA_CU3_WRITE_DATA_BUF_SEC_COUNT),
	  SOC15_REG_FIELD(SQC_EDC_CNT, DATA_CU3_WRITE_DATA_BUF_DED_COUNT) },
	{ "SQC_DATA_CU3_UTCL1_LFIFO", SOC15_REG_ENTRY(GC, 0, regSQC_EDC_CNT),
	  SOC15_REG_FIELD(SQC_EDC_CNT, DATA_CU3_UTCL1_LFIFO_SEC_COUNT),
	  SOC15_REG_FIELD(SQC_EDC_CNT, DATA_CU3_UTCL1_LFIFO_DED_COUNT) },

	/* SQC - regSQC_EDC_CNT2 */
	{ "SQC_INST_BANKA_TAG_RAM", SOC15_REG_ENTRY(GC, 0, regSQC_EDC_CNT2),
	  SOC15_REG_FIELD(SQC_EDC_CNT2, INST_BANKA_TAG_RAM_SEC_COUNT),
	  SOC15_REG_FIELD(SQC_EDC_CNT2, INST_BANKA_TAG_RAM_DED_COUNT) },
	{ "SQC_INST_BANKA_BANK_RAM", SOC15_REG_ENTRY(GC, 0, regSQC_EDC_CNT2),
	  SOC15_REG_FIELD(SQC_EDC_CNT2, INST_BANKA_BANK_RAM_SEC_COUNT),
	  SOC15_REG_FIELD(SQC_EDC_CNT2, INST_BANKA_BANK_RAM_DED_COUNT) },
	{ "SQC_DATA_BANKA_TAG_RAM", SOC15_REG_ENTRY(GC, 0, regSQC_EDC_CNT2),
	  SOC15_REG_FIELD(SQC_EDC_CNT2, DATA_BANKA_TAG_RAM_SEC_COUNT),
	  SOC15_REG_FIELD(SQC_EDC_CNT2, DATA_BANKA_TAG_RAM_DED_COUNT) },
	{ "SQC_DATA_BANKA_BANK_RAM", SOC15_REG_ENTRY(GC, 0, regSQC_EDC_CNT2),
	  SOC15_REG_FIELD(SQC_EDC_CNT2, DATA_BANKA_BANK_RAM_SEC_COUNT),
	  SOC15_REG_FIELD(SQC_EDC_CNT2, DATA_BANKA_BANK_RAM_DED_COUNT) },
	{ "SQC_INST_UTCL1_LFIFO", SOC15_REG_ENTRY(GC, 0, regSQC_EDC_CNT2),
	  SOC15_REG_FIELD(SQC_EDC_CNT2, INST_UTCL1_LFIFO_SEC_COUNT),
	  SOC15_REG_FIELD(SQC_EDC_CNT2, INST_UTCL1_LFIFO_DED_COUNT) },
	{ "SQC_DATA_BANKA_DIRTY_BIT_RAM", SOC15_REG_ENTRY(GC, 0, regSQC_EDC_CNT2),
	  SOC15_REG_FIELD(SQC_EDC_CNT2, DATA_BANKA_DIRTY_BIT_RAM_SEC_COUNT),
	  SOC15_REG_FIELD(SQC_EDC_CNT2, DATA_BANKA_DIRTY_BIT_RAM_DED_COUNT) },

	/* SQC - regSQC_EDC_CNT3 */
	{ "SQC_INST_BANKB_TAG_RAM", SOC15_REG_ENTRY(GC, 0, regSQC_EDC_CNT3),
	  SOC15_REG_FIELD(SQC_EDC_CNT3, INST_BANKB_TAG_RAM_SEC_COUNT),
	  SOC15_REG_FIELD(SQC_EDC_CNT3, INST_BANKB_TAG_RAM_DED_COUNT) },
	{ "SQC_INST_BANKB_BANK_RAM", SOC15_REG_ENTRY(GC, 0, regSQC_EDC_CNT3),
	  SOC15_REG_FIELD(SQC_EDC_CNT3, INST_BANKB_BANK_RAM_SEC_COUNT),
	  SOC15_REG_FIELD(SQC_EDC_CNT3, INST_BANKB_BANK_RAM_DED_COUNT) },
	{ "SQC_DATA_BANKB_TAG_RAM", SOC15_REG_ENTRY(GC, 0, regSQC_EDC_CNT3),
	  SOC15_REG_FIELD(SQC_EDC_CNT3, DATA_BANKB_TAG_RAM_SEC_COUNT),
	  SOC15_REG_FIELD(SQC_EDC_CNT3, DATA_BANKB_TAG_RAM_DED_COUNT) },
	{ "SQC_DATA_BANKB_BANK_RAM", SOC15_REG_ENTRY(GC, 0, regSQC_EDC_CNT3),
	  SOC15_REG_FIELD(SQC_EDC_CNT3, DATA_BANKB_BANK_RAM_SEC_COUNT),
	  SOC15_REG_FIELD(SQC_EDC_CNT3, DATA_BANKB_BANK_RAM_DED_COUNT) },
	{ "SQC_DATA_BANKB_DIRTY_BIT_RAM", SOC15_REG_ENTRY(GC, 0, regSQC_EDC_CNT3),
	  SOC15_REG_FIELD(SQC_EDC_CNT3, DATA_BANKB_DIRTY_BIT_RAM_SEC_COUNT),
	  SOC15_REG_FIELD(SQC_EDC_CNT3, DATA_BANKB_DIRTY_BIT_RAM_DED_COUNT) },

	/* SQC - regSQC_EDC_PARITY_CNT3 */
	{ "SQC_INST_BANKA_UTCL1_MISS_FIFO", SOC15_REG_ENTRY(GC, 0, regSQC_EDC_PARITY_CNT3),
	  SOC15_REG_FIELD(SQC_EDC_PARITY_CNT3, INST_BANKA_UTCL1_MISS_FIFO_SEC_COUNT),
	  SOC15_REG_FIELD(SQC_EDC_PARITY_CNT3, INST_BANKA_UTCL1_MISS_FIFO_DED_COUNT) },
	{ "SQC_INST_BANKA_MISS_FIFO", SOC15_REG_ENTRY(GC, 0, regSQC_EDC_PARITY_CNT3),
	  SOC15_REG_FIELD(SQC_EDC_PARITY_CNT3, INST_BANKA_MISS_FIFO_SEC_COUNT),
	  SOC15_REG_FIELD(SQC_EDC_PARITY_CNT3, INST_BANKA_MISS_FIFO_DED_COUNT) },
	{ "SQC_DATA_BANKA_HIT_FIFO", SOC15_REG_ENTRY(GC, 0, regSQC_EDC_PARITY_CNT3),
	  SOC15_REG_FIELD(SQC_EDC_PARITY_CNT3, DATA_BANKA_HIT_FIFO_SEC_COUNT),
	  SOC15_REG_FIELD(SQC_EDC_PARITY_CNT3, DATA_BANKA_HIT_FIFO_DED_COUNT) },
	{ "SQC_DATA_BANKA_MISS_FIFO", SOC15_REG_ENTRY(GC, 0, regSQC_EDC_PARITY_CNT3),
	  SOC15_REG_FIELD(SQC_EDC_PARITY_CNT3, DATA_BANKA_MISS_FIFO_SEC_COUNT),
	  SOC15_REG_FIELD(SQC_EDC_PARITY_CNT3, DATA_BANKA_MISS_FIFO_DED_COUNT) },
	{ "SQC_INST_BANKB_UTCL1_MISS_FIFO", SOC15_REG_ENTRY(GC, 0, regSQC_EDC_PARITY_CNT3),
	  SOC15_REG_FIELD(SQC_EDC_PARITY_CNT3, INST_BANKB_UTCL1_MISS_FIFO_SEC_COUNT),
	  SOC15_REG_FIELD(SQC_EDC_PARITY_CNT3, INST_BANKB_UTCL1_MISS_FIFO_DED_COUNT) },
	{ "SQC_INST_BANKB_MISS_FIFO", SOC15_REG_ENTRY(GC, 0, regSQC_EDC_PARITY_CNT3),
	  SOC15_REG_FIELD(SQC_EDC_PARITY_CNT3, INST_BANKB_MISS_FIFO_SEC_COUNT),
	  SOC15_REG_FIELD(SQC_EDC_PARITY_CNT3, INST_BANKB_MISS_FIFO_DED_COUNT) },
	{ "SQC_DATA_BANKB_HIT_FIFO", SOC15_REG_ENTRY(GC, 0, regSQC_EDC_PARITY_CNT3),
	  SOC15_REG_FIELD(SQC_EDC_PARITY_CNT3, DATA_BANKB_HIT_FIFO_SEC_COUNT),
	  SOC15_REG_FIELD(SQC_EDC_PARITY_CNT3, DATA_BANKB_HIT_FIFO_DED_COUNT) },
	{ "SQC_DATA_BANKB_MISS_FIFO", SOC15_REG_ENTRY(GC, 0, regSQC_EDC_PARITY_CNT3),
	  SOC15_REG_FIELD(SQC_EDC_PARITY_CNT3, DATA_BANKB_MISS_FIFO_SEC_COUNT),
	  SOC15_REG_FIELD(SQC_EDC_PARITY_CNT3, DATA_BANKB_MISS_FIFO_DED_COUNT) },

	/* SQ */
	{ "SQ_LDS_D", SOC15_REG_ENTRY(GC, 0, regSQ_EDC_CNT),
	  SOC15_REG_FIELD(SQ_EDC_CNT, LDS_D_SEC_COUNT),
	  SOC15_REG_FIELD(SQ_EDC_CNT, LDS_D_DED_COUNT) },
	{ "SQ_LDS_I", SOC15_REG_ENTRY(GC, 0, regSQ_EDC_CNT),
	  SOC15_REG_FIELD(SQ_EDC_CNT, LDS_I_SEC_COUNT),
	  SOC15_REG_FIELD(SQ_EDC_CNT, LDS_I_DED_COUNT) },
	{ "SQ_SGPR", SOC15_REG_ENTRY(GC, 0, regSQ_EDC_CNT),
	  SOC15_REG_FIELD(SQ_EDC_CNT, SGPR_SEC_COUNT),
	  SOC15_REG_FIELD(SQ_EDC_CNT, SGPR_DED_COUNT) },
	{ "SQ_VGPR0", SOC15_REG_ENTRY(GC, 0, regSQ_EDC_CNT),
	  SOC15_REG_FIELD(SQ_EDC_CNT, VGPR0_SEC_COUNT),
	  SOC15_REG_FIELD(SQ_EDC_CNT, VGPR0_DED_COUNT) },
	{ "SQ_VGPR1", SOC15_REG_ENTRY(GC, 0, regSQ_EDC_CNT),
	  SOC15_REG_FIELD(SQ_EDC_CNT, VGPR1_SEC_COUNT),
	  SOC15_REG_FIELD(SQ_EDC_CNT, VGPR1_DED_COUNT) },
	{ "SQ_VGPR2", SOC15_REG_ENTRY(GC, 0, regSQ_EDC_CNT),
	  SOC15_REG_FIELD(SQ_EDC_CNT, VGPR2_SEC_COUNT),
	  SOC15_REG_FIELD(SQ_EDC_CNT, VGPR2_DED_COUNT) },
	{ "SQ_VGPR3", SOC15_REG_ENTRY(GC, 0, regSQ_EDC_CNT),
	  SOC15_REG_FIELD(SQ_EDC_CNT, VGPR3_SEC_COUNT),
	  SOC15_REG_FIELD(SQ_EDC_CNT, VGPR3_DED_COUNT) },

	/* TCP */
	{ "TCP_CACHE_RAM", SOC15_REG_ENTRY(GC, 0, regTCP_EDC_CNT_NEW),
	  SOC15_REG_FIELD(TCP_EDC_CNT_NEW, CACHE_RAM_SEC_COUNT),
	  SOC15_REG_FIELD(TCP_EDC_CNT_NEW, CACHE_RAM_DED_COUNT) },
	{ "TCP_LFIFO_RAM", SOC15_REG_ENTRY(GC, 0, regTCP_EDC_CNT_NEW),
	  SOC15_REG_FIELD(TCP_EDC_CNT_NEW, LFIFO_RAM_SEC_COUNT),
	  SOC15_REG_FIELD(TCP_EDC_CNT_NEW, LFIFO_RAM_DED_COUNT) },
	{ "TCP_CMD_FIFO", SOC15_REG_ENTRY(GC, 0, regTCP_EDC_CNT_NEW),
	  SOC15_REG_FIELD(TCP_EDC_CNT_NEW, CMD_FIFO_SEC_COUNT),
	  SOC15_REG_FIELD(TCP_EDC_CNT_NEW, CMD_FIFO_DED_COUNT) },
	{ "TCP_VM_FIFO", SOC15_REG_ENTRY(GC, 0, regTCP_EDC_CNT_NEW),
	  SOC15_REG_FIELD(TCP_EDC_CNT_NEW, VM_FIFO_SEC_COUNT),
	  SOC15_REG_FIELD(TCP_EDC_CNT_NEW, VM_FIFO_DED_COUNT) },
	{ "TCP_DB_RAM", SOC15_REG_ENTRY(GC, 0, regTCP_EDC_CNT_NEW),
	  SOC15_REG_FIELD(TCP_EDC_CNT_NEW, DB_RAM_SEC_COUNT),
	  SOC15_REG_FIELD(TCP_EDC_CNT_NEW, DB_RAM_DED_COUNT) },
	{ "TCP_UTCL1_LFIFO0", SOC15_REG_ENTRY(GC, 0, regTCP_EDC_CNT_NEW),
	  SOC15_REG_FIELD(TCP_EDC_CNT_NEW, UTCL1_LFIFO0_SEC_COUNT),
	  SOC15_REG_FIELD(TCP_EDC_CNT_NEW, UTCL1_LFIFO0_DED_COUNT) },
	{ "TCP_UTCL1_LFIFO1", SOC15_REG_ENTRY(GC, 0, regTCP_EDC_CNT_NEW),
	  SOC15_REG_FIELD(TCP_EDC_CNT_NEW, UTCL1_LFIFO1_SEC_COUNT),
	  SOC15_REG_FIELD(TCP_EDC_CNT_NEW, UTCL1_LFIFO1_DED_COUNT) },

	/* TCI */
	{ "TCI_WRITE_RAM", SOC15_REG_ENTRY(GC, 0, regTCI_EDC_CNT),
	  SOC15_REG_FIELD(TCI_EDC_CNT, WRITE_RAM_SEC_COUNT),
	  SOC15_REG_FIELD(TCI_EDC_CNT, WRITE_RAM_DED_COUNT) },

	/* TCC */
	{ "TCC_CACHE_DATA", SOC15_REG_ENTRY(GC, 0, regTCC_EDC_CNT),
	  SOC15_REG_FIELD(TCC_EDC_CNT, CACHE_DATA_SEC_COUNT),
	  SOC15_REG_FIELD(TCC_EDC_CNT, CACHE_DATA_DED_COUNT) },
	{ "TCC_CACHE_DIRTY", SOC15_REG_ENTRY(GC, 0, regTCC_EDC_CNT),
	  SOC15_REG_FIELD(TCC_EDC_CNT, CACHE_DIRTY_SEC_COUNT),
	  SOC15_REG_FIELD(TCC_EDC_CNT, CACHE_DIRTY_DED_COUNT) },
	{ "TCC_HIGH_RATE_TAG", SOC15_REG_ENTRY(GC, 0, regTCC_EDC_CNT),
	  SOC15_REG_FIELD(TCC_EDC_CNT, HIGH_RATE_TAG_SEC_COUNT),
	  SOC15_REG_FIELD(TCC_EDC_CNT, HIGH_RATE_TAG_DED_COUNT) },
	{ "TCC_LOW_RATE_TAG", SOC15_REG_ENTRY(GC, 0, regTCC_EDC_CNT),
	  SOC15_REG_FIELD(TCC_EDC_CNT, LOW_RATE_TAG_SEC_COUNT),
	  SOC15_REG_FIELD(TCC_EDC_CNT, LOW_RATE_TAG_DED_COUNT) },
	{ "TCC_SRC_FIFO", SOC15_REG_ENTRY(GC, 0, regTCC_EDC_CNT),
	  SOC15_REG_FIELD(TCC_EDC_CNT, SRC_FIFO_SEC_COUNT),
	  SOC15_REG_FIELD(TCC_EDC_CNT, SRC_FIFO_DED_COUNT) },
	{ "TCC_LATENCY_FIFO", SOC15_REG_ENTRY(GC, 0, regTCC_EDC_CNT),
	  SOC15_REG_FIELD(TCC_EDC_CNT, LATENCY_FIFO_SEC_COUNT),
	  SOC15_REG_FIELD(TCC_EDC_CNT, LATENCY_FIFO_DED_COUNT) },
	{ "TCC_LATENCY_FIFO_NEXT_RAM", SOC15_REG_ENTRY(GC, 0, regTCC_EDC_CNT),
	  SOC15_REG_FIELD(TCC_EDC_CNT, LATENCY_FIFO_NEXT_RAM_SEC_COUNT),
	  SOC15_REG_FIELD(TCC_EDC_CNT, LATENCY_FIFO_NEXT_RAM_DED_COUNT) },
	{ "TCC_CACHE_TAG_PROBE_FIFO", SOC15_REG_ENTRY(GC, 0, regTCC_EDC_CNT2),
	  SOC15_REG_FIELD(TCC_EDC_CNT2, CACHE_TAG_PROBE_FIFO_SEC_COUNT),
	  SOC15_REG_FIELD(TCC_EDC_CNT2, CACHE_TAG_PROBE_FIFO_DED_COUNT) },
	{ "TCC_UC_ATOMIC_FIFO", SOC15_REG_ENTRY(GC, 0, regTCC_EDC_CNT2),
	  SOC15_REG_FIELD(TCC_EDC_CNT2, UC_ATOMIC_FIFO_SEC_COUNT),
	  SOC15_REG_FIELD(TCC_EDC_CNT2, UC_ATOMIC_FIFO_DED_COUNT) },
	{ "TCC_WRITE_CACHE_READ", SOC15_REG_ENTRY(GC, 0, regTCC_EDC_CNT2),
	  SOC15_REG_FIELD(TCC_EDC_CNT2, WRITE_CACHE_READ_SEC_COUNT),
	  SOC15_REG_FIELD(TCC_EDC_CNT2, WRITE_CACHE_READ_DED_COUNT) },
	{ "TCC_RETURN_CONTROL", SOC15_REG_ENTRY(GC, 0, regTCC_EDC_CNT2),
	  SOC15_REG_FIELD(TCC_EDC_CNT2, RETURN_CONTROL_SEC_COUNT),
	  SOC15_REG_FIELD(TCC_EDC_CNT2, RETURN_CONTROL_DED_COUNT) },
	{ "TCC_IN_USE_TRANSFER", SOC15_REG_ENTRY(GC, 0, regTCC_EDC_CNT2),
	  SOC15_REG_FIELD(TCC_EDC_CNT2, IN_USE_TRANSFER_SEC_COUNT),
	  SOC15_REG_FIELD(TCC_EDC_CNT2, IN_USE_TRANSFER_DED_COUNT) },
	{ "TCC_IN_USE_DEC", SOC15_REG_ENTRY(GC, 0, regTCC_EDC_CNT2),
	  SOC15_REG_FIELD(TCC_EDC_CNT2, IN_USE_DEC_SEC_COUNT),
	  SOC15_REG_FIELD(TCC_EDC_CNT2, IN_USE_DEC_DED_COUNT) },
	{ "TCC_WRITE_RETURN", SOC15_REG_ENTRY(GC, 0, regTCC_EDC_CNT2),
	  SOC15_REG_FIELD(TCC_EDC_CNT2, WRITE_RETURN_SEC_COUNT),
	  SOC15_REG_FIELD(TCC_EDC_CNT2, WRITE_RETURN_DED_COUNT) },
	{ "TCC_RETURN_DATA", SOC15_REG_ENTRY(GC, 0, regTCC_EDC_CNT2),
	  SOC15_REG_FIELD(TCC_EDC_CNT2, RETURN_DATA_SEC_COUNT),
	  SOC15_REG_FIELD(TCC_EDC_CNT2, RETURN_DATA_DED_COUNT) },

	/* TCA */
	{ "TCA_HOLE_FIFO", SOC15_REG_ENTRY(GC, 0, regTCA_EDC_CNT),
	  SOC15_REG_FIELD(TCA_EDC_CNT, HOLE_FIFO_SEC_COUNT),
	  SOC15_REG_FIELD(TCA_EDC_CNT, HOLE_FIFO_DED_COUNT) },
	{ "TCA_REQ_FIFO", SOC15_REG_ENTRY(GC, 0, regTCA_EDC_CNT),
	  SOC15_REG_FIELD(TCA_EDC_CNT, REQ_FIFO_SEC_COUNT),
	  SOC15_REG_FIELD(TCA_EDC_CNT, REQ_FIFO_DED_COUNT) },

	/* TCX */
	{ "TCX_GROUP0", SOC15_REG_ENTRY(GC, 0, regTCX_EDC_CNT),
	  SOC15_REG_FIELD(TCX_EDC_CNT, GROUP0_SEC_COUNT),
	  SOC15_REG_FIELD(TCX_EDC_CNT, GROUP0_DED_COUNT) },
	{ "TCX_GROUP1", SOC15_REG_ENTRY(GC, 0, regTCX_EDC_CNT),
	  SOC15_REG_FIELD(TCX_EDC_CNT, GROUP1_SEC_COUNT),
	  SOC15_REG_FIELD(TCX_EDC_CNT, GROUP1_DED_COUNT) },
	{ "TCX_GROUP2", SOC15_REG_ENTRY(GC, 0, regTCX_EDC_CNT),
	  SOC15_REG_FIELD(TCX_EDC_CNT, GROUP2_SEC_COUNT),
	  SOC15_REG_FIELD(TCX_EDC_CNT, GROUP2_DED_COUNT) },
	{ "TCX_GROUP3", SOC15_REG_ENTRY(GC, 0, regTCX_EDC_CNT),
	  SOC15_REG_FIELD(TCX_EDC_CNT, GROUP3_SEC_COUNT),
	  SOC15_REG_FIELD(TCX_EDC_CNT, GROUP3_DED_COUNT) },
	{ "TCX_GROUP4", SOC15_REG_ENTRY(GC, 0, regTCX_EDC_CNT),
	  SOC15_REG_FIELD(TCX_EDC_CNT, GROUP4_SEC_COUNT),
	  SOC15_REG_FIELD(TCX_EDC_CNT, GROUP4_DED_COUNT) },
	{ "TCX_GROUP5", SOC15_REG_ENTRY(GC, 0, regTCX_EDC_CNT),
	  SOC15_REG_FIELD(TCX_EDC_CNT, GROUP5_SED_COUNT), 0, 0 },
	{ "TCX_GROUP6", SOC15_REG_ENTRY(GC, 0, regTCX_EDC_CNT),
	  SOC15_REG_FIELD(TCX_EDC_CNT, GROUP6_SED_COUNT), 0, 0 },
	{ "TCX_GROUP7", SOC15_REG_ENTRY(GC, 0, regTCX_EDC_CNT),
	  SOC15_REG_FIELD(TCX_EDC_CNT, GROUP7_SED_COUNT), 0, 0 },
	{ "TCX_GROUP8", SOC15_REG_ENTRY(GC, 0, regTCX_EDC_CNT),
	  SOC15_REG_FIELD(TCX_EDC_CNT, GROUP8_SED_COUNT), 0, 0 },
	{ "TCX_GROUP9", SOC15_REG_ENTRY(GC, 0, regTCX_EDC_CNT),
	  SOC15_REG_FIELD(TCX_EDC_CNT, GROUP9_SED_COUNT), 0, 0 },
	{ "TCX_GROUP10", SOC15_REG_ENTRY(GC, 0, regTCX_EDC_CNT),
	  SOC15_REG_FIELD(TCX_EDC_CNT, GROUP10_SED_COUNT), 0, 0 },
	{ "TCX_GROUP11", SOC15_REG_ENTRY(GC, 0, regTCX_EDC_CNT2),
	  SOC15_REG_FIELD(TCX_EDC_CNT2, GROUP11_SED_COUNT), 0, 0 },
	{ "TCX_GROUP12", SOC15_REG_ENTRY(GC, 0, regTCX_EDC_CNT2),
	  SOC15_REG_FIELD(TCX_EDC_CNT2, GROUP12_SED_COUNT), 0, 0 },
	{ "TCX_GROUP13", SOC15_REG_ENTRY(GC, 0, regTCX_EDC_CNT2),
	  SOC15_REG_FIELD(TCX_EDC_CNT2, GROUP13_SED_COUNT), 0, 0 },
	{ "TCX_GROUP14", SOC15_REG_ENTRY(GC, 0, regTCX_EDC_CNT2),
	  SOC15_REG_FIELD(TCX_EDC_CNT2, GROUP14_SED_COUNT), 0, 0 },

	/* TD */
	{ "TD_SS_FIFO_LO", SOC15_REG_ENTRY(GC, 0, regTD_EDC_CNT),
	  SOC15_REG_FIELD(TD_EDC_CNT, SS_FIFO_LO_SEC_COUNT),
	  SOC15_REG_FIELD(TD_EDC_CNT, SS_FIFO_LO_DED_COUNT) },
	{ "TD_SS_FIFO_HI", SOC15_REG_ENTRY(GC, 0, regTD_EDC_CNT),
	  SOC15_REG_FIELD(TD_EDC_CNT, SS_FIFO_HI_SEC_COUNT),
	  SOC15_REG_FIELD(TD_EDC_CNT, SS_FIFO_HI_DED_COUNT) },
	{ "TD_CS_FIFO", SOC15_REG_ENTRY(GC, 0, regTD_EDC_CNT),
	  SOC15_REG_FIELD(TD_EDC_CNT, CS_FIFO_SEC_COUNT),
	  SOC15_REG_FIELD(TD_EDC_CNT, CS_FIFO_DED_COUNT) },

	/* TA */
	{ "TA_FS_DFIFO", SOC15_REG_ENTRY(GC, 0, regTA_EDC_CNT),
	  SOC15_REG_FIELD(TA_EDC_CNT, TA_FS_DFIFO_SEC_COUNT),
	  SOC15_REG_FIELD(TA_EDC_CNT, TA_FS_DFIFO_DED_COUNT) },
	{ "TA_FS_AFIFO_LO", SOC15_REG_ENTRY(GC, 0, regTA_EDC_CNT),
	  SOC15_REG_FIELD(TA_EDC_CNT, TA_FS_AFIFO_LO_SEC_COUNT),
	  SOC15_REG_FIELD(TA_EDC_CNT, TA_FS_AFIFO_LO_DED_COUNT) },
	{ "TA_FL_LFIFO", SOC15_REG_ENTRY(GC, 0, regTA_EDC_CNT),
	  SOC15_REG_FIELD(TA_EDC_CNT, TA_FL_LFIFO_SEC_COUNT),
	  SOC15_REG_FIELD(TA_EDC_CNT, TA_FL_LFIFO_DED_COUNT) },
	{ "TA_FX_LFIFO", SOC15_REG_ENTRY(GC, 0, regTA_EDC_CNT),
	  SOC15_REG_FIELD(TA_EDC_CNT, TA_FX_LFIFO_SEC_COUNT),
	  SOC15_REG_FIELD(TA_EDC_CNT, TA_FX_LFIFO_DED_COUNT) },
	{ "TA_FS_CFIFO", SOC15_REG_ENTRY(GC, 0, regTA_EDC_CNT),
	  SOC15_REG_FIELD(TA_EDC_CNT, TA_FS_CFIFO_SEC_COUNT),
	  SOC15_REG_FIELD(TA_EDC_CNT, TA_FS_CFIFO_DED_COUNT) },
	{ "TA_FS_AFIFO_HI", SOC15_REG_ENTRY(GC, 0, regTA_EDC_CNT),
	  SOC15_REG_FIELD(TA_EDC_CNT, TA_FS_AFIFO_HI_SEC_COUNT),
	  SOC15_REG_FIELD(TA_EDC_CNT, TA_FS_AFIFO_HI_DED_COUNT) },

	/* EA - regGCEA_EDC_CNT */
	{ "EA_DRAMRD_CMDMEM", SOC15_REG_ENTRY(GC, 0, regGCEA_EDC_CNT),
	  SOC15_REG_FIELD(GCEA_EDC_CNT, DRAMRD_CMDMEM_SEC_COUNT),
	  SOC15_REG_FIELD(GCEA_EDC_CNT, DRAMRD_CMDMEM_DED_COUNT) },
	{ "EA_DRAMWR_CMDMEM", SOC15_REG_ENTRY(GC, 0, regGCEA_EDC_CNT),
	  SOC15_REG_FIELD(GCEA_EDC_CNT, DRAMWR_CMDMEM_SEC_COUNT),
	  SOC15_REG_FIELD(GCEA_EDC_CNT, DRAMWR_CMDMEM_DED_COUNT) },
	{ "EA_DRAMWR_DATAMEM", SOC15_REG_ENTRY(GC, 0, regGCEA_EDC_CNT),
	  SOC15_REG_FIELD(GCEA_EDC_CNT, DRAMWR_DATAMEM_SEC_COUNT),
	  SOC15_REG_FIELD(GCEA_EDC_CNT, DRAMWR_DATAMEM_DED_COUNT) },
	{ "EA_RRET_TAGMEM", SOC15_REG_ENTRY(GC, 0, regGCEA_EDC_CNT),
	  SOC15_REG_FIELD(GCEA_EDC_CNT, RRET_TAGMEM_SEC_COUNT),
	  SOC15_REG_FIELD(GCEA_EDC_CNT, RRET_TAGMEM_DED_COUNT) },
	{ "EA_WRET_TAGMEM", SOC15_REG_ENTRY(GC, 0, regGCEA_EDC_CNT),
	  SOC15_REG_FIELD(GCEA_EDC_CNT, WRET_TAGMEM_SEC_COUNT),
	  SOC15_REG_FIELD(GCEA_EDC_CNT, WRET_TAGMEM_DED_COUNT) },
	{ "EA_IOWR_DATAMEM", SOC15_REG_ENTRY(GC, 0, regGCEA_EDC_CNT),
	  SOC15_REG_FIELD(GCEA_EDC_CNT, IOWR_DATAMEM_SEC_COUNT),
	  SOC15_REG_FIELD(GCEA_EDC_CNT, IOWR_DATAMEM_DED_COUNT) },
	{ "EA_DRAMRD_PAGEMEM", SOC15_REG_ENTRY(GC, 0, regGCEA_EDC_CNT),
	  SOC15_REG_FIELD(GCEA_EDC_CNT, DRAMRD_PAGEMEM_SED_COUNT), 0, 0 },
	{ "EA_DRAMWR_PAGEMEM", SOC15_REG_ENTRY(GC, 0, regGCEA_EDC_CNT),
	  SOC15_REG_FIELD(GCEA_EDC_CNT, DRAMWR_PAGEMEM_SED_COUNT), 0, 0 },
	{ "EA_IORD_CMDMEM", SOC15_REG_ENTRY(GC, 0, regGCEA_EDC_CNT),
	  SOC15_REG_FIELD(GCEA_EDC_CNT, IORD_CMDMEM_SED_COUNT), 0, 0 },
	{ "EA_IOWR_CMDMEM", SOC15_REG_ENTRY(GC, 0, regGCEA_EDC_CNT),
	  SOC15_REG_FIELD(GCEA_EDC_CNT, IOWR_CMDMEM_SED_COUNT), 0, 0 },

	/* EA - regGCEA_EDC_CNT2 */
	{ "EA_GMIRD_CMDMEM", SOC15_REG_ENTRY(GC, 0, regGCEA_EDC_CNT2),
	  SOC15_REG_FIELD(GCEA_EDC_CNT2, GMIRD_CMDMEM_SEC_COUNT),
	  SOC15_REG_FIELD(GCEA_EDC_CNT2, GMIRD_CMDMEM_DED_COUNT) },
	{ "EA_GMIWR_CMDMEM", SOC15_REG_ENTRY(GC, 0, regGCEA_EDC_CNT2),
	  SOC15_REG_FIELD(GCEA_EDC_CNT2, GMIWR_CMDMEM_SEC_COUNT),
	  SOC15_REG_FIELD(GCEA_EDC_CNT2, GMIWR_CMDMEM_DED_COUNT) },
	{ "EA_GMIWR_DATAMEM", SOC15_REG_ENTRY(GC, 0, regGCEA_EDC_CNT2),
	  SOC15_REG_FIELD(GCEA_EDC_CNT2, GMIWR_DATAMEM_SEC_COUNT),
	  SOC15_REG_FIELD(GCEA_EDC_CNT2, GMIWR_DATAMEM_DED_COUNT) },
	{ "EA_GMIRD_PAGEMEM", SOC15_REG_ENTRY(GC, 0, regGCEA_EDC_CNT2),
	  SOC15_REG_FIELD(GCEA_EDC_CNT2, GMIRD_PAGEMEM_SED_COUNT), 0, 0 },
	{ "EA_GMIWR_PAGEMEM", SOC15_REG_ENTRY(GC, 0, regGCEA_EDC_CNT2),
	  SOC15_REG_FIELD(GCEA_EDC_CNT2, GMIWR_PAGEMEM_SED_COUNT), 0, 0 },
	{ "EA_MAM_D0MEM", SOC15_REG_ENTRY(GC, 0, regGCEA_EDC_CNT2),
	  SOC15_REG_FIELD(GCEA_EDC_CNT2, MAM_D0MEM_SED_COUNT),
	  SOC15_REG_FIELD(GCEA_EDC_CNT2, MAM_D0MEM_DED_COUNT) },
	{ "EA_MAM_D1MEM", SOC15_REG_ENTRY(GC, 0, regGCEA_EDC_CNT2),
	  SOC15_REG_FIELD(GCEA_EDC_CNT2, MAM_D1MEM_SED_COUNT),
	  SOC15_REG_FIELD(GCEA_EDC_CNT2, MAM_D1MEM_DED_COUNT) },
	{ "EA_MAM_D2MEM", SOC15_REG_ENTRY(GC, 0, regGCEA_EDC_CNT2),
	  SOC15_REG_FIELD(GCEA_EDC_CNT2, MAM_D2MEM_SED_COUNT),
	  SOC15_REG_FIELD(GCEA_EDC_CNT2, MAM_D2MEM_DED_COUNT) },
	{ "EA_MAM_D3MEM", SOC15_REG_ENTRY(GC, 0, regGCEA_EDC_CNT2),
	  SOC15_REG_FIELD(GCEA_EDC_CNT2, MAM_D3MEM_SED_COUNT),
	  SOC15_REG_FIELD(GCEA_EDC_CNT2, MAM_D3MEM_DED_COUNT) },

	/* EA - regGCEA_EDC_CNT3 */
	{ "EA_DRAMRD_PAGEMEM", SOC15_REG_ENTRY(GC, 0, regGCEA_EDC_CNT3), 0, 0,
	  SOC15_REG_FIELD(GCEA_EDC_CNT3, DRAMRD_PAGEMEM_DED_COUNT) },
	{ "EA_DRAMWR_PAGEMEM", SOC15_REG_ENTRY(GC, 0, regGCEA_EDC_CNT3), 0, 0,
	  SOC15_REG_FIELD(GCEA_EDC_CNT3, DRAMWR_PAGEMEM_DED_COUNT) },
	{ "EA_IORD_CMDMEM", SOC15_REG_ENTRY(GC, 0, regGCEA_EDC_CNT3), 0, 0,
	  SOC15_REG_FIELD(GCEA_EDC_CNT3, IORD_CMDMEM_DED_COUNT) },
	{ "EA_IOWR_CMDMEM", SOC15_REG_ENTRY(GC, 0, regGCEA_EDC_CNT3), 0, 0,
	  SOC15_REG_FIELD(GCEA_EDC_CNT3, IOWR_CMDMEM_DED_COUNT) },
	{ "EA_GMIRD_PAGEMEM", SOC15_REG_ENTRY(GC, 0, regGCEA_EDC_CNT3), 0, 0,
	  SOC15_REG_FIELD(GCEA_EDC_CNT3, GMIRD_PAGEMEM_DED_COUNT) },
	{ "EA_GMIWR_PAGEMEM", SOC15_REG_ENTRY(GC, 0, regGCEA_EDC_CNT3), 0, 0,
	  SOC15_REG_FIELD(GCEA_EDC_CNT3, GMIWR_PAGEMEM_DED_COUNT) },
	{ "EA_MAM_A0MEM", SOC15_REG_ENTRY(GC, 0, regGCEA_EDC_CNT3),
	  SOC15_REG_FIELD(GCEA_EDC_CNT3, MAM_A0MEM_SEC_COUNT),
	  SOC15_REG_FIELD(GCEA_EDC_CNT3, MAM_A0MEM_DED_COUNT) },
	{ "EA_MAM_A1MEM", SOC15_REG_ENTRY(GC, 0, regGCEA_EDC_CNT3),
	  SOC15_REG_FIELD(GCEA_EDC_CNT3, MAM_A1MEM_SEC_COUNT),
	  SOC15_REG_FIELD(GCEA_EDC_CNT3, MAM_A1MEM_DED_COUNT) },
	{ "EA_MAM_A2MEM", SOC15_REG_ENTRY(GC, 0, regGCEA_EDC_CNT3),
	  SOC15_REG_FIELD(GCEA_EDC_CNT3, MAM_A2MEM_SEC_COUNT),
	  SOC15_REG_FIELD(GCEA_EDC_CNT3, MAM_A2MEM_DED_COUNT) },
	{ "EA_MAM_A3MEM", SOC15_REG_ENTRY(GC, 0, regGCEA_EDC_CNT3),
	  SOC15_REG_FIELD(GCEA_EDC_CNT3, MAM_A3MEM_SEC_COUNT),
	  SOC15_REG_FIELD(GCEA_EDC_CNT3, MAM_A3MEM_DED_COUNT) },
	{ "EA_MAM_AFMEM", SOC15_REG_ENTRY(GC, 0, regGCEA_EDC_CNT3),
	  SOC15_REG_FIELD(GCEA_EDC_CNT3, MAM_AFMEM_SEC_COUNT),
	  SOC15_REG_FIELD(GCEA_EDC_CNT3, MAM_AFMEM_DED_COUNT) },
};

static const char * const vml2_walker_mems[] = {
	"UTC_VML2_CACHE_PDE0_MEM0",
	"UTC_VML2_CACHE_PDE0_MEM1",
	"UTC_VML2_CACHE_PDE1_MEM0",
	"UTC_VML2_CACHE_PDE1_MEM1",
	"UTC_VML2_CACHE_PDE2_MEM0",
	"UTC_VML2_CACHE_PDE2_MEM1",
	"UTC_VML2_RDIF_ARADDRS",
	"UTC_VML2_RDIF_LOG_FIFO",
	"UTC_VML2_QUEUE_REQ",
	"UTC_VML2_QUEUE_RET",
};

static struct gfx_v9_4_2_utc_block gfx_v9_4_2_utc_blocks[] = {
	{ VML2_MEM, 8, 2, 2,
	  { SOC15_REG_ENTRY(GC, 0, regVML2_MEM_ECC_INDEX) },
	  { SOC15_REG_ENTRY(GC, 0, regVML2_MEM_ECC_CNTL) },
	  SOC15_REG_FIELD(VML2_MEM_ECC_CNTL, SEC_COUNT),
	  SOC15_REG_FIELD(VML2_MEM_ECC_CNTL, DED_COUNT),
	  REG_SET_FIELD(0, VML2_MEM_ECC_CNTL, WRITE_COUNTERS, 1) },
	{ VML2_WALKER_MEM, ARRAY_SIZE(vml2_walker_mems), 1, 1,
	  { SOC15_REG_ENTRY(GC, 0, regVML2_WALKER_MEM_ECC_INDEX) },
	  { SOC15_REG_ENTRY(GC, 0, regVML2_WALKER_MEM_ECC_CNTL) },
	  SOC15_REG_FIELD(VML2_WALKER_MEM_ECC_CNTL, SEC_COUNT),
	  SOC15_REG_FIELD(VML2_WALKER_MEM_ECC_CNTL, DED_COUNT),
	  REG_SET_FIELD(0, VML2_WALKER_MEM_ECC_CNTL, WRITE_COUNTERS, 1) },
	{ UTCL2_MEM, 18, 1, 2,
	  { SOC15_REG_ENTRY(GC, 0, regUTCL2_MEM_ECC_INDEX) },
	  { SOC15_REG_ENTRY(GC, 0, regUTCL2_MEM_ECC_CNTL) },
	  SOC15_REG_FIELD(UTCL2_MEM_ECC_CNTL, SEC_COUNT),
	  SOC15_REG_FIELD(UTCL2_MEM_ECC_CNTL, DED_COUNT),
	  REG_SET_FIELD(0, UTCL2_MEM_ECC_CNTL, WRITE_COUNTERS, 1) },
	{ ATC_L2_CACHE_2M, 8, 2, 1,
	  { SOC15_REG_ENTRY(GC, 0, regATC_L2_CACHE_2M_DSM_INDEX) },
	  { SOC15_REG_ENTRY(GC, 0, regATC_L2_CACHE_2M_DSM_CNTL) },
	  SOC15_REG_FIELD(ATC_L2_CACHE_2M_DSM_CNTL, SEC_COUNT),
	  SOC15_REG_FIELD(ATC_L2_CACHE_2M_DSM_CNTL, DED_COUNT),
	  REG_SET_FIELD(0, ATC_L2_CACHE_2M_DSM_CNTL, WRITE_COUNTERS, 1) },
	{ ATC_L2_CACHE_32K, 8, 2, 2,
	  { SOC15_REG_ENTRY(GC, 0, regATC_L2_CACHE_32K_DSM_INDEX) },
	  { SOC15_REG_ENTRY(GC, 0, regATC_L2_CACHE_32K_DSM_CNTL) },
	  SOC15_REG_FIELD(ATC_L2_CACHE_32K_DSM_CNTL, SEC_COUNT),
	  SOC15_REG_FIELD(ATC_L2_CACHE_32K_DSM_CNTL, DED_COUNT),
	  REG_SET_FIELD(0, ATC_L2_CACHE_32K_DSM_CNTL, WRITE_COUNTERS, 1) },
	{ ATC_L2_CACHE_4K, 8, 2, 8,
	  { SOC15_REG_ENTRY(GC, 0, regATC_L2_CACHE_4K_DSM_INDEX) },
	  { SOC15_REG_ENTRY(GC, 0, regATC_L2_CACHE_4K_DSM_CNTL) },
	  SOC15_REG_FIELD(ATC_L2_CACHE_4K_DSM_CNTL, SEC_COUNT),
	  SOC15_REG_FIELD(ATC_L2_CACHE_4K_DSM_CNTL, DED_COUNT),
	  REG_SET_FIELD(0, ATC_L2_CACHE_4K_DSM_CNTL, WRITE_COUNTERS, 1) },
};

static const struct soc15_reg_entry gfx_v9_4_2_ea_err_status_regs = {
	SOC15_REG_ENTRY(GC, 0, regGCEA_ERR_STATUS), 0, 1, 16
};

static int gfx_v9_4_2_get_reg_error_count(struct amdgpu_device *adev,
					  const struct soc15_reg_entry *reg,
					  uint32_t se_id, uint32_t inst_id,
					  uint32_t value, uint32_t *sec_count,
					  uint32_t *ded_count)
{
	uint32_t i;
	uint32_t sec_cnt, ded_cnt;

	for (i = 0; i < ARRAY_SIZE(gfx_v9_4_2_ras_fields); i++) {
		if (gfx_v9_4_2_ras_fields[i].reg_offset != reg->reg_offset ||
		    gfx_v9_4_2_ras_fields[i].seg != reg->seg ||
		    gfx_v9_4_2_ras_fields[i].inst != reg->inst)
			continue;

		sec_cnt = SOC15_RAS_REG_FIELD_VAL(
			value, gfx_v9_4_2_ras_fields[i], sec);
		if (sec_cnt) {
			dev_info(adev->dev,
				 "GFX SubBlock %s, Instance[%d][%d], SEC %d\n",
				 gfx_v9_4_2_ras_fields[i].name, se_id, inst_id,
				 sec_cnt);
			*sec_count += sec_cnt;
		}

		ded_cnt = SOC15_RAS_REG_FIELD_VAL(
			value, gfx_v9_4_2_ras_fields[i], ded);
		if (ded_cnt) {
			dev_info(adev->dev,
				 "GFX SubBlock %s, Instance[%d][%d], DED %d\n",
				 gfx_v9_4_2_ras_fields[i].name, se_id, inst_id,
				 ded_cnt);
			*ded_count += ded_cnt;
		}
	}

	return 0;
}

static int gfx_v9_4_2_query_sram_edc_count(struct amdgpu_device *adev,
				uint32_t *sec_count, uint32_t *ded_count)
{
	uint32_t i, j, k, data;
	uint32_t sec_cnt = 0, ded_cnt = 0;

	if (sec_count && ded_count) {
		*sec_count = 0;
		*ded_count = 0;
	}

	mutex_lock(&adev->grbm_idx_mutex);

	for (i = 0; i < ARRAY_SIZE(gfx_v9_4_2_edc_counter_regs); i++) {
		for (j = 0; j < gfx_v9_4_2_edc_counter_regs[i].se_num; j++) {
			for (k = 0; k < gfx_v9_4_2_edc_counter_regs[i].instance;
			     k++) {
				gfx_v9_4_2_select_se_sh(adev, j, 0, k);

				/* if sec/ded_count is null, just clear counter */
				if (!sec_count || !ded_count) {
					WREG32(SOC15_REG_ENTRY_OFFSET(
						gfx_v9_4_2_edc_counter_regs[i]), 0);
					continue;
				}

				data = RREG32(SOC15_REG_ENTRY_OFFSET(
					gfx_v9_4_2_edc_counter_regs[i]));

				if (!data)
					continue;

				gfx_v9_4_2_get_reg_error_count(adev,
					&gfx_v9_4_2_edc_counter_regs[i],
					j, k, data, &sec_cnt, &ded_cnt);

				/* clear counter after read */
				WREG32(SOC15_REG_ENTRY_OFFSET(
					gfx_v9_4_2_edc_counter_regs[i]), 0);
			}
		}
	}

	if (sec_count && ded_count) {
		*sec_count += sec_cnt;
		*ded_count += ded_cnt;
	}

	gfx_v9_4_2_select_se_sh(adev, 0xffffffff, 0xffffffff, 0xffffffff);
	mutex_unlock(&adev->grbm_idx_mutex);

	return 0;
}

static void gfx_v9_4_2_log_utc_edc_count(struct amdgpu_device *adev,
					 struct gfx_v9_4_2_utc_block *blk,
					 uint32_t instance, uint32_t sec_cnt,
					 uint32_t ded_cnt)
{
	uint32_t bank, way, mem;
	static const char *vml2_way_str[] = { "BIGK", "4K" };
	static const char *utcl2_rounter_str[] = { "VMC", "APT" };

	mem = instance % blk->num_mem_blocks;
	way = (instance / blk->num_mem_blocks) % blk->num_ways;
	bank = instance / (blk->num_mem_blocks * blk->num_ways);

	switch (blk->type) {
	case VML2_MEM:
		dev_info(
			adev->dev,
			"GFX SubBlock UTC_VML2_BANK_CACHE_%d_%s_MEM%d, SED %d, DED %d\n",
			bank, vml2_way_str[way], mem, sec_cnt, ded_cnt);
		break;
	case VML2_WALKER_MEM:
		dev_info(adev->dev, "GFX SubBlock %s, SED %d, DED %d\n",
			 vml2_walker_mems[bank], sec_cnt, ded_cnt);
		break;
	case UTCL2_MEM:
		dev_info(
			adev->dev,
			"GFX SubBlock UTCL2_ROUTER_IFIF%d_GROUP0_%s, SED %d, DED %d\n",
			bank, utcl2_rounter_str[mem], sec_cnt, ded_cnt);
		break;
	case ATC_L2_CACHE_2M:
		dev_info(
			adev->dev,
			"GFX SubBlock UTC_ATCL2_CACHE_2M_BANK%d_WAY%d_MEM, SED %d, DED %d\n",
			bank, way, sec_cnt, ded_cnt);
		break;
	case ATC_L2_CACHE_32K:
		dev_info(
			adev->dev,
			"GFX SubBlock UTC_ATCL2_CACHE_32K_BANK%d_WAY%d_MEM%d, SED %d, DED %d\n",
			bank, way, mem, sec_cnt, ded_cnt);
		break;
	case ATC_L2_CACHE_4K:
		dev_info(
			adev->dev,
			"GFX SubBlock UTC_ATCL2_CACHE_4K_BANK%d_WAY%d_MEM%d, SED %d, DED %d\n",
			bank, way, mem, sec_cnt, ded_cnt);
		break;
	}
}

static int gfx_v9_4_2_query_utc_edc_count(struct amdgpu_device *adev,
					  uint32_t *sec_count,
					  uint32_t *ded_count)
{
	uint32_t i, j, data;
	uint32_t sec_cnt, ded_cnt;
	uint32_t num_instances;
	struct gfx_v9_4_2_utc_block *blk;

	if (sec_count && ded_count) {
		*sec_count = 0;
		*ded_count = 0;
	}

	for (i = 0; i < ARRAY_SIZE(gfx_v9_4_2_utc_blocks); i++) {
		blk = &gfx_v9_4_2_utc_blocks[i];
		num_instances =
			blk->num_banks * blk->num_ways * blk->num_mem_blocks;
		for (j = 0; j < num_instances; j++) {
			WREG32(SOC15_REG_ENTRY_OFFSET(blk->idx_reg), j);

			/* if sec/ded_count is NULL, just clear counter */
			if (!sec_count || !ded_count) {
				WREG32(SOC15_REG_ENTRY_OFFSET(blk->data_reg),
				       blk->clear);
				continue;
			}

			data = RREG32(SOC15_REG_ENTRY_OFFSET(blk->data_reg));
			if (!data)
				continue;

			sec_cnt = SOC15_RAS_REG_FIELD_VAL(data, *blk, sec);
			*sec_count += sec_cnt;
			ded_cnt = SOC15_RAS_REG_FIELD_VAL(data, *blk, ded);
			*ded_count += ded_cnt;

			/* clear counter after read */
			WREG32(SOC15_REG_ENTRY_OFFSET(blk->data_reg),
			       blk->clear);

			/* print the edc count */
			if (sec_cnt || ded_cnt)
				gfx_v9_4_2_log_utc_edc_count(adev, blk, j, sec_cnt,
							     ded_cnt);
		}
	}

	return 0;
}

static void gfx_v9_4_2_query_ras_error_count(struct amdgpu_device *adev,
					    void *ras_error_status)
{
	struct ras_err_data *err_data = (struct ras_err_data *)ras_error_status;
	uint32_t sec_count = 0, ded_count = 0;

	if (!amdgpu_ras_is_supported(adev, AMDGPU_RAS_BLOCK__GFX))
		return;

	err_data->ue_count = 0;
	err_data->ce_count = 0;

	gfx_v9_4_2_query_sram_edc_count(adev, &sec_count, &ded_count);
	err_data->ce_count += sec_count;
	err_data->ue_count += ded_count;

	gfx_v9_4_2_query_utc_edc_count(adev, &sec_count, &ded_count);
	err_data->ce_count += sec_count;
	err_data->ue_count += ded_count;

}

static void gfx_v9_4_2_reset_utc_err_status(struct amdgpu_device *adev)
{
	WREG32_SOC15(GC, 0, regUTCL2_MEM_ECC_STATUS, 0x3);
	WREG32_SOC15(GC, 0, regVML2_MEM_ECC_STATUS, 0x3);
	WREG32_SOC15(GC, 0, regVML2_WALKER_MEM_ECC_STATUS, 0x3);
}

static void gfx_v9_4_2_reset_ea_err_status(struct amdgpu_device *adev)
{
	uint32_t i, j;
	uint32_t value;

	mutex_lock(&adev->grbm_idx_mutex);
	for (i = 0; i < gfx_v9_4_2_ea_err_status_regs.se_num; i++) {
		for (j = 0; j < gfx_v9_4_2_ea_err_status_regs.instance;
		     j++) {
			gfx_v9_4_2_select_se_sh(adev, i, 0, j);
			value = RREG32(SOC15_REG_ENTRY_OFFSET(
				gfx_v9_4_2_ea_err_status_regs));
			value = REG_SET_FIELD(value, GCEA_ERR_STATUS, CLEAR_ERROR_STATUS, 0x1);
			WREG32(SOC15_REG_ENTRY_OFFSET(gfx_v9_4_2_ea_err_status_regs), value);
		}
	}
	gfx_v9_4_2_select_se_sh(adev, 0xffffffff, 0xffffffff, 0xffffffff);
	mutex_unlock(&adev->grbm_idx_mutex);
}

static void gfx_v9_4_2_reset_ras_error_count(struct amdgpu_device *adev)
{
	if (!amdgpu_ras_is_supported(adev, AMDGPU_RAS_BLOCK__GFX))
		return;

	gfx_v9_4_2_query_sram_edc_count(adev, NULL, NULL);
	gfx_v9_4_2_query_utc_edc_count(adev, NULL, NULL);
}

static int gfx_v9_4_2_ras_error_inject(struct amdgpu_device *adev, void *inject_if)
{
	struct ras_inject_if *info = (struct ras_inject_if *)inject_if;
	int ret;
	struct ta_ras_trigger_error_input block_info = { 0 };

	if (!amdgpu_ras_is_supported(adev, AMDGPU_RAS_BLOCK__GFX))
		return -EINVAL;

	block_info.block_id = amdgpu_ras_block_to_ta(info->head.block);
	block_info.sub_block_index = info->head.sub_block_index;
	block_info.inject_error_type = amdgpu_ras_error_to_ta(info->head.type);
	block_info.address = info->address;
	block_info.value = info->value;

	mutex_lock(&adev->grbm_idx_mutex);
	ret = psp_ras_trigger_error(&adev->psp, &block_info);
	mutex_unlock(&adev->grbm_idx_mutex);

	return ret;
}

static void gfx_v9_4_2_query_ea_err_status(struct amdgpu_device *adev)
{
	uint32_t i, j;
	uint32_t reg_value;

	mutex_lock(&adev->grbm_idx_mutex);

	for (i = 0; i < gfx_v9_4_2_ea_err_status_regs.se_num; i++) {
		for (j = 0; j < gfx_v9_4_2_ea_err_status_regs.instance;
		     j++) {
			gfx_v9_4_2_select_se_sh(adev, i, 0, j);
			reg_value = RREG32(SOC15_REG_ENTRY_OFFSET(
				gfx_v9_4_2_ea_err_status_regs));

			if (REG_GET_FIELD(reg_value, GCEA_ERR_STATUS, SDP_RDRSP_STATUS) ||
			    REG_GET_FIELD(reg_value, GCEA_ERR_STATUS, SDP_WRRSP_STATUS) ||
			    REG_GET_FIELD(reg_value, GCEA_ERR_STATUS, SDP_RDRSP_DATAPARITY_ERROR)) {
				dev_warn(adev->dev, "GCEA err detected at instance: %d, status: 0x%x!\n",
						j, reg_value);
			}
			/* clear after read */
			reg_value = REG_SET_FIELD(reg_value, GCEA_ERR_STATUS,
						  CLEAR_ERROR_STATUS, 0x1);
			WREG32(SOC15_REG_ENTRY_OFFSET(gfx_v9_4_2_ea_err_status_regs), reg_value);
		}
	}

	gfx_v9_4_2_select_se_sh(adev, 0xffffffff, 0xffffffff, 0xffffffff);
	mutex_unlock(&adev->grbm_idx_mutex);
}

static void gfx_v9_4_2_query_utc_err_status(struct amdgpu_device *adev)
{
	uint32_t data;

	data = RREG32_SOC15(GC, 0, regUTCL2_MEM_ECC_STATUS);
	if (data) {
		dev_warn(adev->dev, "GFX UTCL2 Mem Ecc Status: 0x%x!\n", data);
		WREG32_SOC15(GC, 0, regUTCL2_MEM_ECC_STATUS, 0x3);
	}

	data = RREG32_SOC15(GC, 0, regVML2_MEM_ECC_STATUS);
	if (data) {
		dev_warn(adev->dev, "GFX VML2 Mem Ecc Status: 0x%x!\n", data);
		WREG32_SOC15(GC, 0, regVML2_MEM_ECC_STATUS, 0x3);
	}

	data = RREG32_SOC15(GC, 0, regVML2_WALKER_MEM_ECC_STATUS);
	if (data) {
		dev_warn(adev->dev, "GFX VML2 Walker Mem Ecc Status: 0x%x!\n", data);
		WREG32_SOC15(GC, 0, regVML2_WALKER_MEM_ECC_STATUS, 0x3);
	}
}

static void gfx_v9_4_2_query_ras_error_status(struct amdgpu_device *adev)
{
	if (!amdgpu_ras_is_supported(adev, AMDGPU_RAS_BLOCK__GFX))
		return;

	gfx_v9_4_2_query_ea_err_status(adev);
	gfx_v9_4_2_query_utc_err_status(adev);
	gfx_v9_4_2_query_sq_timeout_status(adev);
}

static void gfx_v9_4_2_reset_ras_error_status(struct amdgpu_device *adev)
{
	if (!amdgpu_ras_is_supported(adev, AMDGPU_RAS_BLOCK__GFX))
		return;

	gfx_v9_4_2_reset_utc_err_status(adev);
	gfx_v9_4_2_reset_ea_err_status(adev);
	gfx_v9_4_2_reset_sq_timeout_status(adev);
}

static void gfx_v9_4_2_enable_watchdog_timer(struct amdgpu_device *adev)
{
	uint32_t i;
	uint32_t data;

	data = REG_SET_FIELD(0, SQ_TIMEOUT_CONFIG, TIMEOUT_FATAL_DISABLE,
			     amdgpu_watchdog_timer.timeout_fatal_disable ? 1 :
									   0);

	if (amdgpu_watchdog_timer.timeout_fatal_disable &&
	    (amdgpu_watchdog_timer.period < 1 ||
	     amdgpu_watchdog_timer.period > 0x23)) {
		dev_warn(adev->dev, "Watchdog period range is 1 to 0x23\n");
		amdgpu_watchdog_timer.period = 0x23;
	}
	data = REG_SET_FIELD(data, SQ_TIMEOUT_CONFIG, PERIOD_SEL,
			     amdgpu_watchdog_timer.period);

	mutex_lock(&adev->grbm_idx_mutex);
	for (i = 0; i < adev->gfx.config.max_shader_engines; i++) {
		gfx_v9_4_2_select_se_sh(adev, i, 0xffffffff, 0xffffffff);
		WREG32_SOC15(GC, 0, regSQ_TIMEOUT_CONFIG, data);
	}
	gfx_v9_4_2_select_se_sh(adev, 0xffffffff, 0xffffffff, 0xffffffff);
	mutex_unlock(&adev->grbm_idx_mutex);
}

static uint32_t wave_read_ind(struct amdgpu_device *adev, uint32_t simd, uint32_t wave, uint32_t address)
{
	WREG32_SOC15_RLC_EX(reg, GC, 0, regSQ_IND_INDEX,
		(wave << SQ_IND_INDEX__WAVE_ID__SHIFT) |
		(simd << SQ_IND_INDEX__SIMD_ID__SHIFT) |
		(address << SQ_IND_INDEX__INDEX__SHIFT) |
		(SQ_IND_INDEX__FORCE_READ_MASK));
	return RREG32_SOC15(GC, 0, regSQ_IND_DATA);
}

static void gfx_v9_4_2_log_cu_timeout_status(struct amdgpu_device *adev,
					uint32_t status)
{
	struct amdgpu_cu_info *cu_info = &adev->gfx.cu_info;
	uint32_t i, simd, wave;
	uint32_t wave_status;
	uint32_t wave_pc_lo, wave_pc_hi;
	uint32_t wave_exec_lo, wave_exec_hi;
	uint32_t wave_inst_dw0, wave_inst_dw1;
	uint32_t wave_ib_sts;

	for (i = 0; i < 32; i++) {
		if (!((i << 1) & status))
			continue;

		simd = i / cu_info->max_waves_per_simd;
		wave = i % cu_info->max_waves_per_simd;

		wave_status = wave_read_ind(adev, simd, wave, ixSQ_WAVE_STATUS);
		wave_pc_lo = wave_read_ind(adev, simd, wave, ixSQ_WAVE_PC_LO);
		wave_pc_hi = wave_read_ind(adev, simd, wave, ixSQ_WAVE_PC_HI);
		wave_exec_lo =
			wave_read_ind(adev, simd, wave, ixSQ_WAVE_EXEC_LO);
		wave_exec_hi =
			wave_read_ind(adev, simd, wave, ixSQ_WAVE_EXEC_HI);
		wave_inst_dw0 =
			wave_read_ind(adev, simd, wave, ixSQ_WAVE_INST_DW0);
		wave_inst_dw1 =
			wave_read_ind(adev, simd, wave, ixSQ_WAVE_INST_DW1);
		wave_ib_sts = wave_read_ind(adev, simd, wave, ixSQ_WAVE_IB_STS);

		dev_info(
			adev->dev,
			"\t SIMD %d, Wave %d: status 0x%x, pc 0x%llx, exec 0x%llx, inst 0x%llx, ib_sts 0x%x\n",
			simd, wave, wave_status,
			((uint64_t)wave_pc_hi << 32 | wave_pc_lo),
			((uint64_t)wave_exec_hi << 32 | wave_exec_lo),
			((uint64_t)wave_inst_dw1 << 32 | wave_inst_dw0),
			wave_ib_sts);
	}
}

static void gfx_v9_4_2_query_sq_timeout_status(struct amdgpu_device *adev)
{
	uint32_t se_idx, sh_idx, cu_idx;
	uint32_t status;

	mutex_lock(&adev->grbm_idx_mutex);
	for (se_idx = 0; se_idx < adev->gfx.config.max_shader_engines;
	     se_idx++) {
		for (sh_idx = 0; sh_idx < adev->gfx.config.max_sh_per_se;
		     sh_idx++) {
			for (cu_idx = 0;
			     cu_idx < adev->gfx.config.max_cu_per_sh;
			     cu_idx++) {
				gfx_v9_4_2_select_se_sh(adev, se_idx, sh_idx,
							cu_idx);
				status = RREG32_SOC15(GC, 0,
						      regSQ_TIMEOUT_STATUS);
				if (status != 0) {
					dev_info(
						adev->dev,
						"GFX Watchdog Timeout: SE %d, SH %d, CU %d\n",
						se_idx, sh_idx, cu_idx);
					gfx_v9_4_2_log_cu_timeout_status(
						adev, status);
				}
				/* clear old status */
				WREG32_SOC15(GC, 0, regSQ_TIMEOUT_STATUS, 0);
			}
		}
	}
	gfx_v9_4_2_select_se_sh(adev, 0xffffffff, 0xffffffff, 0xffffffff);
	mutex_unlock(&adev->grbm_idx_mutex);
}

static void gfx_v9_4_2_reset_sq_timeout_status(struct amdgpu_device *adev)
{
	uint32_t se_idx, sh_idx, cu_idx;

	mutex_lock(&adev->grbm_idx_mutex);
	for (se_idx = 0; se_idx < adev->gfx.config.max_shader_engines;
	     se_idx++) {
		for (sh_idx = 0; sh_idx < adev->gfx.config.max_sh_per_se;
		     sh_idx++) {
			for (cu_idx = 0;
			     cu_idx < adev->gfx.config.max_cu_per_sh;
			     cu_idx++) {
				gfx_v9_4_2_select_se_sh(adev, se_idx, sh_idx,
							cu_idx);
				WREG32_SOC15(GC, 0, regSQ_TIMEOUT_STATUS, 0);
			}
		}
	}
	gfx_v9_4_2_select_se_sh(adev, 0xffffffff, 0xffffffff, 0xffffffff);
	mutex_unlock(&adev->grbm_idx_mutex);
}

<<<<<<< HEAD
=======
static bool gfx_v9_4_2_query_uctl2_poison_status(struct amdgpu_device *adev)
{
	u32 status = 0;
	struct amdgpu_vmhub *hub;

	hub = &adev->vmhub[AMDGPU_GFXHUB_0];
	status = RREG32(hub->vm_l2_pro_fault_status);
	/* reset page fault status */
	WREG32_P(hub->vm_l2_pro_fault_cntl, 1, ~1);

	return REG_GET_FIELD(status, VM_L2_PROTECTION_FAULT_STATUS, FED);
}

>>>>>>> 88084a3d
struct amdgpu_ras_block_hw_ops  gfx_v9_4_2_ras_ops = {
		.ras_error_inject = &gfx_v9_4_2_ras_error_inject,
		.query_ras_error_count = &gfx_v9_4_2_query_ras_error_count,
		.reset_ras_error_count = &gfx_v9_4_2_reset_ras_error_count,
		.query_ras_error_status = &gfx_v9_4_2_query_ras_error_status,
		.reset_ras_error_status = &gfx_v9_4_2_reset_ras_error_status,
};

struct amdgpu_gfx_ras gfx_v9_4_2_ras = {
	.ras_block = {
		.hw_ops = &gfx_v9_4_2_ras_ops,
	},
	.enable_watchdog_timer = &gfx_v9_4_2_enable_watchdog_timer,
	.query_utcl2_poison_status = gfx_v9_4_2_query_uctl2_poison_status,
};<|MERGE_RESOLUTION|>--- conflicted
+++ resolved
@@ -1930,8 +1930,6 @@
 	mutex_unlock(&adev->grbm_idx_mutex);
 }
 
-<<<<<<< HEAD
-=======
 static bool gfx_v9_4_2_query_uctl2_poison_status(struct amdgpu_device *adev)
 {
 	u32 status = 0;
@@ -1945,7 +1943,6 @@
 	return REG_GET_FIELD(status, VM_L2_PROTECTION_FAULT_STATUS, FED);
 }
 
->>>>>>> 88084a3d
 struct amdgpu_ras_block_hw_ops  gfx_v9_4_2_ras_ops = {
 		.ras_error_inject = &gfx_v9_4_2_ras_error_inject,
 		.query_ras_error_count = &gfx_v9_4_2_query_ras_error_count,
