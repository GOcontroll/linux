// SPDX-License-Identifier: GPL-2.0 OR Linux-OpenIB
/*
 * Copyright (c) 2016 Mellanox Technologies Ltd. All rights reserved.
 * Copyright (c) 2015 System Fabric Works, Inc. All rights reserved.
 */

#include <linux/skbuff.h>
#include <linux/if_arp.h>
#include <linux/netdevice.h>
#include <linux/if.h>
#include <linux/if_vlan.h>
#include <net/udp_tunnel.h>
#include <net/sch_generic.h>
#include <linux/netfilter.h>
#include <rdma/ib_addr.h>

#include "rxe.h"
#include "rxe_net.h"
#include "rxe_loc.h"

static struct rxe_recv_sockets recv_sockets;

static struct dst_entry *rxe_find_route4(struct rxe_qp *qp,
					 struct net_device *ndev,
					 struct in_addr *saddr,
					 struct in_addr *daddr)
{
	struct rtable *rt;
	struct flowi4 fl = { { 0 } };

	memset(&fl, 0, sizeof(fl));
	fl.flowi4_oif = ndev->ifindex;
	memcpy(&fl.saddr, saddr, sizeof(*saddr));
	memcpy(&fl.daddr, daddr, sizeof(*daddr));
	fl.flowi4_proto = IPPROTO_UDP;

	rt = ip_route_output_key(&init_net, &fl);
	if (IS_ERR(rt)) {
		rxe_dbg_qp(qp, "no route to %pI4\n", &daddr->s_addr);
		return NULL;
	}

	return &rt->dst;
}

#if IS_ENABLED(CONFIG_IPV6)
static struct dst_entry *rxe_find_route6(struct rxe_qp *qp,
					 struct net_device *ndev,
					 struct in6_addr *saddr,
					 struct in6_addr *daddr)
{
	struct dst_entry *ndst;
	struct flowi6 fl6 = { { 0 } };

	memset(&fl6, 0, sizeof(fl6));
	fl6.flowi6_oif = ndev->ifindex;
	memcpy(&fl6.saddr, saddr, sizeof(*saddr));
	memcpy(&fl6.daddr, daddr, sizeof(*daddr));
	fl6.flowi6_proto = IPPROTO_UDP;

	ndst = ipv6_stub->ipv6_dst_lookup_flow(sock_net(recv_sockets.sk6->sk),
					       recv_sockets.sk6->sk, &fl6,
					       NULL);
	if (IS_ERR(ndst)) {
		rxe_dbg_qp(qp, "no route to %pI6\n", daddr);
		return NULL;
	}

	if (unlikely(ndst->error)) {
		rxe_dbg_qp(qp, "no route to %pI6\n", daddr);
		goto put;
	}

	return ndst;
put:
	dst_release(ndst);
	return NULL;
}

#else

static struct dst_entry *rxe_find_route6(struct rxe_qp *qp,
					 struct net_device *ndev,
					 struct in6_addr *saddr,
					 struct in6_addr *daddr)
{
	return NULL;
}

#endif

static struct dst_entry *rxe_find_route(struct net_device *ndev,
					struct rxe_qp *qp,
					struct rxe_av *av)
{
	struct dst_entry *dst = NULL;

	if (qp_type(qp) == IB_QPT_RC)
		dst = sk_dst_get(qp->sk->sk);

	if (!dst || !dst_check(dst, qp->dst_cookie)) {
		if (dst)
			dst_release(dst);

		if (av->network_type == RXE_NETWORK_TYPE_IPV4) {
			struct in_addr *saddr;
			struct in_addr *daddr;

			saddr = &av->sgid_addr._sockaddr_in.sin_addr;
			daddr = &av->dgid_addr._sockaddr_in.sin_addr;
			dst = rxe_find_route4(qp, ndev, saddr, daddr);
		} else if (av->network_type == RXE_NETWORK_TYPE_IPV6) {
			struct in6_addr *saddr6;
			struct in6_addr *daddr6;

			saddr6 = &av->sgid_addr._sockaddr_in6.sin6_addr;
			daddr6 = &av->dgid_addr._sockaddr_in6.sin6_addr;
			dst = rxe_find_route6(qp, ndev, saddr6, daddr6);
#if IS_ENABLED(CONFIG_IPV6)
			if (dst)
				qp->dst_cookie =
					rt6_get_cookie((struct rt6_info *)dst);
#endif
		}

		if (dst && (qp_type(qp) == IB_QPT_RC)) {
			dst_hold(dst);
			sk_dst_set(qp->sk->sk, dst);
		}
	}
	return dst;
}

static int rxe_udp_encap_recv(struct sock *sk, struct sk_buff *skb)
{
	struct udphdr *udph;
	struct rxe_dev *rxe;
	struct net_device *ndev = skb->dev;
	struct rxe_pkt_info *pkt = SKB_TO_PKT(skb);

	/* takes a reference on rxe->ib_dev
	 * drop when skb is freed
	 */
	rxe = rxe_get_dev_from_net(ndev);
	if (!rxe && is_vlan_dev(ndev))
		rxe = rxe_get_dev_from_net(vlan_dev_real_dev(ndev));
	if (!rxe)
		goto drop;

	if (skb_linearize(skb)) {
		ib_device_put(&rxe->ib_dev);
		goto drop;
	}

	udph = udp_hdr(skb);
	pkt->rxe = rxe;
	pkt->port_num = 1;
	pkt->hdr = (u8 *)(udph + 1);
	pkt->mask = RXE_GRH_MASK;
	pkt->paylen = be16_to_cpu(udph->len) - sizeof(*udph);

	/* remove udp header */
	skb_pull(skb, sizeof(struct udphdr));

	rxe_rcv(skb);

	return 0;
drop:
	kfree_skb(skb);

	return 0;
}

static struct socket *rxe_setup_udp_tunnel(struct net *net, __be16 port,
					   bool ipv6)
{
	int err;
	struct socket *sock;
	struct udp_port_cfg udp_cfg = { };
	struct udp_tunnel_sock_cfg tnl_cfg = { };

	if (ipv6) {
		udp_cfg.family = AF_INET6;
		udp_cfg.ipv6_v6only = 1;
	} else {
		udp_cfg.family = AF_INET;
	}

	udp_cfg.local_udp_port = port;

	/* Create UDP socket */
	err = udp_sock_create(net, &udp_cfg, &sock);
	if (err < 0)
		return ERR_PTR(err);

	tnl_cfg.encap_type = 1;
	tnl_cfg.encap_rcv = rxe_udp_encap_recv;

	/* Setup UDP tunnel */
	setup_udp_tunnel_sock(net, sock, &tnl_cfg);

	return sock;
}

static void rxe_release_udp_tunnel(struct socket *sk)
{
	if (sk)
		udp_tunnel_sock_release(sk);
}

static void prepare_udp_hdr(struct sk_buff *skb, __be16 src_port,
			    __be16 dst_port)
{
	struct udphdr *udph;

	__skb_push(skb, sizeof(*udph));
	skb_reset_transport_header(skb);
	udph = udp_hdr(skb);

	udph->dest = dst_port;
	udph->source = src_port;
	udph->len = htons(skb->len);
	udph->check = 0;
}

static void prepare_ipv4_hdr(struct dst_entry *dst, struct sk_buff *skb,
			     __be32 saddr, __be32 daddr, __u8 proto,
			     __u8 tos, __u8 ttl, __be16 df, bool xnet)
{
	struct iphdr *iph;

	skb_scrub_packet(skb, xnet);

	skb_clear_hash(skb);
	skb_dst_set(skb, dst_clone(dst));
	memset(IPCB(skb), 0, sizeof(*IPCB(skb)));

	skb_push(skb, sizeof(struct iphdr));
	skb_reset_network_header(skb);

	iph = ip_hdr(skb);

	iph->version	=	IPVERSION;
	iph->ihl	=	sizeof(struct iphdr) >> 2;
	iph->tot_len	=	htons(skb->len);
	iph->frag_off	=	df;
	iph->protocol	=	proto;
	iph->tos	=	tos;
	iph->daddr	=	daddr;
	iph->saddr	=	saddr;
	iph->ttl	=	ttl;
	__ip_select_ident(dev_net(dst->dev), iph,
			  skb_shinfo(skb)->gso_segs ?: 1);
}

static void prepare_ipv6_hdr(struct dst_entry *dst, struct sk_buff *skb,
			     struct in6_addr *saddr, struct in6_addr *daddr,
			     __u8 proto, __u8 prio, __u8 ttl)
{
	struct ipv6hdr *ip6h;

	memset(&(IPCB(skb)->opt), 0, sizeof(IPCB(skb)->opt));
	IPCB(skb)->flags &= ~(IPSKB_XFRM_TUNNEL_SIZE | IPSKB_XFRM_TRANSFORMED
			    | IPSKB_REROUTED);
	skb_dst_set(skb, dst_clone(dst));

	__skb_push(skb, sizeof(*ip6h));
	skb_reset_network_header(skb);
	ip6h		  = ipv6_hdr(skb);
	ip6_flow_hdr(ip6h, prio, htonl(0));
	ip6h->payload_len = htons(skb->len);
	ip6h->nexthdr     = proto;
	ip6h->hop_limit   = ttl;
	ip6h->daddr	  = *daddr;
	ip6h->saddr	  = *saddr;
	ip6h->payload_len = htons(skb->len - sizeof(*ip6h));
}

static int prepare4(struct rxe_av *av, struct rxe_pkt_info *pkt,
		    struct sk_buff *skb)
{
	struct rxe_qp *qp = pkt->qp;
	struct dst_entry *dst;
	bool xnet = false;
	__be16 df = htons(IP_DF);
	struct in_addr *saddr = &av->sgid_addr._sockaddr_in.sin_addr;
	struct in_addr *daddr = &av->dgid_addr._sockaddr_in.sin_addr;

	dst = rxe_find_route(skb->dev, qp, av);
	if (!dst) {
		rxe_dbg_qp(qp, "Host not reachable\n");
		return -EHOSTUNREACH;
	}

	prepare_udp_hdr(skb, cpu_to_be16(qp->src_port),
			cpu_to_be16(ROCE_V2_UDP_DPORT));

	prepare_ipv4_hdr(dst, skb, saddr->s_addr, daddr->s_addr, IPPROTO_UDP,
			 av->grh.traffic_class, av->grh.hop_limit, df, xnet);

	dst_release(dst);
	return 0;
}

static int prepare6(struct rxe_av *av, struct rxe_pkt_info *pkt,
		    struct sk_buff *skb)
{
	struct rxe_qp *qp = pkt->qp;
	struct dst_entry *dst;
	struct in6_addr *saddr = &av->sgid_addr._sockaddr_in6.sin6_addr;
	struct in6_addr *daddr = &av->dgid_addr._sockaddr_in6.sin6_addr;

	dst = rxe_find_route(skb->dev, qp, av);
	if (!dst) {
		rxe_dbg_qp(qp, "Host not reachable\n");
		return -EHOSTUNREACH;
	}

	prepare_udp_hdr(skb, cpu_to_be16(qp->src_port),
			cpu_to_be16(ROCE_V2_UDP_DPORT));

	prepare_ipv6_hdr(dst, skb, saddr, daddr, IPPROTO_UDP,
			 av->grh.traffic_class,
			 av->grh.hop_limit);

	dst_release(dst);
	return 0;
}

int rxe_prepare(struct rxe_av *av, struct rxe_pkt_info *pkt,
		struct sk_buff *skb)
{
	int err = 0;

	if (skb->protocol == htons(ETH_P_IP))
		err = prepare4(av, pkt, skb);
	else if (skb->protocol == htons(ETH_P_IPV6))
		err = prepare6(av, pkt, skb);

	if (ether_addr_equal(skb->dev->dev_addr, av->dmac))
		pkt->mask |= RXE_LOOPBACK_MASK;

	return err;
}

static void rxe_skb_tx_dtor(struct sk_buff *skb)
{
	struct net_device *ndev = skb->dev;
	struct rxe_dev *rxe;
	unsigned int qp_index;
	struct rxe_qp *qp;
	int skb_out;

	rxe = rxe_get_dev_from_net(ndev);
	if (!rxe && is_vlan_dev(ndev))
		rxe = rxe_get_dev_from_net(vlan_dev_real_dev(ndev));
	if (WARN_ON(!rxe))
		return;

	qp_index = (int)(uintptr_t)skb->sk->sk_user_data;
	if (!qp_index)
		return;

	qp = rxe_pool_get_index(&rxe->qp_pool, qp_index);
	if (!qp)
		goto put_dev;

	skb_out = atomic_dec_return(&qp->skb_out);
	if (qp->need_req_skb && skb_out < RXE_INFLIGHT_SKBS_PER_QP_LOW)
		rxe_sched_task(&qp->send_task);

	rxe_put(qp);
put_dev:
	ib_device_put(&rxe->ib_dev);
	sock_put(skb->sk);
}

static int rxe_send(struct sk_buff *skb, struct rxe_pkt_info *pkt)
{
	int err;
	struct sock *sk = pkt->qp->sk->sk;

	sock_hold(sk);
	skb->sk = sk;
	skb->destructor = rxe_skb_tx_dtor;
	atomic_inc(&pkt->qp->skb_out);

	if (skb->protocol == htons(ETH_P_IP))
		err = ip_local_out(dev_net(skb_dst(skb)->dev), skb->sk, skb);
	else
		err = ip6_local_out(dev_net(skb_dst(skb)->dev), skb->sk, skb);

	return err;
}

/* fix up a send packet to match the packets
 * received from UDP before looping them back
 */
static int rxe_loopback(struct sk_buff *skb, struct rxe_pkt_info *pkt)
{
	struct sock *sk = pkt->qp->sk->sk;

	memcpy(SKB_TO_PKT(skb), pkt, sizeof(*pkt));

	sock_hold(sk);
	skb->sk = sk;
	skb->destructor = rxe_skb_tx_dtor;
	atomic_inc(&pkt->qp->skb_out);

	if (skb->protocol == htons(ETH_P_IP))
		skb_pull(skb, sizeof(struct iphdr));
	else
		skb_pull(skb, sizeof(struct ipv6hdr));

	if (WARN_ON(!ib_device_try_get(&pkt->rxe->ib_dev))) {
		kfree_skb(skb);
		return -EIO;
	}

	/* remove udp header */
	skb_pull(skb, sizeof(struct udphdr));

	rxe_rcv(skb);

	return 0;
}

int rxe_xmit_packet(struct rxe_qp *qp, struct rxe_pkt_info *pkt,
		    struct sk_buff *skb)
{
	int err;
	int is_request = pkt->mask & RXE_REQ_MASK;
	struct rxe_dev *rxe = to_rdev(qp->ibqp.device);
	unsigned long flags;

	spin_lock_irqsave(&qp->state_lock, flags);
	if ((is_request && (qp_state(qp) < IB_QPS_RTS)) ||
	    (!is_request && (qp_state(qp) < IB_QPS_RTR))) {
		spin_unlock_irqrestore(&qp->state_lock, flags);
		rxe_dbg_qp(qp, "Packet dropped. QP is not in ready state\n");
		goto drop;
	}
	spin_unlock_irqrestore(&qp->state_lock, flags);

	rxe_icrc_generate(skb, pkt);

	if (pkt->mask & RXE_LOOPBACK_MASK)
		err = rxe_loopback(skb, pkt);
	else
		err = rxe_send(skb, pkt);
	if (err) {
		rxe_counter_inc(rxe, RXE_CNT_SEND_ERR);
		return err;
	}

	rxe_counter_inc(rxe, RXE_CNT_SENT_PKTS);
	goto done;

drop:
	kfree_skb(skb);
	err = 0;
done:
	return err;
}

struct sk_buff *rxe_init_packet(struct rxe_dev *rxe, struct rxe_av *av,
				int paylen, struct rxe_pkt_info *pkt)
{
	unsigned int hdr_len;
	struct sk_buff *skb = NULL;
	struct net_device *ndev;
	const struct ib_gid_attr *attr;
	const int port_num = 1;

	attr = rdma_get_gid_attr(&rxe->ib_dev, port_num, av->grh.sgid_index);
	if (IS_ERR(attr))
		return NULL;

	if (av->network_type == RXE_NETWORK_TYPE_IPV4)
		hdr_len = ETH_HLEN + sizeof(struct udphdr) +
			sizeof(struct iphdr);
	else
		hdr_len = ETH_HLEN + sizeof(struct udphdr) +
			sizeof(struct ipv6hdr);

	rcu_read_lock();
	ndev = rdma_read_gid_attr_ndev_rcu(attr);
	if (IS_ERR(ndev)) {
		rcu_read_unlock();
		goto out;
	}
	skb = alloc_skb(paylen + hdr_len + LL_RESERVED_SPACE(ndev),
			GFP_ATOMIC);

	if (unlikely(!skb)) {
		rcu_read_unlock();
		goto out;
	}

	skb_reserve(skb, hdr_len + LL_RESERVED_SPACE(ndev));

	/* FIXME: hold reference to this netdev until life of this skb. */
	skb->dev	= ndev;
	rcu_read_unlock();

	if (av->network_type == RXE_NETWORK_TYPE_IPV4)
		skb->protocol = htons(ETH_P_IP);
	else
		skb->protocol = htons(ETH_P_IPV6);

	pkt->rxe	= rxe;
	pkt->port_num	= port_num;
	pkt->hdr	= skb_put(skb, paylen);
	pkt->mask	|= RXE_GRH_MASK;

out:
	rdma_put_gid_attr(attr);
	return skb;
}

/*
 * this is required by rxe_cfg to match rxe devices in
 * /sys/class/infiniband up with their underlying ethernet devices
 */
const char *rxe_parent_name(struct rxe_dev *rxe, unsigned int port_num)
{
	struct net_device *ndev;
	char *ndev_name;

	ndev = rxe_ib_device_get_netdev(&rxe->ib_dev);
	if (!ndev)
		return NULL;
	ndev_name = ndev->name;
	dev_put(ndev);

	return ndev_name;
}

int rxe_net_add(const char *ibdev_name, struct net_device *ndev)
{
	int err;
	struct rxe_dev *rxe = NULL;

	rxe = ib_alloc_device(rxe_dev, ib_dev);
	if (!rxe)
		return -ENOMEM;

	ib_mark_name_assigned_by_user(&rxe->ib_dev);

	err = rxe_add(rxe, ndev->mtu, ibdev_name, ndev);
	if (err) {
		ib_dealloc_device(&rxe->ib_dev);
		return err;
	}

	return 0;
}

static void rxe_port_event(struct rxe_dev *rxe,
			   enum ib_event_type event)
{
	struct ib_event ev;

	ev.device = &rxe->ib_dev;
	ev.element.port_num = 1;
	ev.event = event;

	ib_dispatch_event(&ev);
}

/* Caller must hold net_info_lock */
void rxe_port_up(struct rxe_dev *rxe)
{
	rxe_port_event(rxe, IB_EVENT_PORT_ACTIVE);
	dev_info(&rxe->ib_dev.dev, "set active\n");
}

/* Caller must hold net_info_lock */
void rxe_port_down(struct rxe_dev *rxe)
{
	rxe_port_event(rxe, IB_EVENT_PORT_ERR);
	rxe_counter_inc(rxe, RXE_CNT_LINK_DOWNED);
	dev_info(&rxe->ib_dev.dev, "set down\n");
}

void rxe_set_port_state(struct rxe_dev *rxe)
{
<<<<<<< HEAD
	struct net_device *ndev;

	ndev = rxe_ib_device_get_netdev(&rxe->ib_dev);
	if (!ndev)
		return;

	if (netif_running(ndev) && netif_carrier_ok(ndev))
=======
	if (ib_get_curr_port_state(rxe->ndev) == IB_PORT_ACTIVE)
>>>>>>> d3d93041
		rxe_port_up(rxe);
	else
		rxe_port_down(rxe);

	dev_put(ndev);
}

static int rxe_notify(struct notifier_block *not_blk,
		      unsigned long event,
		      void *arg)
{
	struct net_device *ndev = netdev_notifier_info_to_dev(arg);
	struct rxe_dev *rxe = rxe_get_dev_from_net(ndev);

	if (!rxe)
		return NOTIFY_OK;

	switch (event) {
	case NETDEV_UNREGISTER:
		ib_unregister_device_queued(&rxe->ib_dev);
		break;
	case NETDEV_CHANGEMTU:
		rxe_dbg_dev(rxe, "%s changed mtu to %d\n", ndev->name, ndev->mtu);
		rxe_set_mtu(rxe, ndev->mtu);
		break;
	case NETDEV_DOWN:
	case NETDEV_CHANGE:
		if (ib_get_curr_port_state(ndev) == IB_PORT_DOWN)
			rxe_counter_inc(rxe, RXE_CNT_LINK_DOWNED);
		break;
	case NETDEV_REBOOT:
	case NETDEV_GOING_DOWN:
	case NETDEV_CHANGEADDR:
	case NETDEV_CHANGENAME:
	case NETDEV_FEAT_CHANGE:
	default:
		rxe_dbg_dev(rxe, "ignoring netdev event = %ld for %s\n",
			event, ndev->name);
		break;
	}

	ib_device_put(&rxe->ib_dev);
	return NOTIFY_OK;
}

static struct notifier_block rxe_net_notifier = {
	.notifier_call = rxe_notify,
};

static int rxe_net_ipv4_init(void)
{
	recv_sockets.sk4 = rxe_setup_udp_tunnel(&init_net,
				htons(ROCE_V2_UDP_DPORT), false);
	if (IS_ERR(recv_sockets.sk4)) {
		recv_sockets.sk4 = NULL;
		pr_err("Failed to create IPv4 UDP tunnel\n");
		return -1;
	}

	return 0;
}

static int rxe_net_ipv6_init(void)
{
#if IS_ENABLED(CONFIG_IPV6)

	recv_sockets.sk6 = rxe_setup_udp_tunnel(&init_net,
						htons(ROCE_V2_UDP_DPORT), true);
	if (PTR_ERR(recv_sockets.sk6) == -EAFNOSUPPORT) {
		recv_sockets.sk6 = NULL;
		pr_warn("IPv6 is not supported, can not create a UDPv6 socket\n");
		return 0;
	}

	if (IS_ERR(recv_sockets.sk6)) {
		recv_sockets.sk6 = NULL;
		pr_err("Failed to create IPv6 UDP tunnel\n");
		return -1;
	}
#endif
	return 0;
}

void rxe_net_exit(void)
{
	rxe_release_udp_tunnel(recv_sockets.sk6);
	rxe_release_udp_tunnel(recv_sockets.sk4);
	unregister_netdevice_notifier(&rxe_net_notifier);
}

int rxe_net_init(void)
{
	int err;

	recv_sockets.sk6 = NULL;

	err = rxe_net_ipv4_init();
	if (err)
		return err;
	err = rxe_net_ipv6_init();
	if (err)
		goto err_out;
	err = register_netdevice_notifier(&rxe_net_notifier);
	if (err) {
		pr_err("Failed to register netdev notifier\n");
		goto err_out;
	}
	return 0;
err_out:
	rxe_net_exit();
	return err;
}<|MERGE_RESOLUTION|>--- conflicted
+++ resolved
@@ -585,17 +585,13 @@
 
 void rxe_set_port_state(struct rxe_dev *rxe)
 {
-<<<<<<< HEAD
 	struct net_device *ndev;
 
 	ndev = rxe_ib_device_get_netdev(&rxe->ib_dev);
 	if (!ndev)
 		return;
 
-	if (netif_running(ndev) && netif_carrier_ok(ndev))
-=======
-	if (ib_get_curr_port_state(rxe->ndev) == IB_PORT_ACTIVE)
->>>>>>> d3d93041
+	if (ib_get_curr_port_state(ndev) == IB_PORT_ACTIVE)
 		rxe_port_up(rxe);
 	else
 		rxe_port_down(rxe);
