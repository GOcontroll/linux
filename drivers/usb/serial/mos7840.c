--- conflicted
+++ resolved
@@ -2088,19 +2088,11 @@
 
 	cflag = tty->termios.c_cflag;
 
-<<<<<<< HEAD
-	dbg("%s - clfag %08x iflag %08x", __func__,
-	    tty->termios.c_cflag, RELEVANT_IFLAG(tty->termios.c_iflag));
-	dbg("%s - old clfag %08x old iflag %08x", __func__,
-	    old_termios->c_cflag, RELEVANT_IFLAG(old_termios->c_iflag));
-	dbg("%s - port %d", __func__, port->number);
-=======
 	dev_dbg(&port->dev, "%s - clfag %08x iflag %08x\n", __func__,
-		tty->termios->c_cflag, RELEVANT_IFLAG(tty->termios->c_iflag));
+		tty->termios.c_cflag, RELEVANT_IFLAG(tty->termios.c_iflag));
 	dev_dbg(&port->dev, "%s - old clfag %08x old iflag %08x\n", __func__,
 		old_termios->c_cflag, RELEVANT_IFLAG(old_termios->c_iflag));
 	dev_dbg(&port->dev, "%s - port %d\n", __func__, port->number);
->>>>>>> 70c048a2
 
 	/* change the port settings to the new ones specified */
 
