// SPDX-License-Identifier: GPL-2.0
/*
 * UCSI ACPI driver
 *
 * Copyright (C) 2017, Intel Corporation
 * Author: Heikki Krogerus <heikki.krogerus@linux.intel.com>
 */

#include <linux/platform_device.h>
#include <linux/module.h>
#include <linux/acpi.h>
#include <linux/dmi.h>

#include "ucsi.h"

#define UCSI_DSM_UUID		"6f8398c2-7ca4-11e4-ad36-631042b5008f"
#define UCSI_DSM_FUNC_WRITE	1
#define UCSI_DSM_FUNC_READ	2

struct ucsi_acpi {
	struct device *dev;
	struct ucsi *ucsi;
	void *base;
	struct completion complete;
	unsigned long flags;
<<<<<<< HEAD
#define UCSI_ACPI_SUPPRESS_EVENT	0
#define UCSI_ACPI_COMMAND_PENDING	1
#define UCSI_ACPI_ACK_PENDING		2
=======
#define UCSI_ACPI_COMMAND_PENDING	1
#define UCSI_ACPI_ACK_PENDING		2
#define UCSI_ACPI_CHECK_BOGUS_EVENT	3
>>>>>>> 0c383648
	guid_t guid;
	u64 cmd;
};

static int ucsi_acpi_dsm(struct ucsi_acpi *ua, int func)
{
	union acpi_object *obj;

	obj = acpi_evaluate_dsm(ACPI_HANDLE(ua->dev), &ua->guid, 1, func,
				NULL);
	if (!obj) {
		dev_err(ua->dev, "%s: failed to evaluate _DSM %d\n",
			__func__, func);
		return -EIO;
	}

	ACPI_FREE(obj);
	return 0;
}

static int ucsi_acpi_read(struct ucsi *ucsi, unsigned int offset,
			  void *val, size_t val_len)
{
	struct ucsi_acpi *ua = ucsi_get_drvdata(ucsi);
	int ret;

	ret = ucsi_acpi_dsm(ua, UCSI_DSM_FUNC_READ);
	if (ret)
		return ret;

	memcpy(val, ua->base + offset, val_len);

	return 0;
}

static int ucsi_acpi_async_write(struct ucsi *ucsi, unsigned int offset,
				 const void *val, size_t val_len)
{
	struct ucsi_acpi *ua = ucsi_get_drvdata(ucsi);

	memcpy(ua->base + offset, val, val_len);
	ua->cmd = *(u64 *)val;

	return ucsi_acpi_dsm(ua, UCSI_DSM_FUNC_WRITE);
}

static int ucsi_acpi_sync_write(struct ucsi *ucsi, unsigned int offset,
				const void *val, size_t val_len)
{
	struct ucsi_acpi *ua = ucsi_get_drvdata(ucsi);
	bool ack = UCSI_COMMAND(*(u64 *)val) == UCSI_ACK_CC_CI;
	int ret;

	if (ack)
		set_bit(UCSI_ACPI_ACK_PENDING, &ua->flags);
	else
		set_bit(UCSI_ACPI_COMMAND_PENDING, &ua->flags);

	ret = ucsi_acpi_async_write(ucsi, offset, val, val_len);
	if (ret)
		goto out_clear_bit;

	if (!wait_for_completion_timeout(&ua->complete, 5 * HZ))
		ret = -ETIMEDOUT;

out_clear_bit:
	if (ack)
		clear_bit(UCSI_ACPI_ACK_PENDING, &ua->flags);
	else
		clear_bit(UCSI_ACPI_COMMAND_PENDING, &ua->flags);

	return ret;
}

static const struct ucsi_operations ucsi_acpi_ops = {
	.read = ucsi_acpi_read,
	.sync_write = ucsi_acpi_sync_write,
	.async_write = ucsi_acpi_async_write
};

static int
ucsi_zenbook_read(struct ucsi *ucsi, unsigned int offset, void *val, size_t val_len)
{
	struct ucsi_acpi *ua = ucsi_get_drvdata(ucsi);
	int ret;

	if (offset == UCSI_VERSION || UCSI_COMMAND(ua->cmd) == UCSI_PPM_RESET) {
		ret = ucsi_acpi_dsm(ua, UCSI_DSM_FUNC_READ);
		if (ret)
			return ret;
	}

	memcpy(val, ua->base + offset, val_len);

	return 0;
}

static const struct ucsi_operations ucsi_zenbook_ops = {
	.read = ucsi_zenbook_read,
	.sync_write = ucsi_acpi_sync_write,
	.async_write = ucsi_acpi_async_write
};

<<<<<<< HEAD
/*
 * Some Dell laptops don't like ACK commands with the
 * UCSI_ACK_CONNECTOR_CHANGE but not the UCSI_ACK_COMMAND_COMPLETE
 * bit set. To work around this send a dummy command and bundle the
 * UCSI_ACK_CONNECTOR_CHANGE with the UCSI_ACK_COMMAND_COMPLETE
 * for the dummy command.
 */
static int
ucsi_dell_sync_write(struct ucsi *ucsi, unsigned int offset,
		     const void *val, size_t val_len)
{
	struct ucsi_acpi *ua = ucsi_get_drvdata(ucsi);
	u64 cmd = *(u64 *)val;
	u64 dummycmd = UCSI_GET_CAPABILITY;
	int ret;

	if (cmd == (UCSI_ACK_CC_CI | UCSI_ACK_CONNECTOR_CHANGE)) {
		cmd |= UCSI_ACK_COMMAND_COMPLETE;

		/*
		 * The UCSI core thinks it is sending a connector change ack
		 * and will accept new connector change events. We don't want
		 * this to happen for the dummy command as its response will
		 * still report the very event that the core is trying to clear.
		 */
		set_bit(UCSI_ACPI_SUPPRESS_EVENT, &ua->flags);
		ret = ucsi_acpi_sync_write(ucsi, UCSI_CONTROL, &dummycmd,
					   sizeof(dummycmd));
		clear_bit(UCSI_ACPI_SUPPRESS_EVENT, &ua->flags);

		if (ret < 0)
			return ret;
	}

	return ucsi_acpi_sync_write(ucsi, UCSI_CONTROL, &cmd, sizeof(cmd));
}

static const struct ucsi_operations ucsi_dell_ops = {
	.read = ucsi_acpi_read,
	.sync_write = ucsi_dell_sync_write,
=======
static int ucsi_gram_read(struct ucsi *ucsi, unsigned int offset,
			  void *val, size_t val_len)
{
	u16 bogus_change = UCSI_CONSTAT_POWER_LEVEL_CHANGE |
			   UCSI_CONSTAT_PDOS_CHANGE;
	struct ucsi_acpi *ua = ucsi_get_drvdata(ucsi);
	struct ucsi_connector_status *status;
	int ret;

	ret = ucsi_acpi_read(ucsi, offset, val, val_len);
	if (ret < 0)
		return ret;

	if (UCSI_COMMAND(ua->cmd) == UCSI_GET_CONNECTOR_STATUS &&
	    test_bit(UCSI_ACPI_CHECK_BOGUS_EVENT, &ua->flags) &&
	    offset == UCSI_MESSAGE_IN) {
		status = (struct ucsi_connector_status *)val;

		/* Clear the bogus change */
		if (status->change == bogus_change)
			status->change = 0;

		clear_bit(UCSI_ACPI_CHECK_BOGUS_EVENT, &ua->flags);
	}

	return ret;
}

static int ucsi_gram_sync_write(struct ucsi *ucsi, unsigned int offset,
				const void *val, size_t val_len)
{
	struct ucsi_acpi *ua = ucsi_get_drvdata(ucsi);
	int ret;

	ret = ucsi_acpi_sync_write(ucsi, offset, val, val_len);
	if (ret < 0)
		return ret;

	if (UCSI_COMMAND(ua->cmd) == UCSI_GET_PDOS &&
	    ua->cmd & UCSI_GET_PDOS_PARTNER_PDO(1) &&
	    ua->cmd & UCSI_GET_PDOS_SRC_PDOS)
		set_bit(UCSI_ACPI_CHECK_BOGUS_EVENT, &ua->flags);

	return ret;
}

static const struct ucsi_operations ucsi_gram_ops = {
	.read = ucsi_gram_read,
	.sync_write = ucsi_gram_sync_write,
>>>>>>> 0c383648
	.async_write = ucsi_acpi_async_write
};

static const struct dmi_system_id ucsi_acpi_quirks[] = {
	{
		.matches = {
			DMI_MATCH(DMI_SYS_VENDOR, "ASUSTeK COMPUTER INC."),
			DMI_MATCH(DMI_PRODUCT_NAME, "ZenBook UX325UA_UM325UA"),
		},
		.driver_data = (void *)&ucsi_zenbook_ops,
	},
	{
		.matches = {
<<<<<<< HEAD
			DMI_MATCH(DMI_SYS_VENDOR, "Dell Inc."),
		},
		.driver_data = (void *)&ucsi_dell_ops,
=======
			DMI_MATCH(DMI_SYS_VENDOR, "LG Electronics"),
			DMI_MATCH(DMI_PRODUCT_FAMILY, "LG gram PC"),
			DMI_MATCH(DMI_PRODUCT_NAME, "90Q"),
		},
		.driver_data = (void *)&ucsi_gram_ops,
>>>>>>> 0c383648
	},
	{ }
};

static void ucsi_acpi_notify(acpi_handle handle, u32 event, void *data)
{
	struct ucsi_acpi *ua = data;
	u32 cci;
	int ret;

	ret = ua->ucsi->ops->read(ua->ucsi, UCSI_CCI, &cci, sizeof(cci));
	if (ret)
		return;

	if (UCSI_CCI_CONNECTOR(cci) &&
	    !test_bit(UCSI_ACPI_SUPPRESS_EVENT, &ua->flags))
		ucsi_connector_change(ua->ucsi, UCSI_CCI_CONNECTOR(cci));

<<<<<<< HEAD
	if (cci & UCSI_CCI_ACK_COMPLETE && test_bit(ACK_PENDING, &ua->flags))
=======
	if (cci & UCSI_CCI_ACK_COMPLETE &&
	    test_bit(UCSI_ACPI_ACK_PENDING, &ua->flags))
>>>>>>> 0c383648
		complete(&ua->complete);
	if (cci & UCSI_CCI_COMMAND_COMPLETE &&
	    test_bit(UCSI_ACPI_COMMAND_PENDING, &ua->flags))
		complete(&ua->complete);
}

static int ucsi_acpi_probe(struct platform_device *pdev)
{
	struct acpi_device *adev = ACPI_COMPANION(&pdev->dev);
	const struct ucsi_operations *ops = &ucsi_acpi_ops;
	const struct dmi_system_id *id;
	struct ucsi_acpi *ua;
	struct resource *res;
	acpi_status status;
	int ret;

	if (adev->dep_unmet)
		return -EPROBE_DEFER;

	ua = devm_kzalloc(&pdev->dev, sizeof(*ua), GFP_KERNEL);
	if (!ua)
		return -ENOMEM;

	res = platform_get_resource(pdev, IORESOURCE_MEM, 0);
	if (!res) {
		dev_err(&pdev->dev, "missing memory resource\n");
		return -ENODEV;
	}

	ua->base = devm_memremap(&pdev->dev, res->start, resource_size(res), MEMREMAP_WB);
	if (IS_ERR(ua->base))
		return PTR_ERR(ua->base);

	ret = guid_parse(UCSI_DSM_UUID, &ua->guid);
	if (ret)
		return ret;

	init_completion(&ua->complete);
	ua->dev = &pdev->dev;

	id = dmi_first_match(ucsi_acpi_quirks);
	if (id)
		ops = id->driver_data;

	ua->ucsi = ucsi_create(&pdev->dev, ops);
	if (IS_ERR(ua->ucsi))
		return PTR_ERR(ua->ucsi);

	ucsi_set_drvdata(ua->ucsi, ua);

	status = acpi_install_notify_handler(ACPI_HANDLE(&pdev->dev),
					     ACPI_DEVICE_NOTIFY,
					     ucsi_acpi_notify, ua);
	if (ACPI_FAILURE(status)) {
		dev_err(&pdev->dev, "failed to install notify handler\n");
		ucsi_destroy(ua->ucsi);
		return -ENODEV;
	}

	ret = ucsi_register(ua->ucsi);
	if (ret) {
		acpi_remove_notify_handler(ACPI_HANDLE(&pdev->dev),
					   ACPI_DEVICE_NOTIFY,
					   ucsi_acpi_notify);
		ucsi_destroy(ua->ucsi);
		return ret;
	}

	platform_set_drvdata(pdev, ua);

	return 0;
}

static void ucsi_acpi_remove(struct platform_device *pdev)
{
	struct ucsi_acpi *ua = platform_get_drvdata(pdev);

	ucsi_unregister(ua->ucsi);
	ucsi_destroy(ua->ucsi);

	acpi_remove_notify_handler(ACPI_HANDLE(&pdev->dev), ACPI_DEVICE_NOTIFY,
				   ucsi_acpi_notify);
}

static int ucsi_acpi_resume(struct device *dev)
{
	struct ucsi_acpi *ua = dev_get_drvdata(dev);

	return ucsi_resume(ua->ucsi);
}

static DEFINE_SIMPLE_DEV_PM_OPS(ucsi_acpi_pm_ops, NULL, ucsi_acpi_resume);

static const struct acpi_device_id ucsi_acpi_match[] = {
	{ "PNP0CA0", 0 },
	{ },
};
MODULE_DEVICE_TABLE(acpi, ucsi_acpi_match);

static struct platform_driver ucsi_acpi_platform_driver = {
	.driver = {
		.name = "ucsi_acpi",
		.pm = pm_ptr(&ucsi_acpi_pm_ops),
		.acpi_match_table = ACPI_PTR(ucsi_acpi_match),
	},
	.probe = ucsi_acpi_probe,
	.remove_new = ucsi_acpi_remove,
};

module_platform_driver(ucsi_acpi_platform_driver);

MODULE_AUTHOR("Heikki Krogerus <heikki.krogerus@linux.intel.com>");
MODULE_LICENSE("GPL v2");
MODULE_DESCRIPTION("UCSI ACPI driver");<|MERGE_RESOLUTION|>--- conflicted
+++ resolved
@@ -23,15 +23,9 @@
 	void *base;
 	struct completion complete;
 	unsigned long flags;
-<<<<<<< HEAD
-#define UCSI_ACPI_SUPPRESS_EVENT	0
-#define UCSI_ACPI_COMMAND_PENDING	1
-#define UCSI_ACPI_ACK_PENDING		2
-=======
 #define UCSI_ACPI_COMMAND_PENDING	1
 #define UCSI_ACPI_ACK_PENDING		2
 #define UCSI_ACPI_CHECK_BOGUS_EVENT	3
->>>>>>> 0c383648
 	guid_t guid;
 	u64 cmd;
 };
@@ -135,48 +129,6 @@
 	.async_write = ucsi_acpi_async_write
 };
 
-<<<<<<< HEAD
-/*
- * Some Dell laptops don't like ACK commands with the
- * UCSI_ACK_CONNECTOR_CHANGE but not the UCSI_ACK_COMMAND_COMPLETE
- * bit set. To work around this send a dummy command and bundle the
- * UCSI_ACK_CONNECTOR_CHANGE with the UCSI_ACK_COMMAND_COMPLETE
- * for the dummy command.
- */
-static int
-ucsi_dell_sync_write(struct ucsi *ucsi, unsigned int offset,
-		     const void *val, size_t val_len)
-{
-	struct ucsi_acpi *ua = ucsi_get_drvdata(ucsi);
-	u64 cmd = *(u64 *)val;
-	u64 dummycmd = UCSI_GET_CAPABILITY;
-	int ret;
-
-	if (cmd == (UCSI_ACK_CC_CI | UCSI_ACK_CONNECTOR_CHANGE)) {
-		cmd |= UCSI_ACK_COMMAND_COMPLETE;
-
-		/*
-		 * The UCSI core thinks it is sending a connector change ack
-		 * and will accept new connector change events. We don't want
-		 * this to happen for the dummy command as its response will
-		 * still report the very event that the core is trying to clear.
-		 */
-		set_bit(UCSI_ACPI_SUPPRESS_EVENT, &ua->flags);
-		ret = ucsi_acpi_sync_write(ucsi, UCSI_CONTROL, &dummycmd,
-					   sizeof(dummycmd));
-		clear_bit(UCSI_ACPI_SUPPRESS_EVENT, &ua->flags);
-
-		if (ret < 0)
-			return ret;
-	}
-
-	return ucsi_acpi_sync_write(ucsi, UCSI_CONTROL, &cmd, sizeof(cmd));
-}
-
-static const struct ucsi_operations ucsi_dell_ops = {
-	.read = ucsi_acpi_read,
-	.sync_write = ucsi_dell_sync_write,
-=======
 static int ucsi_gram_read(struct ucsi *ucsi, unsigned int offset,
 			  void *val, size_t val_len)
 {
@@ -226,7 +178,6 @@
 static const struct ucsi_operations ucsi_gram_ops = {
 	.read = ucsi_gram_read,
 	.sync_write = ucsi_gram_sync_write,
->>>>>>> 0c383648
 	.async_write = ucsi_acpi_async_write
 };
 
@@ -240,17 +191,11 @@
 	},
 	{
 		.matches = {
-<<<<<<< HEAD
-			DMI_MATCH(DMI_SYS_VENDOR, "Dell Inc."),
-		},
-		.driver_data = (void *)&ucsi_dell_ops,
-=======
 			DMI_MATCH(DMI_SYS_VENDOR, "LG Electronics"),
 			DMI_MATCH(DMI_PRODUCT_FAMILY, "LG gram PC"),
 			DMI_MATCH(DMI_PRODUCT_NAME, "90Q"),
 		},
 		.driver_data = (void *)&ucsi_gram_ops,
->>>>>>> 0c383648
 	},
 	{ }
 };
@@ -265,16 +210,11 @@
 	if (ret)
 		return;
 
-	if (UCSI_CCI_CONNECTOR(cci) &&
-	    !test_bit(UCSI_ACPI_SUPPRESS_EVENT, &ua->flags))
+	if (UCSI_CCI_CONNECTOR(cci))
 		ucsi_connector_change(ua->ucsi, UCSI_CCI_CONNECTOR(cci));
 
-<<<<<<< HEAD
-	if (cci & UCSI_CCI_ACK_COMPLETE && test_bit(ACK_PENDING, &ua->flags))
-=======
 	if (cci & UCSI_CCI_ACK_COMPLETE &&
 	    test_bit(UCSI_ACPI_ACK_PENDING, &ua->flags))
->>>>>>> 0c383648
 		complete(&ua->complete);
 	if (cci & UCSI_CCI_COMMAND_COMPLETE &&
 	    test_bit(UCSI_ACPI_COMMAND_PENDING, &ua->flags))
