/*
 * linux/drivers/video/omap2/dss/dispc.c
 *
 * Copyright (C) 2009 Nokia Corporation
 * Author: Tomi Valkeinen <tomi.valkeinen@nokia.com>
 *
 * Some code and ideas taken from drivers/video/omap/ driver
 * by Imre Deak.
 *
 * This program is free software; you can redistribute it and/or modify it
 * under the terms of the GNU General Public License version 2 as published by
 * the Free Software Foundation.
 *
 * This program is distributed in the hope that it will be useful, but WITHOUT
 * ANY WARRANTY; without even the implied warranty of MERCHANTABILITY or
 * FITNESS FOR A PARTICULAR PURPOSE.  See the GNU General Public License for
 * more details.
 *
 * You should have received a copy of the GNU General Public License along with
 * this program.  If not, see <http://www.gnu.org/licenses/>.
 */

#define DSS_SUBSYS_NAME "DISPC"

#include <linux/kernel.h>
#include <linux/dma-mapping.h>
#include <linux/vmalloc.h>
#include <linux/export.h>
#include <linux/clk.h>
#include <linux/io.h>
#include <linux/jiffies.h>
#include <linux/seq_file.h>
#include <linux/delay.h>
#include <linux/workqueue.h>
#include <linux/hardirq.h>
#include <linux/platform_device.h>
#include <linux/pm_runtime.h>
<<<<<<< HEAD
=======
#include <linux/sizes.h>
>>>>>>> e7f5c9a1

#include <video/omapdss.h>

#include "dss.h"
#include "dss_features.h"
#include "dispc.h"

/* DISPC */
#define DISPC_SZ_REGS			SZ_4K

enum omap_burst_size {
	BURST_SIZE_X2 = 0,
	BURST_SIZE_X4 = 1,
	BURST_SIZE_X8 = 2,
};

#define REG_GET(idx, start, end) \
	FLD_GET(dispc_read_reg(idx), start, end)

#define REG_FLD_MOD(idx, val, start, end)				\
	dispc_write_reg(idx, FLD_MOD(dispc_read_reg(idx), val, start, end))

struct dispc_features {
	u8 sw_start;
	u8 fp_start;
	u8 bp_start;
	u16 sw_max;
	u16 vp_max;
	u16 hp_max;
	u8 mgr_width_start;
	u8 mgr_height_start;
	u16 mgr_width_max;
	u16 mgr_height_max;
	int (*calc_scaling) (unsigned long pclk, unsigned long lclk,
		const struct omap_video_timings *mgr_timings,
		u16 width, u16 height, u16 out_width, u16 out_height,
		enum omap_color_mode color_mode, bool *five_taps,
		int *x_predecim, int *y_predecim, int *decim_x, int *decim_y,
		u16 pos_x, unsigned long *core_clk, bool mem_to_mem);
	unsigned long (*calc_core_clk) (unsigned long pclk,
		u16 width, u16 height, u16 out_width, u16 out_height,
		bool mem_to_mem);
	u8 num_fifos;

	/* swap GFX & WB fifos */
	bool gfx_fifo_workaround:1;

	/* no DISPC_IRQ_FRAMEDONETV on this SoC */
	bool no_framedone_tv:1;
};

#define DISPC_MAX_NR_FIFOS 5

static struct {
	struct platform_device *pdev;
	void __iomem    *base;

	int		ctx_loss_cnt;

	int irq;

	u32 fifo_size[DISPC_MAX_NR_FIFOS];
	/* maps which plane is using a fifo. fifo-id -> plane-id */
	int fifo_assignment[DISPC_MAX_NR_FIFOS];

	bool		ctx_valid;
	u32		ctx[DISPC_SZ_REGS / sizeof(u32)];

	const struct dispc_features *feat;
} dispc;

enum omap_color_component {
	/* used for all color formats for OMAP3 and earlier
	 * and for RGB and Y color component on OMAP4
	 */
	DISPC_COLOR_COMPONENT_RGB_Y		= 1 << 0,
	/* used for UV component for
	 * OMAP_DSS_COLOR_YUV2, OMAP_DSS_COLOR_UYVY, OMAP_DSS_COLOR_NV12
	 * color formats on OMAP4
	 */
	DISPC_COLOR_COMPONENT_UV		= 1 << 1,
};

enum mgr_reg_fields {
	DISPC_MGR_FLD_ENABLE,
	DISPC_MGR_FLD_STNTFT,
	DISPC_MGR_FLD_GO,
	DISPC_MGR_FLD_TFTDATALINES,
	DISPC_MGR_FLD_STALLMODE,
	DISPC_MGR_FLD_TCKENABLE,
	DISPC_MGR_FLD_TCKSELECTION,
	DISPC_MGR_FLD_CPR,
	DISPC_MGR_FLD_FIFOHANDCHECK,
	/* used to maintain a count of the above fields */
	DISPC_MGR_FLD_NUM,
};

static const struct {
	const char *name;
	u32 vsync_irq;
	u32 framedone_irq;
	u32 sync_lost_irq;
	struct reg_field reg_desc[DISPC_MGR_FLD_NUM];
} mgr_desc[] = {
	[OMAP_DSS_CHANNEL_LCD] = {
		.name		= "LCD",
		.vsync_irq	= DISPC_IRQ_VSYNC,
		.framedone_irq	= DISPC_IRQ_FRAMEDONE,
		.sync_lost_irq	= DISPC_IRQ_SYNC_LOST,
		.reg_desc	= {
			[DISPC_MGR_FLD_ENABLE]		= { DISPC_CONTROL,  0,  0 },
			[DISPC_MGR_FLD_STNTFT]		= { DISPC_CONTROL,  3,  3 },
			[DISPC_MGR_FLD_GO]		= { DISPC_CONTROL,  5,  5 },
			[DISPC_MGR_FLD_TFTDATALINES]	= { DISPC_CONTROL,  9,  8 },
			[DISPC_MGR_FLD_STALLMODE]	= { DISPC_CONTROL, 11, 11 },
			[DISPC_MGR_FLD_TCKENABLE]	= { DISPC_CONFIG,  10, 10 },
			[DISPC_MGR_FLD_TCKSELECTION]	= { DISPC_CONFIG,  11, 11 },
			[DISPC_MGR_FLD_CPR]		= { DISPC_CONFIG,  15, 15 },
			[DISPC_MGR_FLD_FIFOHANDCHECK]	= { DISPC_CONFIG,  16, 16 },
		},
	},
	[OMAP_DSS_CHANNEL_DIGIT] = {
		.name		= "DIGIT",
		.vsync_irq	= DISPC_IRQ_EVSYNC_ODD | DISPC_IRQ_EVSYNC_EVEN,
		.framedone_irq	= DISPC_IRQ_FRAMEDONETV,
		.sync_lost_irq	= DISPC_IRQ_SYNC_LOST_DIGIT,
		.reg_desc	= {
			[DISPC_MGR_FLD_ENABLE]		= { DISPC_CONTROL,  1,  1 },
			[DISPC_MGR_FLD_STNTFT]		= { },
			[DISPC_MGR_FLD_GO]		= { DISPC_CONTROL,  6,  6 },
			[DISPC_MGR_FLD_TFTDATALINES]	= { },
			[DISPC_MGR_FLD_STALLMODE]	= { },
			[DISPC_MGR_FLD_TCKENABLE]	= { DISPC_CONFIG,  12, 12 },
			[DISPC_MGR_FLD_TCKSELECTION]	= { DISPC_CONFIG,  13, 13 },
			[DISPC_MGR_FLD_CPR]		= { },
			[DISPC_MGR_FLD_FIFOHANDCHECK]	= { DISPC_CONFIG,  16, 16 },
		},
	},
	[OMAP_DSS_CHANNEL_LCD2] = {
		.name		= "LCD2",
		.vsync_irq	= DISPC_IRQ_VSYNC2,
		.framedone_irq	= DISPC_IRQ_FRAMEDONE2,
		.sync_lost_irq	= DISPC_IRQ_SYNC_LOST2,
		.reg_desc	= {
			[DISPC_MGR_FLD_ENABLE]		= { DISPC_CONTROL2,  0,  0 },
			[DISPC_MGR_FLD_STNTFT]		= { DISPC_CONTROL2,  3,  3 },
			[DISPC_MGR_FLD_GO]		= { DISPC_CONTROL2,  5,  5 },
			[DISPC_MGR_FLD_TFTDATALINES]	= { DISPC_CONTROL2,  9,  8 },
			[DISPC_MGR_FLD_STALLMODE]	= { DISPC_CONTROL2, 11, 11 },
			[DISPC_MGR_FLD_TCKENABLE]	= { DISPC_CONFIG2,  10, 10 },
			[DISPC_MGR_FLD_TCKSELECTION]	= { DISPC_CONFIG2,  11, 11 },
			[DISPC_MGR_FLD_CPR]		= { DISPC_CONFIG2,  15, 15 },
			[DISPC_MGR_FLD_FIFOHANDCHECK]	= { DISPC_CONFIG2,  16, 16 },
		},
	},
	[OMAP_DSS_CHANNEL_LCD3] = {
		.name		= "LCD3",
		.vsync_irq	= DISPC_IRQ_VSYNC3,
		.framedone_irq	= DISPC_IRQ_FRAMEDONE3,
		.sync_lost_irq	= DISPC_IRQ_SYNC_LOST3,
		.reg_desc	= {
			[DISPC_MGR_FLD_ENABLE]		= { DISPC_CONTROL3,  0,  0 },
			[DISPC_MGR_FLD_STNTFT]		= { DISPC_CONTROL3,  3,  3 },
			[DISPC_MGR_FLD_GO]		= { DISPC_CONTROL3,  5,  5 },
			[DISPC_MGR_FLD_TFTDATALINES]	= { DISPC_CONTROL3,  9,  8 },
			[DISPC_MGR_FLD_STALLMODE]	= { DISPC_CONTROL3, 11, 11 },
			[DISPC_MGR_FLD_TCKENABLE]	= { DISPC_CONFIG3,  10, 10 },
			[DISPC_MGR_FLD_TCKSELECTION]	= { DISPC_CONFIG3,  11, 11 },
			[DISPC_MGR_FLD_CPR]		= { DISPC_CONFIG3,  15, 15 },
			[DISPC_MGR_FLD_FIFOHANDCHECK]	= { DISPC_CONFIG3,  16, 16 },
		},
	},
};

struct color_conv_coef {
	int ry, rcr, rcb, gy, gcr, gcb, by, bcr, bcb;
	int full_range;
};

static unsigned long dispc_plane_pclk_rate(enum omap_plane plane);
static unsigned long dispc_plane_lclk_rate(enum omap_plane plane);

static inline void dispc_write_reg(const u16 idx, u32 val)
{
	__raw_writel(val, dispc.base + idx);
}

static inline u32 dispc_read_reg(const u16 idx)
{
	return __raw_readl(dispc.base + idx);
}

static u32 mgr_fld_read(enum omap_channel channel, enum mgr_reg_fields regfld)
{
	const struct reg_field rfld = mgr_desc[channel].reg_desc[regfld];
	return REG_GET(rfld.reg, rfld.high, rfld.low);
}

static void mgr_fld_write(enum omap_channel channel,
					enum mgr_reg_fields regfld, int val) {
	const struct reg_field rfld = mgr_desc[channel].reg_desc[regfld];
	REG_FLD_MOD(rfld.reg, val, rfld.high, rfld.low);
}

#define SR(reg) \
	dispc.ctx[DISPC_##reg / sizeof(u32)] = dispc_read_reg(DISPC_##reg)
#define RR(reg) \
	dispc_write_reg(DISPC_##reg, dispc.ctx[DISPC_##reg / sizeof(u32)])

static void dispc_save_context(void)
{
	int i, j;

	DSSDBG("dispc_save_context\n");

	SR(IRQENABLE);
	SR(CONTROL);
	SR(CONFIG);
	SR(LINE_NUMBER);
	if (dss_has_feature(FEAT_ALPHA_FIXED_ZORDER) ||
			dss_has_feature(FEAT_ALPHA_FREE_ZORDER))
		SR(GLOBAL_ALPHA);
	if (dss_has_feature(FEAT_MGR_LCD2)) {
		SR(CONTROL2);
		SR(CONFIG2);
	}
	if (dss_has_feature(FEAT_MGR_LCD3)) {
		SR(CONTROL3);
		SR(CONFIG3);
	}

	for (i = 0; i < dss_feat_get_num_mgrs(); i++) {
		SR(DEFAULT_COLOR(i));
		SR(TRANS_COLOR(i));
		SR(SIZE_MGR(i));
		if (i == OMAP_DSS_CHANNEL_DIGIT)
			continue;
		SR(TIMING_H(i));
		SR(TIMING_V(i));
		SR(POL_FREQ(i));
		SR(DIVISORo(i));

		SR(DATA_CYCLE1(i));
		SR(DATA_CYCLE2(i));
		SR(DATA_CYCLE3(i));

		if (dss_has_feature(FEAT_CPR)) {
			SR(CPR_COEF_R(i));
			SR(CPR_COEF_G(i));
			SR(CPR_COEF_B(i));
		}
	}

	for (i = 0; i < dss_feat_get_num_ovls(); i++) {
		SR(OVL_BA0(i));
		SR(OVL_BA1(i));
		SR(OVL_POSITION(i));
		SR(OVL_SIZE(i));
		SR(OVL_ATTRIBUTES(i));
		SR(OVL_FIFO_THRESHOLD(i));
		SR(OVL_ROW_INC(i));
		SR(OVL_PIXEL_INC(i));
		if (dss_has_feature(FEAT_PRELOAD))
			SR(OVL_PRELOAD(i));
		if (i == OMAP_DSS_GFX) {
			SR(OVL_WINDOW_SKIP(i));
			SR(OVL_TABLE_BA(i));
			continue;
		}
		SR(OVL_FIR(i));
		SR(OVL_PICTURE_SIZE(i));
		SR(OVL_ACCU0(i));
		SR(OVL_ACCU1(i));

		for (j = 0; j < 8; j++)
			SR(OVL_FIR_COEF_H(i, j));

		for (j = 0; j < 8; j++)
			SR(OVL_FIR_COEF_HV(i, j));

		for (j = 0; j < 5; j++)
			SR(OVL_CONV_COEF(i, j));

		if (dss_has_feature(FEAT_FIR_COEF_V)) {
			for (j = 0; j < 8; j++)
				SR(OVL_FIR_COEF_V(i, j));
		}

		if (dss_has_feature(FEAT_HANDLE_UV_SEPARATE)) {
			SR(OVL_BA0_UV(i));
			SR(OVL_BA1_UV(i));
			SR(OVL_FIR2(i));
			SR(OVL_ACCU2_0(i));
			SR(OVL_ACCU2_1(i));

			for (j = 0; j < 8; j++)
				SR(OVL_FIR_COEF_H2(i, j));

			for (j = 0; j < 8; j++)
				SR(OVL_FIR_COEF_HV2(i, j));

			for (j = 0; j < 8; j++)
				SR(OVL_FIR_COEF_V2(i, j));
		}
		if (dss_has_feature(FEAT_ATTR2))
			SR(OVL_ATTRIBUTES2(i));
	}

	if (dss_has_feature(FEAT_CORE_CLK_DIV))
		SR(DIVISOR);

	dispc.ctx_loss_cnt = dss_get_ctx_loss_count();
	dispc.ctx_valid = true;

	DSSDBG("context saved, ctx_loss_count %d\n", dispc.ctx_loss_cnt);
}

static void dispc_restore_context(void)
{
	int i, j, ctx;

	DSSDBG("dispc_restore_context\n");

	if (!dispc.ctx_valid)
		return;

	ctx = dss_get_ctx_loss_count();

	if (ctx >= 0 && ctx == dispc.ctx_loss_cnt)
		return;

	DSSDBG("ctx_loss_count: saved %d, current %d\n",
			dispc.ctx_loss_cnt, ctx);

	/*RR(IRQENABLE);*/
	/*RR(CONTROL);*/
	RR(CONFIG);
	RR(LINE_NUMBER);
	if (dss_has_feature(FEAT_ALPHA_FIXED_ZORDER) ||
			dss_has_feature(FEAT_ALPHA_FREE_ZORDER))
		RR(GLOBAL_ALPHA);
	if (dss_has_feature(FEAT_MGR_LCD2))
		RR(CONFIG2);
	if (dss_has_feature(FEAT_MGR_LCD3))
		RR(CONFIG3);

	for (i = 0; i < dss_feat_get_num_mgrs(); i++) {
		RR(DEFAULT_COLOR(i));
		RR(TRANS_COLOR(i));
		RR(SIZE_MGR(i));
		if (i == OMAP_DSS_CHANNEL_DIGIT)
			continue;
		RR(TIMING_H(i));
		RR(TIMING_V(i));
		RR(POL_FREQ(i));
		RR(DIVISORo(i));

		RR(DATA_CYCLE1(i));
		RR(DATA_CYCLE2(i));
		RR(DATA_CYCLE3(i));

		if (dss_has_feature(FEAT_CPR)) {
			RR(CPR_COEF_R(i));
			RR(CPR_COEF_G(i));
			RR(CPR_COEF_B(i));
		}
	}

	for (i = 0; i < dss_feat_get_num_ovls(); i++) {
		RR(OVL_BA0(i));
		RR(OVL_BA1(i));
		RR(OVL_POSITION(i));
		RR(OVL_SIZE(i));
		RR(OVL_ATTRIBUTES(i));
		RR(OVL_FIFO_THRESHOLD(i));
		RR(OVL_ROW_INC(i));
		RR(OVL_PIXEL_INC(i));
		if (dss_has_feature(FEAT_PRELOAD))
			RR(OVL_PRELOAD(i));
		if (i == OMAP_DSS_GFX) {
			RR(OVL_WINDOW_SKIP(i));
			RR(OVL_TABLE_BA(i));
			continue;
		}
		RR(OVL_FIR(i));
		RR(OVL_PICTURE_SIZE(i));
		RR(OVL_ACCU0(i));
		RR(OVL_ACCU1(i));

		for (j = 0; j < 8; j++)
			RR(OVL_FIR_COEF_H(i, j));

		for (j = 0; j < 8; j++)
			RR(OVL_FIR_COEF_HV(i, j));

		for (j = 0; j < 5; j++)
			RR(OVL_CONV_COEF(i, j));

		if (dss_has_feature(FEAT_FIR_COEF_V)) {
			for (j = 0; j < 8; j++)
				RR(OVL_FIR_COEF_V(i, j));
		}

		if (dss_has_feature(FEAT_HANDLE_UV_SEPARATE)) {
			RR(OVL_BA0_UV(i));
			RR(OVL_BA1_UV(i));
			RR(OVL_FIR2(i));
			RR(OVL_ACCU2_0(i));
			RR(OVL_ACCU2_1(i));

			for (j = 0; j < 8; j++)
				RR(OVL_FIR_COEF_H2(i, j));

			for (j = 0; j < 8; j++)
				RR(OVL_FIR_COEF_HV2(i, j));

			for (j = 0; j < 8; j++)
				RR(OVL_FIR_COEF_V2(i, j));
		}
		if (dss_has_feature(FEAT_ATTR2))
			RR(OVL_ATTRIBUTES2(i));
	}

	if (dss_has_feature(FEAT_CORE_CLK_DIV))
		RR(DIVISOR);

	/* enable last, because LCD & DIGIT enable are here */
	RR(CONTROL);
	if (dss_has_feature(FEAT_MGR_LCD2))
		RR(CONTROL2);
	if (dss_has_feature(FEAT_MGR_LCD3))
		RR(CONTROL3);
	/* clear spurious SYNC_LOST_DIGIT interrupts */
	dispc_clear_irqstatus(DISPC_IRQ_SYNC_LOST_DIGIT);

	/*
	 * enable last so IRQs won't trigger before
	 * the context is fully restored
	 */
	RR(IRQENABLE);

	DSSDBG("context restored\n");
}

#undef SR
#undef RR

int dispc_runtime_get(void)
{
	int r;

	DSSDBG("dispc_runtime_get\n");

	r = pm_runtime_get_sync(&dispc.pdev->dev);
	WARN_ON(r < 0);
	return r < 0 ? r : 0;
}
EXPORT_SYMBOL(dispc_runtime_get);

void dispc_runtime_put(void)
{
	int r;

	DSSDBG("dispc_runtime_put\n");

	r = pm_runtime_put_sync(&dispc.pdev->dev);
	WARN_ON(r < 0 && r != -ENOSYS);
}
EXPORT_SYMBOL(dispc_runtime_put);

u32 dispc_mgr_get_vsync_irq(enum omap_channel channel)
{
	return mgr_desc[channel].vsync_irq;
}
EXPORT_SYMBOL(dispc_mgr_get_vsync_irq);

u32 dispc_mgr_get_framedone_irq(enum omap_channel channel)
{
	if (channel == OMAP_DSS_CHANNEL_DIGIT && dispc.feat->no_framedone_tv)
		return 0;

	return mgr_desc[channel].framedone_irq;
}
EXPORT_SYMBOL(dispc_mgr_get_framedone_irq);

u32 dispc_mgr_get_sync_lost_irq(enum omap_channel channel)
{
	return mgr_desc[channel].sync_lost_irq;
}
EXPORT_SYMBOL(dispc_mgr_get_sync_lost_irq);

u32 dispc_wb_get_framedone_irq(void)
{
	return DISPC_IRQ_FRAMEDONEWB;
}

bool dispc_mgr_go_busy(enum omap_channel channel)
{
	return mgr_fld_read(channel, DISPC_MGR_FLD_GO) == 1;
}
EXPORT_SYMBOL(dispc_mgr_go_busy);

void dispc_mgr_go(enum omap_channel channel)
{
	WARN_ON(dispc_mgr_is_enabled(channel) == false);
	WARN_ON(dispc_mgr_go_busy(channel));

	DSSDBG("GO %s\n", mgr_desc[channel].name);

	mgr_fld_write(channel, DISPC_MGR_FLD_GO, 1);
}
EXPORT_SYMBOL(dispc_mgr_go);

bool dispc_wb_go_busy(void)
{
	return REG_GET(DISPC_CONTROL2, 6, 6) == 1;
}

void dispc_wb_go(void)
{
	enum omap_plane plane = OMAP_DSS_WB;
	bool enable, go;

	enable = REG_GET(DISPC_OVL_ATTRIBUTES(plane), 0, 0) == 1;

	if (!enable)
		return;

	go = REG_GET(DISPC_CONTROL2, 6, 6) == 1;
	if (go) {
		DSSERR("GO bit not down for WB\n");
		return;
	}

	REG_FLD_MOD(DISPC_CONTROL2, 1, 6, 6);
}

static void dispc_ovl_write_firh_reg(enum omap_plane plane, int reg, u32 value)
{
	dispc_write_reg(DISPC_OVL_FIR_COEF_H(plane, reg), value);
}

static void dispc_ovl_write_firhv_reg(enum omap_plane plane, int reg, u32 value)
{
	dispc_write_reg(DISPC_OVL_FIR_COEF_HV(plane, reg), value);
}

static void dispc_ovl_write_firv_reg(enum omap_plane plane, int reg, u32 value)
{
	dispc_write_reg(DISPC_OVL_FIR_COEF_V(plane, reg), value);
}

static void dispc_ovl_write_firh2_reg(enum omap_plane plane, int reg, u32 value)
{
	BUG_ON(plane == OMAP_DSS_GFX);

	dispc_write_reg(DISPC_OVL_FIR_COEF_H2(plane, reg), value);
}

static void dispc_ovl_write_firhv2_reg(enum omap_plane plane, int reg,
		u32 value)
{
	BUG_ON(plane == OMAP_DSS_GFX);

	dispc_write_reg(DISPC_OVL_FIR_COEF_HV2(plane, reg), value);
}

static void dispc_ovl_write_firv2_reg(enum omap_plane plane, int reg, u32 value)
{
	BUG_ON(plane == OMAP_DSS_GFX);

	dispc_write_reg(DISPC_OVL_FIR_COEF_V2(plane, reg), value);
}

static void dispc_ovl_set_scale_coef(enum omap_plane plane, int fir_hinc,
				int fir_vinc, int five_taps,
				enum omap_color_component color_comp)
{
	const struct dispc_coef *h_coef, *v_coef;
	int i;

	h_coef = dispc_ovl_get_scale_coef(fir_hinc, true);
	v_coef = dispc_ovl_get_scale_coef(fir_vinc, five_taps);

	for (i = 0; i < 8; i++) {
		u32 h, hv;

		h = FLD_VAL(h_coef[i].hc0_vc00, 7, 0)
			| FLD_VAL(h_coef[i].hc1_vc0, 15, 8)
			| FLD_VAL(h_coef[i].hc2_vc1, 23, 16)
			| FLD_VAL(h_coef[i].hc3_vc2, 31, 24);
		hv = FLD_VAL(h_coef[i].hc4_vc22, 7, 0)
			| FLD_VAL(v_coef[i].hc1_vc0, 15, 8)
			| FLD_VAL(v_coef[i].hc2_vc1, 23, 16)
			| FLD_VAL(v_coef[i].hc3_vc2, 31, 24);

		if (color_comp == DISPC_COLOR_COMPONENT_RGB_Y) {
			dispc_ovl_write_firh_reg(plane, i, h);
			dispc_ovl_write_firhv_reg(plane, i, hv);
		} else {
			dispc_ovl_write_firh2_reg(plane, i, h);
			dispc_ovl_write_firhv2_reg(plane, i, hv);
		}

	}

	if (five_taps) {
		for (i = 0; i < 8; i++) {
			u32 v;
			v = FLD_VAL(v_coef[i].hc0_vc00, 7, 0)
				| FLD_VAL(v_coef[i].hc4_vc22, 15, 8);
			if (color_comp == DISPC_COLOR_COMPONENT_RGB_Y)
				dispc_ovl_write_firv_reg(plane, i, v);
			else
				dispc_ovl_write_firv2_reg(plane, i, v);
		}
	}
}


static void dispc_ovl_write_color_conv_coef(enum omap_plane plane,
		const struct color_conv_coef *ct)
{
#define CVAL(x, y) (FLD_VAL(x, 26, 16) | FLD_VAL(y, 10, 0))

	dispc_write_reg(DISPC_OVL_CONV_COEF(plane, 0), CVAL(ct->rcr, ct->ry));
	dispc_write_reg(DISPC_OVL_CONV_COEF(plane, 1), CVAL(ct->gy,  ct->rcb));
	dispc_write_reg(DISPC_OVL_CONV_COEF(plane, 2), CVAL(ct->gcb, ct->gcr));
	dispc_write_reg(DISPC_OVL_CONV_COEF(plane, 3), CVAL(ct->bcr, ct->by));
	dispc_write_reg(DISPC_OVL_CONV_COEF(plane, 4), CVAL(0, ct->bcb));

	REG_FLD_MOD(DISPC_OVL_ATTRIBUTES(plane), ct->full_range, 11, 11);

#undef CVAL
}

static void dispc_setup_color_conv_coef(void)
{
	int i;
	int num_ovl = dss_feat_get_num_ovls();
	int num_wb = dss_feat_get_num_wbs();
	const struct color_conv_coef ctbl_bt601_5_ovl = {
		298, 409, 0, 298, -208, -100, 298, 0, 517, 0,
	};
	const struct color_conv_coef ctbl_bt601_5_wb = {
		66, 112, -38, 129, -94, -74, 25, -18, 112, 0,
	};

	for (i = 1; i < num_ovl; i++)
		dispc_ovl_write_color_conv_coef(i, &ctbl_bt601_5_ovl);

	for (; i < num_wb; i++)
		dispc_ovl_write_color_conv_coef(i, &ctbl_bt601_5_wb);
}

static void dispc_ovl_set_ba0(enum omap_plane plane, u32 paddr)
{
	dispc_write_reg(DISPC_OVL_BA0(plane), paddr);
}

static void dispc_ovl_set_ba1(enum omap_plane plane, u32 paddr)
{
	dispc_write_reg(DISPC_OVL_BA1(plane), paddr);
}

static void dispc_ovl_set_ba0_uv(enum omap_plane plane, u32 paddr)
{
	dispc_write_reg(DISPC_OVL_BA0_UV(plane), paddr);
}

static void dispc_ovl_set_ba1_uv(enum omap_plane plane, u32 paddr)
{
	dispc_write_reg(DISPC_OVL_BA1_UV(plane), paddr);
}

static void dispc_ovl_set_pos(enum omap_plane plane,
		enum omap_overlay_caps caps, int x, int y)
{
	u32 val;

	if ((caps & OMAP_DSS_OVL_CAP_POS) == 0)
		return;

	val = FLD_VAL(y, 26, 16) | FLD_VAL(x, 10, 0);

	dispc_write_reg(DISPC_OVL_POSITION(plane), val);
}

static void dispc_ovl_set_input_size(enum omap_plane plane, int width,
		int height)
{
	u32 val = FLD_VAL(height - 1, 26, 16) | FLD_VAL(width - 1, 10, 0);

	if (plane == OMAP_DSS_GFX || plane == OMAP_DSS_WB)
		dispc_write_reg(DISPC_OVL_SIZE(plane), val);
	else
		dispc_write_reg(DISPC_OVL_PICTURE_SIZE(plane), val);
}

static void dispc_ovl_set_output_size(enum omap_plane plane, int width,
		int height)
{
	u32 val;

	BUG_ON(plane == OMAP_DSS_GFX);

	val = FLD_VAL(height - 1, 26, 16) | FLD_VAL(width - 1, 10, 0);

	if (plane == OMAP_DSS_WB)
		dispc_write_reg(DISPC_OVL_PICTURE_SIZE(plane), val);
	else
		dispc_write_reg(DISPC_OVL_SIZE(plane), val);
}

static void dispc_ovl_set_zorder(enum omap_plane plane,
		enum omap_overlay_caps caps, u8 zorder)
{
	if ((caps & OMAP_DSS_OVL_CAP_ZORDER) == 0)
		return;

	REG_FLD_MOD(DISPC_OVL_ATTRIBUTES(plane), zorder, 27, 26);
}

static void dispc_ovl_enable_zorder_planes(void)
{
	int i;

	if (!dss_has_feature(FEAT_ALPHA_FREE_ZORDER))
		return;

	for (i = 0; i < dss_feat_get_num_ovls(); i++)
		REG_FLD_MOD(DISPC_OVL_ATTRIBUTES(i), 1, 25, 25);
}

static void dispc_ovl_set_pre_mult_alpha(enum omap_plane plane,
		enum omap_overlay_caps caps, bool enable)
{
	if ((caps & OMAP_DSS_OVL_CAP_PRE_MULT_ALPHA) == 0)
		return;

	REG_FLD_MOD(DISPC_OVL_ATTRIBUTES(plane), enable ? 1 : 0, 28, 28);
}

static void dispc_ovl_setup_global_alpha(enum omap_plane plane,
		enum omap_overlay_caps caps, u8 global_alpha)
{
	static const unsigned shifts[] = { 0, 8, 16, 24, };
	int shift;

	if ((caps & OMAP_DSS_OVL_CAP_GLOBAL_ALPHA) == 0)
		return;

	shift = shifts[plane];
	REG_FLD_MOD(DISPC_GLOBAL_ALPHA, global_alpha, shift + 7, shift);
}

static void dispc_ovl_set_pix_inc(enum omap_plane plane, s32 inc)
{
	dispc_write_reg(DISPC_OVL_PIXEL_INC(plane), inc);
}

static void dispc_ovl_set_row_inc(enum omap_plane plane, s32 inc)
{
	dispc_write_reg(DISPC_OVL_ROW_INC(plane), inc);
}

static void dispc_ovl_set_color_mode(enum omap_plane plane,
		enum omap_color_mode color_mode)
{
	u32 m = 0;
	if (plane != OMAP_DSS_GFX) {
		switch (color_mode) {
		case OMAP_DSS_COLOR_NV12:
			m = 0x0; break;
		case OMAP_DSS_COLOR_RGBX16:
			m = 0x1; break;
		case OMAP_DSS_COLOR_RGBA16:
			m = 0x2; break;
		case OMAP_DSS_COLOR_RGB12U:
			m = 0x4; break;
		case OMAP_DSS_COLOR_ARGB16:
			m = 0x5; break;
		case OMAP_DSS_COLOR_RGB16:
			m = 0x6; break;
		case OMAP_DSS_COLOR_ARGB16_1555:
			m = 0x7; break;
		case OMAP_DSS_COLOR_RGB24U:
			m = 0x8; break;
		case OMAP_DSS_COLOR_RGB24P:
			m = 0x9; break;
		case OMAP_DSS_COLOR_YUV2:
			m = 0xa; break;
		case OMAP_DSS_COLOR_UYVY:
			m = 0xb; break;
		case OMAP_DSS_COLOR_ARGB32:
			m = 0xc; break;
		case OMAP_DSS_COLOR_RGBA32:
			m = 0xd; break;
		case OMAP_DSS_COLOR_RGBX32:
			m = 0xe; break;
		case OMAP_DSS_COLOR_XRGB16_1555:
			m = 0xf; break;
		default:
			BUG(); return;
		}
	} else {
		switch (color_mode) {
		case OMAP_DSS_COLOR_CLUT1:
			m = 0x0; break;
		case OMAP_DSS_COLOR_CLUT2:
			m = 0x1; break;
		case OMAP_DSS_COLOR_CLUT4:
			m = 0x2; break;
		case OMAP_DSS_COLOR_CLUT8:
			m = 0x3; break;
		case OMAP_DSS_COLOR_RGB12U:
			m = 0x4; break;
		case OMAP_DSS_COLOR_ARGB16:
			m = 0x5; break;
		case OMAP_DSS_COLOR_RGB16:
			m = 0x6; break;
		case OMAP_DSS_COLOR_ARGB16_1555:
			m = 0x7; break;
		case OMAP_DSS_COLOR_RGB24U:
			m = 0x8; break;
		case OMAP_DSS_COLOR_RGB24P:
			m = 0x9; break;
		case OMAP_DSS_COLOR_RGBX16:
			m = 0xa; break;
		case OMAP_DSS_COLOR_RGBA16:
			m = 0xb; break;
		case OMAP_DSS_COLOR_ARGB32:
			m = 0xc; break;
		case OMAP_DSS_COLOR_RGBA32:
			m = 0xd; break;
		case OMAP_DSS_COLOR_RGBX32:
			m = 0xe; break;
		case OMAP_DSS_COLOR_XRGB16_1555:
			m = 0xf; break;
		default:
			BUG(); return;
		}
	}

	REG_FLD_MOD(DISPC_OVL_ATTRIBUTES(plane), m, 4, 1);
}

static void dispc_ovl_configure_burst_type(enum omap_plane plane,
		enum omap_dss_rotation_type rotation_type)
{
	if (dss_has_feature(FEAT_BURST_2D) == 0)
		return;

	if (rotation_type == OMAP_DSS_ROT_TILER)
		REG_FLD_MOD(DISPC_OVL_ATTRIBUTES(plane), 1, 29, 29);
	else
		REG_FLD_MOD(DISPC_OVL_ATTRIBUTES(plane), 0, 29, 29);
}

void dispc_ovl_set_channel_out(enum omap_plane plane, enum omap_channel channel)
{
	int shift;
	u32 val;
	int chan = 0, chan2 = 0;

	switch (plane) {
	case OMAP_DSS_GFX:
		shift = 8;
		break;
	case OMAP_DSS_VIDEO1:
	case OMAP_DSS_VIDEO2:
	case OMAP_DSS_VIDEO3:
		shift = 16;
		break;
	default:
		BUG();
		return;
	}

	val = dispc_read_reg(DISPC_OVL_ATTRIBUTES(plane));
	if (dss_has_feature(FEAT_MGR_LCD2)) {
		switch (channel) {
		case OMAP_DSS_CHANNEL_LCD:
			chan = 0;
			chan2 = 0;
			break;
		case OMAP_DSS_CHANNEL_DIGIT:
			chan = 1;
			chan2 = 0;
			break;
		case OMAP_DSS_CHANNEL_LCD2:
			chan = 0;
			chan2 = 1;
			break;
		case OMAP_DSS_CHANNEL_LCD3:
			if (dss_has_feature(FEAT_MGR_LCD3)) {
				chan = 0;
				chan2 = 2;
			} else {
				BUG();
				return;
			}
			break;
		default:
			BUG();
			return;
		}

		val = FLD_MOD(val, chan, shift, shift);
		val = FLD_MOD(val, chan2, 31, 30);
	} else {
		val = FLD_MOD(val, channel, shift, shift);
	}
	dispc_write_reg(DISPC_OVL_ATTRIBUTES(plane), val);
}
EXPORT_SYMBOL(dispc_ovl_set_channel_out);

static enum omap_channel dispc_ovl_get_channel_out(enum omap_plane plane)
{
	int shift;
	u32 val;
	enum omap_channel channel;

	switch (plane) {
	case OMAP_DSS_GFX:
		shift = 8;
		break;
	case OMAP_DSS_VIDEO1:
	case OMAP_DSS_VIDEO2:
	case OMAP_DSS_VIDEO3:
		shift = 16;
		break;
	default:
		BUG();
		return 0;
	}

	val = dispc_read_reg(DISPC_OVL_ATTRIBUTES(plane));

	if (dss_has_feature(FEAT_MGR_LCD3)) {
		if (FLD_GET(val, 31, 30) == 0)
			channel = FLD_GET(val, shift, shift);
		else if (FLD_GET(val, 31, 30) == 1)
			channel = OMAP_DSS_CHANNEL_LCD2;
		else
			channel = OMAP_DSS_CHANNEL_LCD3;
	} else if (dss_has_feature(FEAT_MGR_LCD2)) {
		if (FLD_GET(val, 31, 30) == 0)
			channel = FLD_GET(val, shift, shift);
		else
			channel = OMAP_DSS_CHANNEL_LCD2;
	} else {
		channel = FLD_GET(val, shift, shift);
	}

	return channel;
}

void dispc_wb_set_channel_in(enum dss_writeback_channel channel)
{
	enum omap_plane plane = OMAP_DSS_WB;

	REG_FLD_MOD(DISPC_OVL_ATTRIBUTES(plane), channel, 18, 16);
}

static void dispc_ovl_set_burst_size(enum omap_plane plane,
		enum omap_burst_size burst_size)
{
	static const unsigned shifts[] = { 6, 14, 14, 14, 14, };
	int shift;

	shift = shifts[plane];
	REG_FLD_MOD(DISPC_OVL_ATTRIBUTES(plane), burst_size, shift + 1, shift);
}

static void dispc_configure_burst_sizes(void)
{
	int i;
	const int burst_size = BURST_SIZE_X8;

	/* Configure burst size always to maximum size */
	for (i = 0; i < dss_feat_get_num_ovls(); ++i)
		dispc_ovl_set_burst_size(i, burst_size);
}

static u32 dispc_ovl_get_burst_size(enum omap_plane plane)
{
	unsigned unit = dss_feat_get_burst_size_unit();
	/* burst multiplier is always x8 (see dispc_configure_burst_sizes()) */
	return unit * 8;
}

void dispc_enable_gamma_table(bool enable)
{
	/*
	 * This is partially implemented to support only disabling of
	 * the gamma table.
	 */
	if (enable) {
		DSSWARN("Gamma table enabling for TV not yet supported");
		return;
	}

	REG_FLD_MOD(DISPC_CONFIG, enable, 9, 9);
}

static void dispc_mgr_enable_cpr(enum omap_channel channel, bool enable)
{
	if (channel == OMAP_DSS_CHANNEL_DIGIT)
		return;

	mgr_fld_write(channel, DISPC_MGR_FLD_CPR, enable);
}

static void dispc_mgr_set_cpr_coef(enum omap_channel channel,
		const struct omap_dss_cpr_coefs *coefs)
{
	u32 coef_r, coef_g, coef_b;

	if (!dss_mgr_is_lcd(channel))
		return;

	coef_r = FLD_VAL(coefs->rr, 31, 22) | FLD_VAL(coefs->rg, 20, 11) |
		FLD_VAL(coefs->rb, 9, 0);
	coef_g = FLD_VAL(coefs->gr, 31, 22) | FLD_VAL(coefs->gg, 20, 11) |
		FLD_VAL(coefs->gb, 9, 0);
	coef_b = FLD_VAL(coefs->br, 31, 22) | FLD_VAL(coefs->bg, 20, 11) |
		FLD_VAL(coefs->bb, 9, 0);

	dispc_write_reg(DISPC_CPR_COEF_R(channel), coef_r);
	dispc_write_reg(DISPC_CPR_COEF_G(channel), coef_g);
	dispc_write_reg(DISPC_CPR_COEF_B(channel), coef_b);
}

static void dispc_ovl_set_vid_color_conv(enum omap_plane plane, bool enable)
{
	u32 val;

	BUG_ON(plane == OMAP_DSS_GFX);

	val = dispc_read_reg(DISPC_OVL_ATTRIBUTES(plane));
	val = FLD_MOD(val, enable, 9, 9);
	dispc_write_reg(DISPC_OVL_ATTRIBUTES(plane), val);
}

static void dispc_ovl_enable_replication(enum omap_plane plane,
		enum omap_overlay_caps caps, bool enable)
{
	static const unsigned shifts[] = { 5, 10, 10, 10 };
	int shift;

	if ((caps & OMAP_DSS_OVL_CAP_REPLICATION) == 0)
		return;

	shift = shifts[plane];
	REG_FLD_MOD(DISPC_OVL_ATTRIBUTES(plane), enable, shift, shift);
}

static void dispc_mgr_set_size(enum omap_channel channel, u16 width,
		u16 height)
{
	u32 val;

	val = FLD_VAL(height - 1, dispc.feat->mgr_height_start, 16) |
		FLD_VAL(width - 1, dispc.feat->mgr_width_start, 0);

	dispc_write_reg(DISPC_SIZE_MGR(channel), val);
}

static void dispc_init_fifos(void)
{
	u32 size;
	int fifo;
	u8 start, end;
	u32 unit;

	unit = dss_feat_get_buffer_size_unit();

	dss_feat_get_reg_field(FEAT_REG_FIFOSIZE, &start, &end);

	for (fifo = 0; fifo < dispc.feat->num_fifos; ++fifo) {
		size = REG_GET(DISPC_OVL_FIFO_SIZE_STATUS(fifo), start, end);
		size *= unit;
		dispc.fifo_size[fifo] = size;

		/*
		 * By default fifos are mapped directly to overlays, fifo 0 to
		 * ovl 0, fifo 1 to ovl 1, etc.
		 */
		dispc.fifo_assignment[fifo] = fifo;
	}

	/*
	 * The GFX fifo on OMAP4 is smaller than the other fifos. The small fifo
	 * causes problems with certain use cases, like using the tiler in 2D
	 * mode. The below hack swaps the fifos of GFX and WB planes, thus
	 * giving GFX plane a larger fifo. WB but should work fine with a
	 * smaller fifo.
	 */
	if (dispc.feat->gfx_fifo_workaround) {
		u32 v;

		v = dispc_read_reg(DISPC_GLOBAL_BUFFER);

		v = FLD_MOD(v, 4, 2, 0); /* GFX BUF top to WB */
		v = FLD_MOD(v, 4, 5, 3); /* GFX BUF bottom to WB */
		v = FLD_MOD(v, 0, 26, 24); /* WB BUF top to GFX */
		v = FLD_MOD(v, 0, 29, 27); /* WB BUF bottom to GFX */

		dispc_write_reg(DISPC_GLOBAL_BUFFER, v);

		dispc.fifo_assignment[OMAP_DSS_GFX] = OMAP_DSS_WB;
		dispc.fifo_assignment[OMAP_DSS_WB] = OMAP_DSS_GFX;
	}
}

static u32 dispc_ovl_get_fifo_size(enum omap_plane plane)
{
	int fifo;
	u32 size = 0;

	for (fifo = 0; fifo < dispc.feat->num_fifos; ++fifo) {
		if (dispc.fifo_assignment[fifo] == plane)
			size += dispc.fifo_size[fifo];
	}

	return size;
}

void dispc_ovl_set_fifo_threshold(enum omap_plane plane, u32 low, u32 high)
{
	u8 hi_start, hi_end, lo_start, lo_end;
	u32 unit;

	unit = dss_feat_get_buffer_size_unit();

	WARN_ON(low % unit != 0);
	WARN_ON(high % unit != 0);

	low /= unit;
	high /= unit;

	dss_feat_get_reg_field(FEAT_REG_FIFOHIGHTHRESHOLD, &hi_start, &hi_end);
	dss_feat_get_reg_field(FEAT_REG_FIFOLOWTHRESHOLD, &lo_start, &lo_end);

	DSSDBG("fifo(%d) threshold (bytes), old %u/%u, new %u/%u\n",
			plane,
			REG_GET(DISPC_OVL_FIFO_THRESHOLD(plane),
				lo_start, lo_end) * unit,
			REG_GET(DISPC_OVL_FIFO_THRESHOLD(plane),
				hi_start, hi_end) * unit,
			low * unit, high * unit);

	dispc_write_reg(DISPC_OVL_FIFO_THRESHOLD(plane),
			FLD_VAL(high, hi_start, hi_end) |
			FLD_VAL(low, lo_start, lo_end));
}

void dispc_enable_fifomerge(bool enable)
{
	if (!dss_has_feature(FEAT_FIFO_MERGE)) {
		WARN_ON(enable);
		return;
	}

	DSSDBG("FIFO merge %s\n", enable ? "enabled" : "disabled");
	REG_FLD_MOD(DISPC_CONFIG, enable ? 1 : 0, 14, 14);
}

void dispc_ovl_compute_fifo_thresholds(enum omap_plane plane,
		u32 *fifo_low, u32 *fifo_high, bool use_fifomerge,
		bool manual_update)
{
	/*
	 * All sizes are in bytes. Both the buffer and burst are made of
	 * buffer_units, and the fifo thresholds must be buffer_unit aligned.
	 */

	unsigned buf_unit = dss_feat_get_buffer_size_unit();
	unsigned ovl_fifo_size, total_fifo_size, burst_size;
	int i;

	burst_size = dispc_ovl_get_burst_size(plane);
	ovl_fifo_size = dispc_ovl_get_fifo_size(plane);

	if (use_fifomerge) {
		total_fifo_size = 0;
		for (i = 0; i < dss_feat_get_num_ovls(); ++i)
			total_fifo_size += dispc_ovl_get_fifo_size(i);
	} else {
		total_fifo_size = ovl_fifo_size;
	}

	/*
	 * We use the same low threshold for both fifomerge and non-fifomerge
	 * cases, but for fifomerge we calculate the high threshold using the
	 * combined fifo size
	 */

	if (manual_update && dss_has_feature(FEAT_OMAP3_DSI_FIFO_BUG)) {
		*fifo_low = ovl_fifo_size - burst_size * 2;
		*fifo_high = total_fifo_size - burst_size;
	} else if (plane == OMAP_DSS_WB) {
		/*
		 * Most optimal configuration for writeback is to push out data
		 * to the interconnect the moment writeback pushes enough pixels
		 * in the FIFO to form a burst
		 */
		*fifo_low = 0;
		*fifo_high = burst_size;
	} else {
		*fifo_low = ovl_fifo_size - burst_size;
		*fifo_high = total_fifo_size - buf_unit;
	}
}

static void dispc_ovl_set_fir(enum omap_plane plane,
				int hinc, int vinc,
				enum omap_color_component color_comp)
{
	u32 val;

	if (color_comp == DISPC_COLOR_COMPONENT_RGB_Y) {
		u8 hinc_start, hinc_end, vinc_start, vinc_end;

		dss_feat_get_reg_field(FEAT_REG_FIRHINC,
					&hinc_start, &hinc_end);
		dss_feat_get_reg_field(FEAT_REG_FIRVINC,
					&vinc_start, &vinc_end);
		val = FLD_VAL(vinc, vinc_start, vinc_end) |
				FLD_VAL(hinc, hinc_start, hinc_end);

		dispc_write_reg(DISPC_OVL_FIR(plane), val);
	} else {
		val = FLD_VAL(vinc, 28, 16) | FLD_VAL(hinc, 12, 0);
		dispc_write_reg(DISPC_OVL_FIR2(plane), val);
	}
}

static void dispc_ovl_set_vid_accu0(enum omap_plane plane, int haccu, int vaccu)
{
	u32 val;
	u8 hor_start, hor_end, vert_start, vert_end;

	dss_feat_get_reg_field(FEAT_REG_HORIZONTALACCU, &hor_start, &hor_end);
	dss_feat_get_reg_field(FEAT_REG_VERTICALACCU, &vert_start, &vert_end);

	val = FLD_VAL(vaccu, vert_start, vert_end) |
			FLD_VAL(haccu, hor_start, hor_end);

	dispc_write_reg(DISPC_OVL_ACCU0(plane), val);
}

static void dispc_ovl_set_vid_accu1(enum omap_plane plane, int haccu, int vaccu)
{
	u32 val;
	u8 hor_start, hor_end, vert_start, vert_end;

	dss_feat_get_reg_field(FEAT_REG_HORIZONTALACCU, &hor_start, &hor_end);
	dss_feat_get_reg_field(FEAT_REG_VERTICALACCU, &vert_start, &vert_end);

	val = FLD_VAL(vaccu, vert_start, vert_end) |
			FLD_VAL(haccu, hor_start, hor_end);

	dispc_write_reg(DISPC_OVL_ACCU1(plane), val);
}

static void dispc_ovl_set_vid_accu2_0(enum omap_plane plane, int haccu,
		int vaccu)
{
	u32 val;

	val = FLD_VAL(vaccu, 26, 16) | FLD_VAL(haccu, 10, 0);
	dispc_write_reg(DISPC_OVL_ACCU2_0(plane), val);
}

static void dispc_ovl_set_vid_accu2_1(enum omap_plane plane, int haccu,
		int vaccu)
{
	u32 val;

	val = FLD_VAL(vaccu, 26, 16) | FLD_VAL(haccu, 10, 0);
	dispc_write_reg(DISPC_OVL_ACCU2_1(plane), val);
}

static void dispc_ovl_set_scale_param(enum omap_plane plane,
		u16 orig_width, u16 orig_height,
		u16 out_width, u16 out_height,
		bool five_taps, u8 rotation,
		enum omap_color_component color_comp)
{
	int fir_hinc, fir_vinc;

	fir_hinc = 1024 * orig_width / out_width;
	fir_vinc = 1024 * orig_height / out_height;

	dispc_ovl_set_scale_coef(plane, fir_hinc, fir_vinc, five_taps,
				color_comp);
	dispc_ovl_set_fir(plane, fir_hinc, fir_vinc, color_comp);
}

static void dispc_ovl_set_accu_uv(enum omap_plane plane,
		u16 orig_width,	u16 orig_height, u16 out_width, u16 out_height,
		bool ilace, enum omap_color_mode color_mode, u8 rotation)
{
	int h_accu2_0, h_accu2_1;
	int v_accu2_0, v_accu2_1;
	int chroma_hinc, chroma_vinc;
	int idx;

	struct accu {
		s8 h0_m, h0_n;
		s8 h1_m, h1_n;
		s8 v0_m, v0_n;
		s8 v1_m, v1_n;
	};

	const struct accu *accu_table;
	const struct accu *accu_val;

	static const struct accu accu_nv12[4] = {
		{  0, 1,  0, 1 , -1, 2, 0, 1 },
		{  1, 2, -3, 4 ,  0, 1, 0, 1 },
		{ -1, 1,  0, 1 , -1, 2, 0, 1 },
		{ -1, 2, -1, 2 , -1, 1, 0, 1 },
	};

	static const struct accu accu_nv12_ilace[4] = {
		{  0, 1,  0, 1 , -3, 4, -1, 4 },
		{ -1, 4, -3, 4 ,  0, 1,  0, 1 },
		{ -1, 1,  0, 1 , -1, 4, -3, 4 },
		{ -3, 4, -3, 4 , -1, 1,  0, 1 },
	};

	static const struct accu accu_yuv[4] = {
		{  0, 1, 0, 1,  0, 1, 0, 1 },
		{  0, 1, 0, 1,  0, 1, 0, 1 },
		{ -1, 1, 0, 1,  0, 1, 0, 1 },
		{  0, 1, 0, 1, -1, 1, 0, 1 },
	};

	switch (rotation) {
	case OMAP_DSS_ROT_0:
		idx = 0;
		break;
	case OMAP_DSS_ROT_90:
		idx = 1;
		break;
	case OMAP_DSS_ROT_180:
		idx = 2;
		break;
	case OMAP_DSS_ROT_270:
		idx = 3;
		break;
	default:
		BUG();
		return;
	}

	switch (color_mode) {
	case OMAP_DSS_COLOR_NV12:
		if (ilace)
			accu_table = accu_nv12_ilace;
		else
			accu_table = accu_nv12;
		break;
	case OMAP_DSS_COLOR_YUV2:
	case OMAP_DSS_COLOR_UYVY:
		accu_table = accu_yuv;
		break;
	default:
		BUG();
		return;
	}

	accu_val = &accu_table[idx];

	chroma_hinc = 1024 * orig_width / out_width;
	chroma_vinc = 1024 * orig_height / out_height;

	h_accu2_0 = (accu_val->h0_m * chroma_hinc / accu_val->h0_n) % 1024;
	h_accu2_1 = (accu_val->h1_m * chroma_hinc / accu_val->h1_n) % 1024;
	v_accu2_0 = (accu_val->v0_m * chroma_vinc / accu_val->v0_n) % 1024;
	v_accu2_1 = (accu_val->v1_m * chroma_vinc / accu_val->v1_n) % 1024;

	dispc_ovl_set_vid_accu2_0(plane, h_accu2_0, v_accu2_0);
	dispc_ovl_set_vid_accu2_1(plane, h_accu2_1, v_accu2_1);
}

static void dispc_ovl_set_scaling_common(enum omap_plane plane,
		u16 orig_width, u16 orig_height,
		u16 out_width, u16 out_height,
		bool ilace, bool five_taps,
		bool fieldmode, enum omap_color_mode color_mode,
		u8 rotation)
{
	int accu0 = 0;
	int accu1 = 0;
	u32 l;

	dispc_ovl_set_scale_param(plane, orig_width, orig_height,
				out_width, out_height, five_taps,
				rotation, DISPC_COLOR_COMPONENT_RGB_Y);
	l = dispc_read_reg(DISPC_OVL_ATTRIBUTES(plane));

	/* RESIZEENABLE and VERTICALTAPS */
	l &= ~((0x3 << 5) | (0x1 << 21));
	l |= (orig_width != out_width) ? (1 << 5) : 0;
	l |= (orig_height != out_height) ? (1 << 6) : 0;
	l |= five_taps ? (1 << 21) : 0;

	/* VRESIZECONF and HRESIZECONF */
	if (dss_has_feature(FEAT_RESIZECONF)) {
		l &= ~(0x3 << 7);
		l |= (orig_width <= out_width) ? 0 : (1 << 7);
		l |= (orig_height <= out_height) ? 0 : (1 << 8);
	}

	/* LINEBUFFERSPLIT */
	if (dss_has_feature(FEAT_LINEBUFFERSPLIT)) {
		l &= ~(0x1 << 22);
		l |= five_taps ? (1 << 22) : 0;
	}

	dispc_write_reg(DISPC_OVL_ATTRIBUTES(plane), l);

	/*
	 * field 0 = even field = bottom field
	 * field 1 = odd field = top field
	 */
	if (ilace && !fieldmode) {
		accu1 = 0;
		accu0 = ((1024 * orig_height / out_height) / 2) & 0x3ff;
		if (accu0 >= 1024/2) {
			accu1 = 1024/2;
			accu0 -= accu1;
		}
	}

	dispc_ovl_set_vid_accu0(plane, 0, accu0);
	dispc_ovl_set_vid_accu1(plane, 0, accu1);
}

static void dispc_ovl_set_scaling_uv(enum omap_plane plane,
		u16 orig_width, u16 orig_height,
		u16 out_width, u16 out_height,
		bool ilace, bool five_taps,
		bool fieldmode, enum omap_color_mode color_mode,
		u8 rotation)
{
	int scale_x = out_width != orig_width;
	int scale_y = out_height != orig_height;
	bool chroma_upscale = plane != OMAP_DSS_WB ? true : false;

	if (!dss_has_feature(FEAT_HANDLE_UV_SEPARATE))
		return;
	if ((color_mode != OMAP_DSS_COLOR_YUV2 &&
			color_mode != OMAP_DSS_COLOR_UYVY &&
			color_mode != OMAP_DSS_COLOR_NV12)) {
		/* reset chroma resampling for RGB formats  */
		if (plane != OMAP_DSS_WB)
			REG_FLD_MOD(DISPC_OVL_ATTRIBUTES2(plane), 0, 8, 8);
		return;
	}

	dispc_ovl_set_accu_uv(plane, orig_width, orig_height, out_width,
			out_height, ilace, color_mode, rotation);

	switch (color_mode) {
	case OMAP_DSS_COLOR_NV12:
		if (chroma_upscale) {
			/* UV is subsampled by 2 horizontally and vertically */
			orig_height >>= 1;
			orig_width >>= 1;
		} else {
			/* UV is downsampled by 2 horizontally and vertically */
			orig_height <<= 1;
			orig_width <<= 1;
		}

		break;
	case OMAP_DSS_COLOR_YUV2:
	case OMAP_DSS_COLOR_UYVY:
		/* For YUV422 with 90/270 rotation, we don't upsample chroma */
		if (rotation == OMAP_DSS_ROT_0 ||
				rotation == OMAP_DSS_ROT_180) {
			if (chroma_upscale)
				/* UV is subsampled by 2 horizontally */
				orig_width >>= 1;
			else
				/* UV is downsampled by 2 horizontally */
				orig_width <<= 1;
		}

		/* must use FIR for YUV422 if rotated */
		if (rotation != OMAP_DSS_ROT_0)
			scale_x = scale_y = true;

		break;
	default:
		BUG();
		return;
	}

	if (out_width != orig_width)
		scale_x = true;
	if (out_height != orig_height)
		scale_y = true;

	dispc_ovl_set_scale_param(plane, orig_width, orig_height,
			out_width, out_height, five_taps,
				rotation, DISPC_COLOR_COMPONENT_UV);

	if (plane != OMAP_DSS_WB)
		REG_FLD_MOD(DISPC_OVL_ATTRIBUTES2(plane),
			(scale_x || scale_y) ? 1 : 0, 8, 8);

	/* set H scaling */
	REG_FLD_MOD(DISPC_OVL_ATTRIBUTES(plane), scale_x ? 1 : 0, 5, 5);
	/* set V scaling */
	REG_FLD_MOD(DISPC_OVL_ATTRIBUTES(plane), scale_y ? 1 : 0, 6, 6);
}

static void dispc_ovl_set_scaling(enum omap_plane plane,
		u16 orig_width, u16 orig_height,
		u16 out_width, u16 out_height,
		bool ilace, bool five_taps,
		bool fieldmode, enum omap_color_mode color_mode,
		u8 rotation)
{
	BUG_ON(plane == OMAP_DSS_GFX);

	dispc_ovl_set_scaling_common(plane,
			orig_width, orig_height,
			out_width, out_height,
			ilace, five_taps,
			fieldmode, color_mode,
			rotation);

	dispc_ovl_set_scaling_uv(plane,
		orig_width, orig_height,
		out_width, out_height,
		ilace, five_taps,
		fieldmode, color_mode,
		rotation);
}

static void dispc_ovl_set_rotation_attrs(enum omap_plane plane, u8 rotation,
		bool mirroring, enum omap_color_mode color_mode)
{
	bool row_repeat = false;
	int vidrot = 0;

	if (color_mode == OMAP_DSS_COLOR_YUV2 ||
			color_mode == OMAP_DSS_COLOR_UYVY) {

		if (mirroring) {
			switch (rotation) {
			case OMAP_DSS_ROT_0:
				vidrot = 2;
				break;
			case OMAP_DSS_ROT_90:
				vidrot = 1;
				break;
			case OMAP_DSS_ROT_180:
				vidrot = 0;
				break;
			case OMAP_DSS_ROT_270:
				vidrot = 3;
				break;
			}
		} else {
			switch (rotation) {
			case OMAP_DSS_ROT_0:
				vidrot = 0;
				break;
			case OMAP_DSS_ROT_90:
				vidrot = 1;
				break;
			case OMAP_DSS_ROT_180:
				vidrot = 2;
				break;
			case OMAP_DSS_ROT_270:
				vidrot = 3;
				break;
			}
		}

		if (rotation == OMAP_DSS_ROT_90 || rotation == OMAP_DSS_ROT_270)
			row_repeat = true;
		else
			row_repeat = false;
	}

	REG_FLD_MOD(DISPC_OVL_ATTRIBUTES(plane), vidrot, 13, 12);
	if (dss_has_feature(FEAT_ROWREPEATENABLE))
		REG_FLD_MOD(DISPC_OVL_ATTRIBUTES(plane),
			row_repeat ? 1 : 0, 18, 18);
}

static int color_mode_to_bpp(enum omap_color_mode color_mode)
{
	switch (color_mode) {
	case OMAP_DSS_COLOR_CLUT1:
		return 1;
	case OMAP_DSS_COLOR_CLUT2:
		return 2;
	case OMAP_DSS_COLOR_CLUT4:
		return 4;
	case OMAP_DSS_COLOR_CLUT8:
	case OMAP_DSS_COLOR_NV12:
		return 8;
	case OMAP_DSS_COLOR_RGB12U:
	case OMAP_DSS_COLOR_RGB16:
	case OMAP_DSS_COLOR_ARGB16:
	case OMAP_DSS_COLOR_YUV2:
	case OMAP_DSS_COLOR_UYVY:
	case OMAP_DSS_COLOR_RGBA16:
	case OMAP_DSS_COLOR_RGBX16:
	case OMAP_DSS_COLOR_ARGB16_1555:
	case OMAP_DSS_COLOR_XRGB16_1555:
		return 16;
	case OMAP_DSS_COLOR_RGB24P:
		return 24;
	case OMAP_DSS_COLOR_RGB24U:
	case OMAP_DSS_COLOR_ARGB32:
	case OMAP_DSS_COLOR_RGBA32:
	case OMAP_DSS_COLOR_RGBX32:
		return 32;
	default:
		BUG();
		return 0;
	}
}

static s32 pixinc(int pixels, u8 ps)
{
	if (pixels == 1)
		return 1;
	else if (pixels > 1)
		return 1 + (pixels - 1) * ps;
	else if (pixels < 0)
		return 1 - (-pixels + 1) * ps;
	else
		BUG();
		return 0;
}

static void calc_vrfb_rotation_offset(u8 rotation, bool mirror,
		u16 screen_width,
		u16 width, u16 height,
		enum omap_color_mode color_mode, bool fieldmode,
		unsigned int field_offset,
		unsigned *offset0, unsigned *offset1,
		s32 *row_inc, s32 *pix_inc, int x_predecim, int y_predecim)
{
	u8 ps;

	/* FIXME CLUT formats */
	switch (color_mode) {
	case OMAP_DSS_COLOR_CLUT1:
	case OMAP_DSS_COLOR_CLUT2:
	case OMAP_DSS_COLOR_CLUT4:
	case OMAP_DSS_COLOR_CLUT8:
		BUG();
		return;
	case OMAP_DSS_COLOR_YUV2:
	case OMAP_DSS_COLOR_UYVY:
		ps = 4;
		break;
	default:
		ps = color_mode_to_bpp(color_mode) / 8;
		break;
	}

	DSSDBG("calc_rot(%d): scrw %d, %dx%d\n", rotation, screen_width,
			width, height);

	/*
	 * field 0 = even field = bottom field
	 * field 1 = odd field = top field
	 */
	switch (rotation + mirror * 4) {
	case OMAP_DSS_ROT_0:
	case OMAP_DSS_ROT_180:
		/*
		 * If the pixel format is YUV or UYVY divide the width
		 * of the image by 2 for 0 and 180 degree rotation.
		 */
		if (color_mode == OMAP_DSS_COLOR_YUV2 ||
			color_mode == OMAP_DSS_COLOR_UYVY)
			width = width >> 1;
	case OMAP_DSS_ROT_90:
	case OMAP_DSS_ROT_270:
		*offset1 = 0;
		if (field_offset)
			*offset0 = field_offset * screen_width * ps;
		else
			*offset0 = 0;

		*row_inc = pixinc(1 +
			(y_predecim * screen_width - x_predecim * width) +
			(fieldmode ? screen_width : 0), ps);
		*pix_inc = pixinc(x_predecim, ps);
		break;

	case OMAP_DSS_ROT_0 + 4:
	case OMAP_DSS_ROT_180 + 4:
		/* If the pixel format is YUV or UYVY divide the width
		 * of the image by 2  for 0 degree and 180 degree
		 */
		if (color_mode == OMAP_DSS_COLOR_YUV2 ||
			color_mode == OMAP_DSS_COLOR_UYVY)
			width = width >> 1;
	case OMAP_DSS_ROT_90 + 4:
	case OMAP_DSS_ROT_270 + 4:
		*offset1 = 0;
		if (field_offset)
			*offset0 = field_offset * screen_width * ps;
		else
			*offset0 = 0;
		*row_inc = pixinc(1 -
			(y_predecim * screen_width + x_predecim * width) -
			(fieldmode ? screen_width : 0), ps);
		*pix_inc = pixinc(x_predecim, ps);
		break;

	default:
		BUG();
		return;
	}
}

static void calc_dma_rotation_offset(u8 rotation, bool mirror,
		u16 screen_width,
		u16 width, u16 height,
		enum omap_color_mode color_mode, bool fieldmode,
		unsigned int field_offset,
		unsigned *offset0, unsigned *offset1,
		s32 *row_inc, s32 *pix_inc, int x_predecim, int y_predecim)
{
	u8 ps;
	u16 fbw, fbh;

	/* FIXME CLUT formats */
	switch (color_mode) {
	case OMAP_DSS_COLOR_CLUT1:
	case OMAP_DSS_COLOR_CLUT2:
	case OMAP_DSS_COLOR_CLUT4:
	case OMAP_DSS_COLOR_CLUT8:
		BUG();
		return;
	default:
		ps = color_mode_to_bpp(color_mode) / 8;
		break;
	}

	DSSDBG("calc_rot(%d): scrw %d, %dx%d\n", rotation, screen_width,
			width, height);

	/* width & height are overlay sizes, convert to fb sizes */

	if (rotation == OMAP_DSS_ROT_0 || rotation == OMAP_DSS_ROT_180) {
		fbw = width;
		fbh = height;
	} else {
		fbw = height;
		fbh = width;
	}

	/*
	 * field 0 = even field = bottom field
	 * field 1 = odd field = top field
	 */
	switch (rotation + mirror * 4) {
	case OMAP_DSS_ROT_0:
		*offset1 = 0;
		if (field_offset)
			*offset0 = *offset1 + field_offset * screen_width * ps;
		else
			*offset0 = *offset1;
		*row_inc = pixinc(1 +
			(y_predecim * screen_width - fbw * x_predecim) +
			(fieldmode ? screen_width : 0),	ps);
		if (color_mode == OMAP_DSS_COLOR_YUV2 ||
			color_mode == OMAP_DSS_COLOR_UYVY)
			*pix_inc = pixinc(x_predecim, 2 * ps);
		else
			*pix_inc = pixinc(x_predecim, ps);
		break;
	case OMAP_DSS_ROT_90:
		*offset1 = screen_width * (fbh - 1) * ps;
		if (field_offset)
			*offset0 = *offset1 + field_offset * ps;
		else
			*offset0 = *offset1;
		*row_inc = pixinc(screen_width * (fbh * x_predecim - 1) +
				y_predecim + (fieldmode ? 1 : 0), ps);
		*pix_inc = pixinc(-x_predecim * screen_width, ps);
		break;
	case OMAP_DSS_ROT_180:
		*offset1 = (screen_width * (fbh - 1) + fbw - 1) * ps;
		if (field_offset)
			*offset0 = *offset1 - field_offset * screen_width * ps;
		else
			*offset0 = *offset1;
		*row_inc = pixinc(-1 -
			(y_predecim * screen_width - fbw * x_predecim) -
			(fieldmode ? screen_width : 0),	ps);
		if (color_mode == OMAP_DSS_COLOR_YUV2 ||
			color_mode == OMAP_DSS_COLOR_UYVY)
			*pix_inc = pixinc(-x_predecim, 2 * ps);
		else
			*pix_inc = pixinc(-x_predecim, ps);
		break;
	case OMAP_DSS_ROT_270:
		*offset1 = (fbw - 1) * ps;
		if (field_offset)
			*offset0 = *offset1 - field_offset * ps;
		else
			*offset0 = *offset1;
		*row_inc = pixinc(-screen_width * (fbh * x_predecim - 1) -
				y_predecim - (fieldmode ? 1 : 0), ps);
		*pix_inc = pixinc(x_predecim * screen_width, ps);
		break;

	/* mirroring */
	case OMAP_DSS_ROT_0 + 4:
		*offset1 = (fbw - 1) * ps;
		if (field_offset)
			*offset0 = *offset1 + field_offset * screen_width * ps;
		else
			*offset0 = *offset1;
		*row_inc = pixinc(y_predecim * screen_width * 2 - 1 +
				(fieldmode ? screen_width : 0),
				ps);
		if (color_mode == OMAP_DSS_COLOR_YUV2 ||
			color_mode == OMAP_DSS_COLOR_UYVY)
			*pix_inc = pixinc(-x_predecim, 2 * ps);
		else
			*pix_inc = pixinc(-x_predecim, ps);
		break;

	case OMAP_DSS_ROT_90 + 4:
		*offset1 = 0;
		if (field_offset)
			*offset0 = *offset1 + field_offset * ps;
		else
			*offset0 = *offset1;
		*row_inc = pixinc(-screen_width * (fbh * x_predecim - 1) +
				y_predecim + (fieldmode ? 1 : 0),
				ps);
		*pix_inc = pixinc(x_predecim * screen_width, ps);
		break;

	case OMAP_DSS_ROT_180 + 4:
		*offset1 = screen_width * (fbh - 1) * ps;
		if (field_offset)
			*offset0 = *offset1 - field_offset * screen_width * ps;
		else
			*offset0 = *offset1;
		*row_inc = pixinc(1 - y_predecim * screen_width * 2 -
				(fieldmode ? screen_width : 0),
				ps);
		if (color_mode == OMAP_DSS_COLOR_YUV2 ||
			color_mode == OMAP_DSS_COLOR_UYVY)
			*pix_inc = pixinc(x_predecim, 2 * ps);
		else
			*pix_inc = pixinc(x_predecim, ps);
		break;

	case OMAP_DSS_ROT_270 + 4:
		*offset1 = (screen_width * (fbh - 1) + fbw - 1) * ps;
		if (field_offset)
			*offset0 = *offset1 - field_offset * ps;
		else
			*offset0 = *offset1;
		*row_inc = pixinc(screen_width * (fbh * x_predecim - 1) -
				y_predecim - (fieldmode ? 1 : 0),
				ps);
		*pix_inc = pixinc(-x_predecim * screen_width, ps);
		break;

	default:
		BUG();
		return;
	}
}

static void calc_tiler_rotation_offset(u16 screen_width, u16 width,
		enum omap_color_mode color_mode, bool fieldmode,
		unsigned int field_offset, unsigned *offset0, unsigned *offset1,
		s32 *row_inc, s32 *pix_inc, int x_predecim, int y_predecim)
{
	u8 ps;

	switch (color_mode) {
	case OMAP_DSS_COLOR_CLUT1:
	case OMAP_DSS_COLOR_CLUT2:
	case OMAP_DSS_COLOR_CLUT4:
	case OMAP_DSS_COLOR_CLUT8:
		BUG();
		return;
	default:
		ps = color_mode_to_bpp(color_mode) / 8;
		break;
	}

	DSSDBG("scrw %d, width %d\n", screen_width, width);

	/*
	 * field 0 = even field = bottom field
	 * field 1 = odd field = top field
	 */
	*offset1 = 0;
	if (field_offset)
		*offset0 = *offset1 + field_offset * screen_width * ps;
	else
		*offset0 = *offset1;
	*row_inc = pixinc(1 + (y_predecim * screen_width - width * x_predecim) +
			(fieldmode ? screen_width : 0), ps);
	if (color_mode == OMAP_DSS_COLOR_YUV2 ||
		color_mode == OMAP_DSS_COLOR_UYVY)
		*pix_inc = pixinc(x_predecim, 2 * ps);
	else
		*pix_inc = pixinc(x_predecim, ps);
}

/*
 * This function is used to avoid synclosts in OMAP3, because of some
 * undocumented horizontal position and timing related limitations.
 */
static int check_horiz_timing_omap3(unsigned long pclk, unsigned long lclk,
		const struct omap_video_timings *t, u16 pos_x,
		u16 width, u16 height, u16 out_width, u16 out_height)
{
	const int ds = DIV_ROUND_UP(height, out_height);
	unsigned long nonactive;
	static const u8 limits[3] = { 8, 10, 20 };
	u64 val, blank;
	int i;

	nonactive = t->x_res + t->hfp + t->hsw + t->hbp - out_width;

	i = 0;
	if (out_height < height)
		i++;
	if (out_width < width)
		i++;
	blank = div_u64((u64)(t->hbp + t->hsw + t->hfp) * lclk, pclk);
	DSSDBG("blanking period + ppl = %llu (limit = %u)\n", blank, limits[i]);
	if (blank <= limits[i])
		return -EINVAL;

	/*
	 * Pixel data should be prepared before visible display point starts.
	 * So, atleast DS-2 lines must have already been fetched by DISPC
	 * during nonactive - pos_x period.
	 */
	val = div_u64((u64)(nonactive - pos_x) * lclk, pclk);
	DSSDBG("(nonactive - pos_x) * pcd = %llu max(0, DS - 2) * width = %d\n",
		val, max(0, ds - 2) * width);
	if (val < max(0, ds - 2) * width)
		return -EINVAL;

	/*
	 * All lines need to be refilled during the nonactive period of which
	 * only one line can be loaded during the active period. So, atleast
	 * DS - 1 lines should be loaded during nonactive period.
	 */
	val =  div_u64((u64)nonactive * lclk, pclk);
	DSSDBG("nonactive * pcd  = %llu, max(0, DS - 1) * width = %d\n",
		val, max(0, ds - 1) * width);
	if (val < max(0, ds - 1) * width)
		return -EINVAL;

	return 0;
}

static unsigned long calc_core_clk_five_taps(unsigned long pclk,
		const struct omap_video_timings *mgr_timings, u16 width,
		u16 height, u16 out_width, u16 out_height,
		enum omap_color_mode color_mode)
{
	u32 core_clk = 0;
	u64 tmp;

	if (height <= out_height && width <= out_width)
		return (unsigned long) pclk;

	if (height > out_height) {
		unsigned int ppl = mgr_timings->x_res;

		tmp = pclk * height * out_width;
		do_div(tmp, 2 * out_height * ppl);
		core_clk = tmp;

		if (height > 2 * out_height) {
			if (ppl == out_width)
				return 0;

			tmp = pclk * (height - 2 * out_height) * out_width;
			do_div(tmp, 2 * out_height * (ppl - out_width));
			core_clk = max_t(u32, core_clk, tmp);
		}
	}

	if (width > out_width) {
		tmp = pclk * width;
		do_div(tmp, out_width);
		core_clk = max_t(u32, core_clk, tmp);

		if (color_mode == OMAP_DSS_COLOR_RGB24U)
			core_clk <<= 1;
	}

	return core_clk;
}

static unsigned long calc_core_clk_24xx(unsigned long pclk, u16 width,
		u16 height, u16 out_width, u16 out_height, bool mem_to_mem)
{
	if (height > out_height && width > out_width)
		return pclk * 4;
	else
		return pclk * 2;
}

static unsigned long calc_core_clk_34xx(unsigned long pclk, u16 width,
		u16 height, u16 out_width, u16 out_height, bool mem_to_mem)
{
	unsigned int hf, vf;

	/*
	 * FIXME how to determine the 'A' factor
	 * for the no downscaling case ?
	 */

	if (width > 3 * out_width)
		hf = 4;
	else if (width > 2 * out_width)
		hf = 3;
	else if (width > out_width)
		hf = 2;
	else
		hf = 1;
	if (height > out_height)
		vf = 2;
	else
		vf = 1;

	return pclk * vf * hf;
}

static unsigned long calc_core_clk_44xx(unsigned long pclk, u16 width,
		u16 height, u16 out_width, u16 out_height, bool mem_to_mem)
{
	/*
	 * If the overlay/writeback is in mem to mem mode, there are no
	 * downscaling limitations with respect to pixel clock, return 1 as
	 * required core clock to represent that we have sufficient enough
	 * core clock to do maximum downscaling
	 */
	if (mem_to_mem)
		return 1;

	if (width > out_width)
		return DIV_ROUND_UP(pclk, out_width) * width;
	else
		return pclk;
}

static int dispc_ovl_calc_scaling_24xx(unsigned long pclk, unsigned long lclk,
		const struct omap_video_timings *mgr_timings,
		u16 width, u16 height, u16 out_width, u16 out_height,
		enum omap_color_mode color_mode, bool *five_taps,
		int *x_predecim, int *y_predecim, int *decim_x, int *decim_y,
		u16 pos_x, unsigned long *core_clk, bool mem_to_mem)
{
	int error;
	u16 in_width, in_height;
	int min_factor = min(*decim_x, *decim_y);
	const int maxsinglelinewidth =
			dss_feat_get_param_max(FEAT_PARAM_LINEWIDTH);

	*five_taps = false;

	do {
		in_height = DIV_ROUND_UP(height, *decim_y);
		in_width = DIV_ROUND_UP(width, *decim_x);
		*core_clk = dispc.feat->calc_core_clk(pclk, in_width,
				in_height, out_width, out_height, mem_to_mem);
		error = (in_width > maxsinglelinewidth || !*core_clk ||
			*core_clk > dispc_core_clk_rate());
		if (error) {
			if (*decim_x == *decim_y) {
				*decim_x = min_factor;
				++*decim_y;
			} else {
				swap(*decim_x, *decim_y);
				if (*decim_x < *decim_y)
					++*decim_x;
			}
		}
	} while (*decim_x <= *x_predecim && *decim_y <= *y_predecim && error);

	if (in_width > maxsinglelinewidth) {
		DSSERR("Cannot scale max input width exceeded");
		return -EINVAL;
	}
	return 0;
}

static int dispc_ovl_calc_scaling_34xx(unsigned long pclk, unsigned long lclk,
		const struct omap_video_timings *mgr_timings,
		u16 width, u16 height, u16 out_width, u16 out_height,
		enum omap_color_mode color_mode, bool *five_taps,
		int *x_predecim, int *y_predecim, int *decim_x, int *decim_y,
		u16 pos_x, unsigned long *core_clk, bool mem_to_mem)
{
	int error;
	u16 in_width, in_height;
	int min_factor = min(*decim_x, *decim_y);
	const int maxsinglelinewidth =
			dss_feat_get_param_max(FEAT_PARAM_LINEWIDTH);

	do {
		in_height = DIV_ROUND_UP(height, *decim_y);
		in_width = DIV_ROUND_UP(width, *decim_x);
		*core_clk = calc_core_clk_five_taps(pclk, mgr_timings,
			in_width, in_height, out_width, out_height, color_mode);

		error = check_horiz_timing_omap3(pclk, lclk, mgr_timings,
				pos_x, in_width, in_height, out_width,
				out_height);

		if (in_width > maxsinglelinewidth)
			if (in_height > out_height &&
						in_height < out_height * 2)
				*five_taps = false;
		if (!*five_taps)
			*core_clk = dispc.feat->calc_core_clk(pclk, in_width,
					in_height, out_width, out_height,
					mem_to_mem);

		error = (error || in_width > maxsinglelinewidth * 2 ||
			(in_width > maxsinglelinewidth && *five_taps) ||
			!*core_clk || *core_clk > dispc_core_clk_rate());
		if (error) {
			if (*decim_x == *decim_y) {
				*decim_x = min_factor;
				++*decim_y;
			} else {
				swap(*decim_x, *decim_y);
				if (*decim_x < *decim_y)
					++*decim_x;
			}
		}
	} while (*decim_x <= *x_predecim && *decim_y <= *y_predecim && error);

	if (check_horiz_timing_omap3(pclk, lclk, mgr_timings, pos_x, width,
				height, out_width, out_height)){
			DSSERR("horizontal timing too tight\n");
			return -EINVAL;
	}

	if (in_width > (maxsinglelinewidth * 2)) {
		DSSERR("Cannot setup scaling");
		DSSERR("width exceeds maximum width possible");
		return -EINVAL;
	}

	if (in_width > maxsinglelinewidth && *five_taps) {
		DSSERR("cannot setup scaling with five taps");
		return -EINVAL;
	}
	return 0;
}

static int dispc_ovl_calc_scaling_44xx(unsigned long pclk, unsigned long lclk,
		const struct omap_video_timings *mgr_timings,
		u16 width, u16 height, u16 out_width, u16 out_height,
		enum omap_color_mode color_mode, bool *five_taps,
		int *x_predecim, int *y_predecim, int *decim_x, int *decim_y,
		u16 pos_x, unsigned long *core_clk, bool mem_to_mem)
{
	u16 in_width, in_width_max;
	int decim_x_min = *decim_x;
	u16 in_height = DIV_ROUND_UP(height, *decim_y);
	const int maxsinglelinewidth =
				dss_feat_get_param_max(FEAT_PARAM_LINEWIDTH);
	const int maxdownscale = dss_feat_get_param_max(FEAT_PARAM_DOWNSCALE);

	if (mem_to_mem) {
		in_width_max = out_width * maxdownscale;
	} else {
		in_width_max = dispc_core_clk_rate() /
					DIV_ROUND_UP(pclk, out_width);
	}

	*decim_x = DIV_ROUND_UP(width, in_width_max);

	*decim_x = *decim_x > decim_x_min ? *decim_x : decim_x_min;
	if (*decim_x > *x_predecim)
		return -EINVAL;

	do {
		in_width = DIV_ROUND_UP(width, *decim_x);
	} while (*decim_x <= *x_predecim &&
			in_width > maxsinglelinewidth && ++*decim_x);

	if (in_width > maxsinglelinewidth) {
		DSSERR("Cannot scale width exceeds max line width");
		return -EINVAL;
	}

	*core_clk = dispc.feat->calc_core_clk(pclk, in_width, in_height,
				out_width, out_height, mem_to_mem);
	return 0;
}

static int dispc_ovl_calc_scaling(unsigned long pclk, unsigned long lclk,
		enum omap_overlay_caps caps,
		const struct omap_video_timings *mgr_timings,
		u16 width, u16 height, u16 out_width, u16 out_height,
		enum omap_color_mode color_mode, bool *five_taps,
		int *x_predecim, int *y_predecim, u16 pos_x,
		enum omap_dss_rotation_type rotation_type, bool mem_to_mem)
{
	const int maxdownscale = dss_feat_get_param_max(FEAT_PARAM_DOWNSCALE);
	const int max_decim_limit = 16;
	unsigned long core_clk = 0;
	int decim_x, decim_y, ret;

	if (width == out_width && height == out_height)
		return 0;

	if ((caps & OMAP_DSS_OVL_CAP_SCALE) == 0)
		return -EINVAL;

	if (mem_to_mem) {
		*x_predecim = *y_predecim = 1;
	} else {
		*x_predecim = max_decim_limit;
		*y_predecim = (rotation_type == OMAP_DSS_ROT_TILER &&
				dss_has_feature(FEAT_BURST_2D)) ?
				2 : max_decim_limit;
	}

	if (color_mode == OMAP_DSS_COLOR_CLUT1 ||
	    color_mode == OMAP_DSS_COLOR_CLUT2 ||
	    color_mode == OMAP_DSS_COLOR_CLUT4 ||
	    color_mode == OMAP_DSS_COLOR_CLUT8) {
		*x_predecim = 1;
		*y_predecim = 1;
		*five_taps = false;
		return 0;
	}

	decim_x = DIV_ROUND_UP(DIV_ROUND_UP(width, out_width), maxdownscale);
	decim_y = DIV_ROUND_UP(DIV_ROUND_UP(height, out_height), maxdownscale);

	if (decim_x > *x_predecim || out_width > width * 8)
		return -EINVAL;

	if (decim_y > *y_predecim || out_height > height * 8)
		return -EINVAL;

	ret = dispc.feat->calc_scaling(pclk, lclk, mgr_timings, width, height,
		out_width, out_height, color_mode, five_taps,
		x_predecim, y_predecim, &decim_x, &decim_y, pos_x, &core_clk,
		mem_to_mem);
	if (ret)
		return ret;

	DSSDBG("required core clk rate = %lu Hz\n", core_clk);
	DSSDBG("current core clk rate = %lu Hz\n", dispc_core_clk_rate());

	if (!core_clk || core_clk > dispc_core_clk_rate()) {
		DSSERR("failed to set up scaling, "
			"required core clk rate = %lu Hz, "
			"current core clk rate = %lu Hz\n",
			core_clk, dispc_core_clk_rate());
		return -EINVAL;
	}

	*x_predecim = decim_x;
	*y_predecim = decim_y;
	return 0;
}

int dispc_ovl_check(enum omap_plane plane, enum omap_channel channel,
		const struct omap_overlay_info *oi,
		const struct omap_video_timings *timings,
		int *x_predecim, int *y_predecim)
{
	enum omap_overlay_caps caps = dss_feat_get_overlay_caps(plane);
	bool five_taps = true;
	bool fieldmode = 0;
	u16 in_height = oi->height;
	u16 in_width = oi->width;
	bool ilace = timings->interlace;
	u16 out_width, out_height;
	int pos_x = oi->pos_x;
	unsigned long pclk = dispc_mgr_pclk_rate(channel);
	unsigned long lclk = dispc_mgr_lclk_rate(channel);

	out_width = oi->out_width == 0 ? oi->width : oi->out_width;
	out_height = oi->out_height == 0 ? oi->height : oi->out_height;

	if (ilace && oi->height == out_height)
		fieldmode = 1;

	if (ilace) {
		if (fieldmode)
			in_height /= 2;
		out_height /= 2;

		DSSDBG("adjusting for ilace: height %d, out_height %d\n",
				in_height, out_height);
	}

	if (!dss_feat_color_mode_supported(plane, oi->color_mode))
		return -EINVAL;

	return dispc_ovl_calc_scaling(pclk, lclk, caps, timings, in_width,
			in_height, out_width, out_height, oi->color_mode,
			&five_taps, x_predecim, y_predecim, pos_x,
			oi->rotation_type, false);
}
EXPORT_SYMBOL(dispc_ovl_check);

static int dispc_ovl_setup_common(enum omap_plane plane,
		enum omap_overlay_caps caps, u32 paddr, u32 p_uv_addr,
		u16 screen_width, int pos_x, int pos_y, u16 width, u16 height,
		u16 out_width, u16 out_height, enum omap_color_mode color_mode,
		u8 rotation, bool mirror, u8 zorder, u8 pre_mult_alpha,
		u8 global_alpha, enum omap_dss_rotation_type rotation_type,
		bool replication, const struct omap_video_timings *mgr_timings,
		bool mem_to_mem)
{
	bool five_taps = true;
	bool fieldmode = 0;
	int r, cconv = 0;
	unsigned offset0, offset1;
	s32 row_inc;
	s32 pix_inc;
	u16 frame_width, frame_height;
	unsigned int field_offset = 0;
	u16 in_height = height;
	u16 in_width = width;
	int x_predecim = 1, y_predecim = 1;
	bool ilace = mgr_timings->interlace;
	unsigned long pclk = dispc_plane_pclk_rate(plane);
	unsigned long lclk = dispc_plane_lclk_rate(plane);

	if (paddr == 0)
		return -EINVAL;

	out_width = out_width == 0 ? width : out_width;
	out_height = out_height == 0 ? height : out_height;

	if (ilace && height == out_height)
		fieldmode = 1;

	if (ilace) {
		if (fieldmode)
			in_height /= 2;
		pos_y /= 2;
		out_height /= 2;

		DSSDBG("adjusting for ilace: height %d, pos_y %d, "
			"out_height %d\n", in_height, pos_y,
			out_height);
	}

	if (!dss_feat_color_mode_supported(plane, color_mode))
		return -EINVAL;

	r = dispc_ovl_calc_scaling(pclk, lclk, caps, mgr_timings, in_width,
			in_height, out_width, out_height, color_mode,
			&five_taps, &x_predecim, &y_predecim, pos_x,
			rotation_type, mem_to_mem);
	if (r)
		return r;

	in_width = DIV_ROUND_UP(in_width, x_predecim);
	in_height = DIV_ROUND_UP(in_height, y_predecim);

	if (color_mode == OMAP_DSS_COLOR_YUV2 ||
			color_mode == OMAP_DSS_COLOR_UYVY ||
			color_mode == OMAP_DSS_COLOR_NV12)
		cconv = 1;

	if (ilace && !fieldmode) {
		/*
		 * when downscaling the bottom field may have to start several
		 * source lines below the top field. Unfortunately ACCUI
		 * registers will only hold the fractional part of the offset
		 * so the integer part must be added to the base address of the
		 * bottom field.
		 */
		if (!in_height || in_height == out_height)
			field_offset = 0;
		else
			field_offset = in_height / out_height / 2;
	}

	/* Fields are independent but interleaved in memory. */
	if (fieldmode)
		field_offset = 1;

	offset0 = 0;
	offset1 = 0;
	row_inc = 0;
	pix_inc = 0;

	if (plane == OMAP_DSS_WB) {
		frame_width = out_width;
		frame_height = out_height;
	} else {
		frame_width = in_width;
		frame_height = height;
	}

	if (rotation_type == OMAP_DSS_ROT_TILER)
		calc_tiler_rotation_offset(screen_width, frame_width,
				color_mode, fieldmode, field_offset,
				&offset0, &offset1, &row_inc, &pix_inc,
				x_predecim, y_predecim);
	else if (rotation_type == OMAP_DSS_ROT_DMA)
		calc_dma_rotation_offset(rotation, mirror, screen_width,
				frame_width, frame_height,
				color_mode, fieldmode, field_offset,
				&offset0, &offset1, &row_inc, &pix_inc,
				x_predecim, y_predecim);
	else
		calc_vrfb_rotation_offset(rotation, mirror,
				screen_width, frame_width, frame_height,
				color_mode, fieldmode, field_offset,
				&offset0, &offset1, &row_inc, &pix_inc,
				x_predecim, y_predecim);

	DSSDBG("offset0 %u, offset1 %u, row_inc %d, pix_inc %d\n",
			offset0, offset1, row_inc, pix_inc);

	dispc_ovl_set_color_mode(plane, color_mode);

	dispc_ovl_configure_burst_type(plane, rotation_type);

	dispc_ovl_set_ba0(plane, paddr + offset0);
	dispc_ovl_set_ba1(plane, paddr + offset1);

	if (OMAP_DSS_COLOR_NV12 == color_mode) {
		dispc_ovl_set_ba0_uv(plane, p_uv_addr + offset0);
		dispc_ovl_set_ba1_uv(plane, p_uv_addr + offset1);
	}

	dispc_ovl_set_row_inc(plane, row_inc);
	dispc_ovl_set_pix_inc(plane, pix_inc);

	DSSDBG("%d,%d %dx%d -> %dx%d\n", pos_x, pos_y, in_width,
			in_height, out_width, out_height);

	dispc_ovl_set_pos(plane, caps, pos_x, pos_y);

	dispc_ovl_set_input_size(plane, in_width, in_height);

	if (caps & OMAP_DSS_OVL_CAP_SCALE) {
		dispc_ovl_set_scaling(plane, in_width, in_height, out_width,
				   out_height, ilace, five_taps, fieldmode,
				   color_mode, rotation);
		dispc_ovl_set_output_size(plane, out_width, out_height);
		dispc_ovl_set_vid_color_conv(plane, cconv);
	}

	dispc_ovl_set_rotation_attrs(plane, rotation, mirror, color_mode);

	dispc_ovl_set_zorder(plane, caps, zorder);
	dispc_ovl_set_pre_mult_alpha(plane, caps, pre_mult_alpha);
	dispc_ovl_setup_global_alpha(plane, caps, global_alpha);

	dispc_ovl_enable_replication(plane, caps, replication);

	return 0;
}

int dispc_ovl_setup(enum omap_plane plane, const struct omap_overlay_info *oi,
		bool replication, const struct omap_video_timings *mgr_timings,
		bool mem_to_mem)
{
	int r;
	enum omap_overlay_caps caps = dss_feat_get_overlay_caps(plane);
	enum omap_channel channel;

	channel = dispc_ovl_get_channel_out(plane);

	DSSDBG("dispc_ovl_setup %d, pa %x, pa_uv %x, sw %d, %d,%d, %dx%d -> "
		"%dx%d, cmode %x, rot %d, mir %d, chan %d repl %d\n",
		plane, oi->paddr, oi->p_uv_addr, oi->screen_width, oi->pos_x,
		oi->pos_y, oi->width, oi->height, oi->out_width, oi->out_height,
		oi->color_mode, oi->rotation, oi->mirror, channel, replication);

	r = dispc_ovl_setup_common(plane, caps, oi->paddr, oi->p_uv_addr,
		oi->screen_width, oi->pos_x, oi->pos_y, oi->width, oi->height,
		oi->out_width, oi->out_height, oi->color_mode, oi->rotation,
		oi->mirror, oi->zorder, oi->pre_mult_alpha, oi->global_alpha,
		oi->rotation_type, replication, mgr_timings, mem_to_mem);

	return r;
}
EXPORT_SYMBOL(dispc_ovl_setup);

int dispc_wb_setup(const struct omap_dss_writeback_info *wi,
		bool mem_to_mem, const struct omap_video_timings *mgr_timings)
{
	int r;
	u32 l;
	enum omap_plane plane = OMAP_DSS_WB;
	const int pos_x = 0, pos_y = 0;
	const u8 zorder = 0, global_alpha = 0;
	const bool replication = false;
	bool truncation;
	int in_width = mgr_timings->x_res;
	int in_height = mgr_timings->y_res;
	enum omap_overlay_caps caps =
		OMAP_DSS_OVL_CAP_SCALE | OMAP_DSS_OVL_CAP_PRE_MULT_ALPHA;

	DSSDBG("dispc_wb_setup, pa %x, pa_uv %x, %d,%d -> %dx%d, cmode %x, "
		"rot %d, mir %d\n", wi->paddr, wi->p_uv_addr, in_width,
		in_height, wi->width, wi->height, wi->color_mode, wi->rotation,
		wi->mirror);

	r = dispc_ovl_setup_common(plane, caps, wi->paddr, wi->p_uv_addr,
		wi->buf_width, pos_x, pos_y, in_width, in_height, wi->width,
		wi->height, wi->color_mode, wi->rotation, wi->mirror, zorder,
		wi->pre_mult_alpha, global_alpha, wi->rotation_type,
		replication, mgr_timings, mem_to_mem);

	switch (wi->color_mode) {
	case OMAP_DSS_COLOR_RGB16:
	case OMAP_DSS_COLOR_RGB24P:
	case OMAP_DSS_COLOR_ARGB16:
	case OMAP_DSS_COLOR_RGBA16:
	case OMAP_DSS_COLOR_RGB12U:
	case OMAP_DSS_COLOR_ARGB16_1555:
	case OMAP_DSS_COLOR_XRGB16_1555:
	case OMAP_DSS_COLOR_RGBX16:
		truncation = true;
		break;
	default:
		truncation = false;
		break;
	}

	/* setup extra DISPC_WB_ATTRIBUTES */
	l = dispc_read_reg(DISPC_OVL_ATTRIBUTES(plane));
	l = FLD_MOD(l, truncation, 10, 10);	/* TRUNCATIONENABLE */
	l = FLD_MOD(l, mem_to_mem, 19, 19);	/* WRITEBACKMODE */
	dispc_write_reg(DISPC_OVL_ATTRIBUTES(plane), l);

	return r;
}

int dispc_ovl_enable(enum omap_plane plane, bool enable)
{
	DSSDBG("dispc_enable_plane %d, %d\n", plane, enable);

	REG_FLD_MOD(DISPC_OVL_ATTRIBUTES(plane), enable ? 1 : 0, 0, 0);

	return 0;
}
EXPORT_SYMBOL(dispc_ovl_enable);

bool dispc_ovl_enabled(enum omap_plane plane)
{
	return REG_GET(DISPC_OVL_ATTRIBUTES(plane), 0, 0);
}
EXPORT_SYMBOL(dispc_ovl_enabled);

void dispc_mgr_enable(enum omap_channel channel, bool enable)
{
	mgr_fld_write(channel, DISPC_MGR_FLD_ENABLE, enable);
	/* flush posted write */
	mgr_fld_read(channel, DISPC_MGR_FLD_ENABLE);
}
EXPORT_SYMBOL(dispc_mgr_enable);

bool dispc_mgr_is_enabled(enum omap_channel channel)
{
	return !!mgr_fld_read(channel, DISPC_MGR_FLD_ENABLE);
}
EXPORT_SYMBOL(dispc_mgr_is_enabled);

void dispc_wb_enable(bool enable)
{
	dispc_ovl_enable(OMAP_DSS_WB, enable);
}

bool dispc_wb_is_enabled(void)
{
	return dispc_ovl_enabled(OMAP_DSS_WB);
}

static void dispc_lcd_enable_signal_polarity(bool act_high)
{
	if (!dss_has_feature(FEAT_LCDENABLEPOL))
		return;

	REG_FLD_MOD(DISPC_CONTROL, act_high ? 1 : 0, 29, 29);
}

void dispc_lcd_enable_signal(bool enable)
{
	if (!dss_has_feature(FEAT_LCDENABLESIGNAL))
		return;

	REG_FLD_MOD(DISPC_CONTROL, enable ? 1 : 0, 28, 28);
}

void dispc_pck_free_enable(bool enable)
{
	if (!dss_has_feature(FEAT_PCKFREEENABLE))
		return;

	REG_FLD_MOD(DISPC_CONTROL, enable ? 1 : 0, 27, 27);
}

static void dispc_mgr_enable_fifohandcheck(enum omap_channel channel, bool enable)
{
	mgr_fld_write(channel, DISPC_MGR_FLD_FIFOHANDCHECK, enable);
}


static void dispc_mgr_set_lcd_type_tft(enum omap_channel channel)
{
	mgr_fld_write(channel, DISPC_MGR_FLD_STNTFT, 1);
}

void dispc_set_loadmode(enum omap_dss_load_mode mode)
{
	REG_FLD_MOD(DISPC_CONFIG, mode, 2, 1);
}


static void dispc_mgr_set_default_color(enum omap_channel channel, u32 color)
{
	dispc_write_reg(DISPC_DEFAULT_COLOR(channel), color);
}

static void dispc_mgr_set_trans_key(enum omap_channel ch,
		enum omap_dss_trans_key_type type,
		u32 trans_key)
{
	mgr_fld_write(ch, DISPC_MGR_FLD_TCKSELECTION, type);

	dispc_write_reg(DISPC_TRANS_COLOR(ch), trans_key);
}

static void dispc_mgr_enable_trans_key(enum omap_channel ch, bool enable)
{
	mgr_fld_write(ch, DISPC_MGR_FLD_TCKENABLE, enable);
}

static void dispc_mgr_enable_alpha_fixed_zorder(enum omap_channel ch,
		bool enable)
{
	if (!dss_has_feature(FEAT_ALPHA_FIXED_ZORDER))
		return;

	if (ch == OMAP_DSS_CHANNEL_LCD)
		REG_FLD_MOD(DISPC_CONFIG, enable, 18, 18);
	else if (ch == OMAP_DSS_CHANNEL_DIGIT)
		REG_FLD_MOD(DISPC_CONFIG, enable, 19, 19);
}

void dispc_mgr_setup(enum omap_channel channel,
		const struct omap_overlay_manager_info *info)
{
	dispc_mgr_set_default_color(channel, info->default_color);
	dispc_mgr_set_trans_key(channel, info->trans_key_type, info->trans_key);
	dispc_mgr_enable_trans_key(channel, info->trans_enabled);
	dispc_mgr_enable_alpha_fixed_zorder(channel,
			info->partial_alpha_enabled);
	if (dss_has_feature(FEAT_CPR)) {
		dispc_mgr_enable_cpr(channel, info->cpr_enable);
		dispc_mgr_set_cpr_coef(channel, &info->cpr_coefs);
	}
}
EXPORT_SYMBOL(dispc_mgr_setup);

static void dispc_mgr_set_tft_data_lines(enum omap_channel channel, u8 data_lines)
{
	int code;

	switch (data_lines) {
	case 12:
		code = 0;
		break;
	case 16:
		code = 1;
		break;
	case 18:
		code = 2;
		break;
	case 24:
		code = 3;
		break;
	default:
		BUG();
		return;
	}

	mgr_fld_write(channel, DISPC_MGR_FLD_TFTDATALINES, code);
}

static void dispc_mgr_set_io_pad_mode(enum dss_io_pad_mode mode)
{
	u32 l;
	int gpout0, gpout1;

	switch (mode) {
	case DSS_IO_PAD_MODE_RESET:
		gpout0 = 0;
		gpout1 = 0;
		break;
	case DSS_IO_PAD_MODE_RFBI:
		gpout0 = 1;
		gpout1 = 0;
		break;
	case DSS_IO_PAD_MODE_BYPASS:
		gpout0 = 1;
		gpout1 = 1;
		break;
	default:
		BUG();
		return;
	}

	l = dispc_read_reg(DISPC_CONTROL);
	l = FLD_MOD(l, gpout0, 15, 15);
	l = FLD_MOD(l, gpout1, 16, 16);
	dispc_write_reg(DISPC_CONTROL, l);
}

static void dispc_mgr_enable_stallmode(enum omap_channel channel, bool enable)
{
	mgr_fld_write(channel, DISPC_MGR_FLD_STALLMODE, enable);
}

void dispc_mgr_set_lcd_config(enum omap_channel channel,
		const struct dss_lcd_mgr_config *config)
{
	dispc_mgr_set_io_pad_mode(config->io_pad_mode);

	dispc_mgr_enable_stallmode(channel, config->stallmode);
	dispc_mgr_enable_fifohandcheck(channel, config->fifohandcheck);

	dispc_mgr_set_clock_div(channel, &config->clock_info);

	dispc_mgr_set_tft_data_lines(channel, config->video_port_width);

	dispc_lcd_enable_signal_polarity(config->lcden_sig_polarity);

	dispc_mgr_set_lcd_type_tft(channel);
}
EXPORT_SYMBOL(dispc_mgr_set_lcd_config);

static bool _dispc_mgr_size_ok(u16 width, u16 height)
{
	return width <= dispc.feat->mgr_width_max &&
		height <= dispc.feat->mgr_height_max;
}

static bool _dispc_lcd_timings_ok(int hsw, int hfp, int hbp,
		int vsw, int vfp, int vbp)
{
	if (hsw < 1 || hsw > dispc.feat->sw_max ||
			hfp < 1 || hfp > dispc.feat->hp_max ||
			hbp < 1 || hbp > dispc.feat->hp_max ||
			vsw < 1 || vsw > dispc.feat->sw_max ||
			vfp < 0 || vfp > dispc.feat->vp_max ||
			vbp < 0 || vbp > dispc.feat->vp_max)
		return false;
	return true;
}

bool dispc_mgr_timings_ok(enum omap_channel channel,
		const struct omap_video_timings *timings)
{
	bool timings_ok;

	timings_ok = _dispc_mgr_size_ok(timings->x_res, timings->y_res);

	if (dss_mgr_is_lcd(channel))
		timings_ok =  timings_ok && _dispc_lcd_timings_ok(timings->hsw,
						timings->hfp, timings->hbp,
						timings->vsw, timings->vfp,
						timings->vbp);

	return timings_ok;
}

static void _dispc_mgr_set_lcd_timings(enum omap_channel channel, int hsw,
		int hfp, int hbp, int vsw, int vfp, int vbp,
		enum omap_dss_signal_level vsync_level,
		enum omap_dss_signal_level hsync_level,
		enum omap_dss_signal_edge data_pclk_edge,
		enum omap_dss_signal_level de_level,
		enum omap_dss_signal_edge sync_pclk_edge)

{
	u32 timing_h, timing_v, l;
	bool onoff, rf, ipc;

	timing_h = FLD_VAL(hsw-1, dispc.feat->sw_start, 0) |
			FLD_VAL(hfp-1, dispc.feat->fp_start, 8) |
			FLD_VAL(hbp-1, dispc.feat->bp_start, 20);
	timing_v = FLD_VAL(vsw-1, dispc.feat->sw_start, 0) |
			FLD_VAL(vfp, dispc.feat->fp_start, 8) |
			FLD_VAL(vbp, dispc.feat->bp_start, 20);

	dispc_write_reg(DISPC_TIMING_H(channel), timing_h);
	dispc_write_reg(DISPC_TIMING_V(channel), timing_v);

	switch (data_pclk_edge) {
	case OMAPDSS_DRIVE_SIG_RISING_EDGE:
		ipc = false;
		break;
	case OMAPDSS_DRIVE_SIG_FALLING_EDGE:
		ipc = true;
		break;
	case OMAPDSS_DRIVE_SIG_OPPOSITE_EDGES:
	default:
		BUG();
	}

	switch (sync_pclk_edge) {
	case OMAPDSS_DRIVE_SIG_OPPOSITE_EDGES:
		onoff = false;
		rf = false;
		break;
	case OMAPDSS_DRIVE_SIG_FALLING_EDGE:
		onoff = true;
		rf = false;
		break;
	case OMAPDSS_DRIVE_SIG_RISING_EDGE:
		onoff = true;
		rf = true;
		break;
	default:
		BUG();
	};

	l = dispc_read_reg(DISPC_POL_FREQ(channel));
	l |= FLD_VAL(onoff, 17, 17);
	l |= FLD_VAL(rf, 16, 16);
	l |= FLD_VAL(de_level, 15, 15);
	l |= FLD_VAL(ipc, 14, 14);
	l |= FLD_VAL(hsync_level, 13, 13);
	l |= FLD_VAL(vsync_level, 12, 12);
	dispc_write_reg(DISPC_POL_FREQ(channel), l);
}

/* change name to mode? */
void dispc_mgr_set_timings(enum omap_channel channel,
		const struct omap_video_timings *timings)
{
	unsigned xtot, ytot;
	unsigned long ht, vt;
	struct omap_video_timings t = *timings;

	DSSDBG("channel %d xres %u yres %u\n", channel, t.x_res, t.y_res);

	if (!dispc_mgr_timings_ok(channel, &t)) {
		BUG();
		return;
	}

	if (dss_mgr_is_lcd(channel)) {
		_dispc_mgr_set_lcd_timings(channel, t.hsw, t.hfp, t.hbp, t.vsw,
				t.vfp, t.vbp, t.vsync_level, t.hsync_level,
				t.data_pclk_edge, t.de_level, t.sync_pclk_edge);

		xtot = t.x_res + t.hfp + t.hsw + t.hbp;
		ytot = t.y_res + t.vfp + t.vsw + t.vbp;

		ht = (timings->pixel_clock * 1000) / xtot;
		vt = (timings->pixel_clock * 1000) / xtot / ytot;

		DSSDBG("pck %u\n", timings->pixel_clock);
		DSSDBG("hsw %d hfp %d hbp %d vsw %d vfp %d vbp %d\n",
			t.hsw, t.hfp, t.hbp, t.vsw, t.vfp, t.vbp);
		DSSDBG("vsync_level %d hsync_level %d data_pclk_edge %d de_level %d sync_pclk_edge %d\n",
			t.vsync_level, t.hsync_level, t.data_pclk_edge,
			t.de_level, t.sync_pclk_edge);

		DSSDBG("hsync %luHz, vsync %luHz\n", ht, vt);
	} else {
		if (t.interlace == true)
			t.y_res /= 2;
	}

	dispc_mgr_set_size(channel, t.x_res, t.y_res);
}
EXPORT_SYMBOL(dispc_mgr_set_timings);

static void dispc_mgr_set_lcd_divisor(enum omap_channel channel, u16 lck_div,
		u16 pck_div)
{
	BUG_ON(lck_div < 1);
	BUG_ON(pck_div < 1);

	dispc_write_reg(DISPC_DIVISORo(channel),
			FLD_VAL(lck_div, 23, 16) | FLD_VAL(pck_div, 7, 0));
}

static void dispc_mgr_get_lcd_divisor(enum omap_channel channel, int *lck_div,
		int *pck_div)
{
	u32 l;
	l = dispc_read_reg(DISPC_DIVISORo(channel));
	*lck_div = FLD_GET(l, 23, 16);
	*pck_div = FLD_GET(l, 7, 0);
}

unsigned long dispc_fclk_rate(void)
{
	struct platform_device *dsidev;
	unsigned long r = 0;

	switch (dss_get_dispc_clk_source()) {
	case OMAP_DSS_CLK_SRC_FCK:
		r = dss_get_dispc_clk_rate();
		break;
	case OMAP_DSS_CLK_SRC_DSI_PLL_HSDIV_DISPC:
		dsidev = dsi_get_dsidev_from_id(0);
		r = dsi_get_pll_hsdiv_dispc_rate(dsidev);
		break;
	case OMAP_DSS_CLK_SRC_DSI2_PLL_HSDIV_DISPC:
		dsidev = dsi_get_dsidev_from_id(1);
		r = dsi_get_pll_hsdiv_dispc_rate(dsidev);
		break;
	default:
		BUG();
		return 0;
	}

	return r;
}

unsigned long dispc_mgr_lclk_rate(enum omap_channel channel)
{
	struct platform_device *dsidev;
	int lcd;
	unsigned long r;
	u32 l;

	if (dss_mgr_is_lcd(channel)) {
		l = dispc_read_reg(DISPC_DIVISORo(channel));

		lcd = FLD_GET(l, 23, 16);

		switch (dss_get_lcd_clk_source(channel)) {
		case OMAP_DSS_CLK_SRC_FCK:
			r = dss_get_dispc_clk_rate();
			break;
		case OMAP_DSS_CLK_SRC_DSI_PLL_HSDIV_DISPC:
			dsidev = dsi_get_dsidev_from_id(0);
			r = dsi_get_pll_hsdiv_dispc_rate(dsidev);
			break;
		case OMAP_DSS_CLK_SRC_DSI2_PLL_HSDIV_DISPC:
			dsidev = dsi_get_dsidev_from_id(1);
			r = dsi_get_pll_hsdiv_dispc_rate(dsidev);
			break;
		default:
			BUG();
			return 0;
		}

		return r / lcd;
	} else {
		return dispc_fclk_rate();
	}
}

unsigned long dispc_mgr_pclk_rate(enum omap_channel channel)
{
	unsigned long r;

	if (dss_mgr_is_lcd(channel)) {
		int pcd;
		u32 l;

		l = dispc_read_reg(DISPC_DIVISORo(channel));

		pcd = FLD_GET(l, 7, 0);

		r = dispc_mgr_lclk_rate(channel);

		return r / pcd;
	} else {
		enum dss_hdmi_venc_clk_source_select source;

		source = dss_get_hdmi_venc_clk_source();

		switch (source) {
		case DSS_VENC_TV_CLK:
			return venc_get_pixel_clock();
		case DSS_HDMI_M_PCLK:
			return hdmi_get_pixel_clock();
		default:
			BUG();
			return 0;
		}
	}
}

unsigned long dispc_core_clk_rate(void)
{
	int lcd;
	unsigned long fclk = dispc_fclk_rate();

	if (dss_has_feature(FEAT_CORE_CLK_DIV))
		lcd = REG_GET(DISPC_DIVISOR, 23, 16);
	else
		lcd = REG_GET(DISPC_DIVISORo(OMAP_DSS_CHANNEL_LCD), 23, 16);

	return fclk / lcd;
}

static unsigned long dispc_plane_pclk_rate(enum omap_plane plane)
{
	enum omap_channel channel;

	if (plane == OMAP_DSS_WB)
		return 0;

	channel = dispc_ovl_get_channel_out(plane);

	return dispc_mgr_pclk_rate(channel);
}

static unsigned long dispc_plane_lclk_rate(enum omap_plane plane)
{
	enum omap_channel channel;

	if (plane == OMAP_DSS_WB)
		return 0;

	channel	= dispc_ovl_get_channel_out(plane);

	return dispc_mgr_lclk_rate(channel);
}

static void dispc_dump_clocks_channel(struct seq_file *s, enum omap_channel channel)
{
	int lcd, pcd;
	enum omap_dss_clk_source lcd_clk_src;

	seq_printf(s, "- %s -\n", mgr_desc[channel].name);

	lcd_clk_src = dss_get_lcd_clk_source(channel);

	seq_printf(s, "%s clk source = %s (%s)\n", mgr_desc[channel].name,
		dss_get_generic_clk_source_name(lcd_clk_src),
		dss_feat_get_clk_source_name(lcd_clk_src));

	dispc_mgr_get_lcd_divisor(channel, &lcd, &pcd);

	seq_printf(s, "lck\t\t%-16lulck div\t%u\n",
		dispc_mgr_lclk_rate(channel), lcd);
	seq_printf(s, "pck\t\t%-16lupck div\t%u\n",
		dispc_mgr_pclk_rate(channel), pcd);
}

void dispc_dump_clocks(struct seq_file *s)
{
	int lcd;
	u32 l;
	enum omap_dss_clk_source dispc_clk_src = dss_get_dispc_clk_source();

	if (dispc_runtime_get())
		return;

	seq_printf(s, "- DISPC -\n");

	seq_printf(s, "dispc fclk source = %s (%s)\n",
			dss_get_generic_clk_source_name(dispc_clk_src),
			dss_feat_get_clk_source_name(dispc_clk_src));

	seq_printf(s, "fck\t\t%-16lu\n", dispc_fclk_rate());

	if (dss_has_feature(FEAT_CORE_CLK_DIV)) {
		seq_printf(s, "- DISPC-CORE-CLK -\n");
		l = dispc_read_reg(DISPC_DIVISOR);
		lcd = FLD_GET(l, 23, 16);

		seq_printf(s, "lck\t\t%-16lulck div\t%u\n",
				(dispc_fclk_rate()/lcd), lcd);
	}

	dispc_dump_clocks_channel(s, OMAP_DSS_CHANNEL_LCD);

	if (dss_has_feature(FEAT_MGR_LCD2))
		dispc_dump_clocks_channel(s, OMAP_DSS_CHANNEL_LCD2);
	if (dss_has_feature(FEAT_MGR_LCD3))
		dispc_dump_clocks_channel(s, OMAP_DSS_CHANNEL_LCD3);

	dispc_runtime_put();
}

static void dispc_dump_regs(struct seq_file *s)
{
	int i, j;
	const char *mgr_names[] = {
		[OMAP_DSS_CHANNEL_LCD]		= "LCD",
		[OMAP_DSS_CHANNEL_DIGIT]	= "TV",
		[OMAP_DSS_CHANNEL_LCD2]		= "LCD2",
		[OMAP_DSS_CHANNEL_LCD3]		= "LCD3",
	};
	const char *ovl_names[] = {
		[OMAP_DSS_GFX]		= "GFX",
		[OMAP_DSS_VIDEO1]	= "VID1",
		[OMAP_DSS_VIDEO2]	= "VID2",
		[OMAP_DSS_VIDEO3]	= "VID3",
	};
	const char **p_names;

#define DUMPREG(r) seq_printf(s, "%-50s %08x\n", #r, dispc_read_reg(r))

	if (dispc_runtime_get())
		return;

	/* DISPC common registers */
	DUMPREG(DISPC_REVISION);
	DUMPREG(DISPC_SYSCONFIG);
	DUMPREG(DISPC_SYSSTATUS);
	DUMPREG(DISPC_IRQSTATUS);
	DUMPREG(DISPC_IRQENABLE);
	DUMPREG(DISPC_CONTROL);
	DUMPREG(DISPC_CONFIG);
	DUMPREG(DISPC_CAPABLE);
	DUMPREG(DISPC_LINE_STATUS);
	DUMPREG(DISPC_LINE_NUMBER);
	if (dss_has_feature(FEAT_ALPHA_FIXED_ZORDER) ||
			dss_has_feature(FEAT_ALPHA_FREE_ZORDER))
		DUMPREG(DISPC_GLOBAL_ALPHA);
	if (dss_has_feature(FEAT_MGR_LCD2)) {
		DUMPREG(DISPC_CONTROL2);
		DUMPREG(DISPC_CONFIG2);
	}
	if (dss_has_feature(FEAT_MGR_LCD3)) {
		DUMPREG(DISPC_CONTROL3);
		DUMPREG(DISPC_CONFIG3);
	}

#undef DUMPREG

#define DISPC_REG(i, name) name(i)
#define DUMPREG(i, r) seq_printf(s, "%s(%s)%*s %08x\n", #r, p_names[i], \
	(int)(48 - strlen(#r) - strlen(p_names[i])), " ", \
	dispc_read_reg(DISPC_REG(i, r)))

	p_names = mgr_names;

	/* DISPC channel specific registers */
	for (i = 0; i < dss_feat_get_num_mgrs(); i++) {
		DUMPREG(i, DISPC_DEFAULT_COLOR);
		DUMPREG(i, DISPC_TRANS_COLOR);
		DUMPREG(i, DISPC_SIZE_MGR);

		if (i == OMAP_DSS_CHANNEL_DIGIT)
			continue;

		DUMPREG(i, DISPC_DEFAULT_COLOR);
		DUMPREG(i, DISPC_TRANS_COLOR);
		DUMPREG(i, DISPC_TIMING_H);
		DUMPREG(i, DISPC_TIMING_V);
		DUMPREG(i, DISPC_POL_FREQ);
		DUMPREG(i, DISPC_DIVISORo);
		DUMPREG(i, DISPC_SIZE_MGR);

		DUMPREG(i, DISPC_DATA_CYCLE1);
		DUMPREG(i, DISPC_DATA_CYCLE2);
		DUMPREG(i, DISPC_DATA_CYCLE3);

		if (dss_has_feature(FEAT_CPR)) {
			DUMPREG(i, DISPC_CPR_COEF_R);
			DUMPREG(i, DISPC_CPR_COEF_G);
			DUMPREG(i, DISPC_CPR_COEF_B);
		}
	}

	p_names = ovl_names;

	for (i = 0; i < dss_feat_get_num_ovls(); i++) {
		DUMPREG(i, DISPC_OVL_BA0);
		DUMPREG(i, DISPC_OVL_BA1);
		DUMPREG(i, DISPC_OVL_POSITION);
		DUMPREG(i, DISPC_OVL_SIZE);
		DUMPREG(i, DISPC_OVL_ATTRIBUTES);
		DUMPREG(i, DISPC_OVL_FIFO_THRESHOLD);
		DUMPREG(i, DISPC_OVL_FIFO_SIZE_STATUS);
		DUMPREG(i, DISPC_OVL_ROW_INC);
		DUMPREG(i, DISPC_OVL_PIXEL_INC);
		if (dss_has_feature(FEAT_PRELOAD))
			DUMPREG(i, DISPC_OVL_PRELOAD);

		if (i == OMAP_DSS_GFX) {
			DUMPREG(i, DISPC_OVL_WINDOW_SKIP);
			DUMPREG(i, DISPC_OVL_TABLE_BA);
			continue;
		}

		DUMPREG(i, DISPC_OVL_FIR);
		DUMPREG(i, DISPC_OVL_PICTURE_SIZE);
		DUMPREG(i, DISPC_OVL_ACCU0);
		DUMPREG(i, DISPC_OVL_ACCU1);
		if (dss_has_feature(FEAT_HANDLE_UV_SEPARATE)) {
			DUMPREG(i, DISPC_OVL_BA0_UV);
			DUMPREG(i, DISPC_OVL_BA1_UV);
			DUMPREG(i, DISPC_OVL_FIR2);
			DUMPREG(i, DISPC_OVL_ACCU2_0);
			DUMPREG(i, DISPC_OVL_ACCU2_1);
		}
		if (dss_has_feature(FEAT_ATTR2))
			DUMPREG(i, DISPC_OVL_ATTRIBUTES2);
		if (dss_has_feature(FEAT_PRELOAD))
			DUMPREG(i, DISPC_OVL_PRELOAD);
	}

#undef DISPC_REG
#undef DUMPREG

#define DISPC_REG(plane, name, i) name(plane, i)
#define DUMPREG(plane, name, i) \
	seq_printf(s, "%s_%d(%s)%*s %08x\n", #name, i, p_names[plane], \
	(int)(46 - strlen(#name) - strlen(p_names[plane])), " ", \
	dispc_read_reg(DISPC_REG(plane, name, i)))

	/* Video pipeline coefficient registers */

	/* start from OMAP_DSS_VIDEO1 */
	for (i = 1; i < dss_feat_get_num_ovls(); i++) {
		for (j = 0; j < 8; j++)
			DUMPREG(i, DISPC_OVL_FIR_COEF_H, j);

		for (j = 0; j < 8; j++)
			DUMPREG(i, DISPC_OVL_FIR_COEF_HV, j);

		for (j = 0; j < 5; j++)
			DUMPREG(i, DISPC_OVL_CONV_COEF, j);

		if (dss_has_feature(FEAT_FIR_COEF_V)) {
			for (j = 0; j < 8; j++)
				DUMPREG(i, DISPC_OVL_FIR_COEF_V, j);
		}

		if (dss_has_feature(FEAT_HANDLE_UV_SEPARATE)) {
			for (j = 0; j < 8; j++)
				DUMPREG(i, DISPC_OVL_FIR_COEF_H2, j);

			for (j = 0; j < 8; j++)
				DUMPREG(i, DISPC_OVL_FIR_COEF_HV2, j);

			for (j = 0; j < 8; j++)
				DUMPREG(i, DISPC_OVL_FIR_COEF_V2, j);
		}
	}

	dispc_runtime_put();

#undef DISPC_REG
#undef DUMPREG
}

/* with fck as input clock rate, find dispc dividers that produce req_pck */
void dispc_find_clk_divs(unsigned long req_pck, unsigned long fck,
		struct dispc_clock_info *cinfo)
{
	u16 pcd_min, pcd_max;
	unsigned long best_pck;
	u16 best_ld, cur_ld;
	u16 best_pd, cur_pd;

	pcd_min = dss_feat_get_param_min(FEAT_PARAM_DSS_PCD);
	pcd_max = dss_feat_get_param_max(FEAT_PARAM_DSS_PCD);

	best_pck = 0;
	best_ld = 0;
	best_pd = 0;

	for (cur_ld = 1; cur_ld <= 255; ++cur_ld) {
		unsigned long lck = fck / cur_ld;

		for (cur_pd = pcd_min; cur_pd <= pcd_max; ++cur_pd) {
			unsigned long pck = lck / cur_pd;
			long old_delta = abs(best_pck - req_pck);
			long new_delta = abs(pck - req_pck);

			if (best_pck == 0 || new_delta < old_delta) {
				best_pck = pck;
				best_ld = cur_ld;
				best_pd = cur_pd;

				if (pck == req_pck)
					goto found;
			}

			if (pck < req_pck)
				break;
		}

		if (lck / pcd_min < req_pck)
			break;
	}

found:
	cinfo->lck_div = best_ld;
	cinfo->pck_div = best_pd;
	cinfo->lck = fck / cinfo->lck_div;
	cinfo->pck = cinfo->lck / cinfo->pck_div;
}

/* calculate clock rates using dividers in cinfo */
int dispc_calc_clock_rates(unsigned long dispc_fclk_rate,
		struct dispc_clock_info *cinfo)
{
	if (cinfo->lck_div > 255 || cinfo->lck_div == 0)
		return -EINVAL;
	if (cinfo->pck_div < 1 || cinfo->pck_div > 255)
		return -EINVAL;

	cinfo->lck = dispc_fclk_rate / cinfo->lck_div;
	cinfo->pck = cinfo->lck / cinfo->pck_div;

	return 0;
}

void dispc_mgr_set_clock_div(enum omap_channel channel,
		const struct dispc_clock_info *cinfo)
{
	DSSDBG("lck = %lu (%u)\n", cinfo->lck, cinfo->lck_div);
	DSSDBG("pck = %lu (%u)\n", cinfo->pck, cinfo->pck_div);

	dispc_mgr_set_lcd_divisor(channel, cinfo->lck_div, cinfo->pck_div);
}

int dispc_mgr_get_clock_div(enum omap_channel channel,
		struct dispc_clock_info *cinfo)
{
	unsigned long fck;

	fck = dispc_fclk_rate();

	cinfo->lck_div = REG_GET(DISPC_DIVISORo(channel), 23, 16);
	cinfo->pck_div = REG_GET(DISPC_DIVISORo(channel), 7, 0);

	cinfo->lck = fck / cinfo->lck_div;
	cinfo->pck = cinfo->lck / cinfo->pck_div;

	return 0;
}

u32 dispc_read_irqstatus(void)
{
	return dispc_read_reg(DISPC_IRQSTATUS);
}
EXPORT_SYMBOL(dispc_read_irqstatus);

void dispc_clear_irqstatus(u32 mask)
{
	dispc_write_reg(DISPC_IRQSTATUS, mask);
}
EXPORT_SYMBOL(dispc_clear_irqstatus);

u32 dispc_read_irqenable(void)
{
	return dispc_read_reg(DISPC_IRQENABLE);
}
EXPORT_SYMBOL(dispc_read_irqenable);

void dispc_write_irqenable(u32 mask)
{
	u32 old_mask = dispc_read_reg(DISPC_IRQENABLE);

	/* clear the irqstatus for newly enabled irqs */
	dispc_clear_irqstatus((mask ^ old_mask) & mask);

	dispc_write_reg(DISPC_IRQENABLE, mask);
}
EXPORT_SYMBOL(dispc_write_irqenable);

void dispc_enable_sidle(void)
{
	REG_FLD_MOD(DISPC_SYSCONFIG, 2, 4, 3);	/* SIDLEMODE: smart idle */
}

void dispc_disable_sidle(void)
{
	REG_FLD_MOD(DISPC_SYSCONFIG, 1, 4, 3);	/* SIDLEMODE: no idle */
}

static void _omap_dispc_initial_config(void)
{
	u32 l;

	/* Exclusively enable DISPC_CORE_CLK and set divider to 1 */
	if (dss_has_feature(FEAT_CORE_CLK_DIV)) {
		l = dispc_read_reg(DISPC_DIVISOR);
		/* Use DISPC_DIVISOR.LCD, instead of DISPC_DIVISOR1.LCD */
		l = FLD_MOD(l, 1, 0, 0);
		l = FLD_MOD(l, 1, 23, 16);
		dispc_write_reg(DISPC_DIVISOR, l);
	}

	/* FUNCGATED */
	if (dss_has_feature(FEAT_FUNCGATED))
		REG_FLD_MOD(DISPC_CONFIG, 1, 9, 9);

	dispc_setup_color_conv_coef();

	dispc_set_loadmode(OMAP_DSS_LOAD_FRAME_ONLY);

	dispc_init_fifos();

	dispc_configure_burst_sizes();

	dispc_ovl_enable_zorder_planes();
}

static const struct dispc_features omap24xx_dispc_feats __initconst = {
	.sw_start		=	5,
	.fp_start		=	15,
	.bp_start		=	27,
	.sw_max			=	64,
	.vp_max			=	255,
	.hp_max			=	256,
	.mgr_width_start	=	10,
	.mgr_height_start	=	26,
	.mgr_width_max		=	2048,
	.mgr_height_max		=	2048,
	.calc_scaling		=	dispc_ovl_calc_scaling_24xx,
	.calc_core_clk		=	calc_core_clk_24xx,
	.num_fifos		=	3,
	.no_framedone_tv	=	true,
};

static const struct dispc_features omap34xx_rev1_0_dispc_feats __initconst = {
	.sw_start		=	5,
	.fp_start		=	15,
	.bp_start		=	27,
	.sw_max			=	64,
	.vp_max			=	255,
	.hp_max			=	256,
	.mgr_width_start	=	10,
	.mgr_height_start	=	26,
	.mgr_width_max		=	2048,
	.mgr_height_max		=	2048,
	.calc_scaling		=	dispc_ovl_calc_scaling_34xx,
	.calc_core_clk		=	calc_core_clk_34xx,
	.num_fifos		=	3,
	.no_framedone_tv	=	true,
};

static const struct dispc_features omap34xx_rev3_0_dispc_feats __initconst = {
	.sw_start		=	7,
	.fp_start		=	19,
	.bp_start		=	31,
	.sw_max			=	256,
	.vp_max			=	4095,
	.hp_max			=	4096,
	.mgr_width_start	=	10,
	.mgr_height_start	=	26,
	.mgr_width_max		=	2048,
	.mgr_height_max		=	2048,
	.calc_scaling		=	dispc_ovl_calc_scaling_34xx,
	.calc_core_clk		=	calc_core_clk_34xx,
	.num_fifos		=	3,
	.no_framedone_tv	=	true,
};

static const struct dispc_features omap44xx_dispc_feats __initconst = {
	.sw_start		=	7,
	.fp_start		=	19,
	.bp_start		=	31,
	.sw_max			=	256,
	.vp_max			=	4095,
	.hp_max			=	4096,
	.mgr_width_start	=	10,
	.mgr_height_start	=	26,
	.mgr_width_max		=	2048,
	.mgr_height_max		=	2048,
	.calc_scaling		=	dispc_ovl_calc_scaling_44xx,
	.calc_core_clk		=	calc_core_clk_44xx,
	.num_fifos		=	5,
	.gfx_fifo_workaround	=	true,
};

static const struct dispc_features omap54xx_dispc_feats __initconst = {
	.sw_start		=	7,
	.fp_start		=	19,
	.bp_start		=	31,
	.sw_max			=	256,
	.vp_max			=	4095,
	.hp_max			=	4096,
	.mgr_width_start	=	11,
	.mgr_height_start	=	27,
	.mgr_width_max		=	4096,
	.mgr_height_max		=	4096,
	.calc_scaling		=	dispc_ovl_calc_scaling_44xx,
	.calc_core_clk		=	calc_core_clk_44xx,
	.num_fifos		=	5,
	.gfx_fifo_workaround	=	true,
};

static int __init dispc_init_features(struct platform_device *pdev)
{
	struct omap_dss_board_info *pdata = pdev->dev.platform_data;
	const struct dispc_features *src;
	struct dispc_features *dst;

	dst = devm_kzalloc(&pdev->dev, sizeof(*dst), GFP_KERNEL);
	if (!dst) {
		dev_err(&pdev->dev, "Failed to allocate DISPC Features\n");
		return -ENOMEM;
	}

<<<<<<< HEAD
	switch (pdata->version) {
=======
	switch (omapdss_get_version()) {
>>>>>>> e7f5c9a1
	case OMAPDSS_VER_OMAP24xx:
		src = &omap24xx_dispc_feats;
		break;

	case OMAPDSS_VER_OMAP34xx_ES1:
		src = &omap34xx_rev1_0_dispc_feats;
		break;

	case OMAPDSS_VER_OMAP34xx_ES3:
	case OMAPDSS_VER_OMAP3630:
	case OMAPDSS_VER_AM35xx:
		src = &omap34xx_rev3_0_dispc_feats;
		break;

	case OMAPDSS_VER_OMAP4430_ES1:
	case OMAPDSS_VER_OMAP4430_ES2:
	case OMAPDSS_VER_OMAP4:
<<<<<<< HEAD
		src = &omap44xx_dispc_feats;
		break;

	case OMAPDSS_VER_OMAP5:
		src = &omap44xx_dispc_feats;
		break;

=======
		src = &omap44xx_dispc_feats;
		break;

	case OMAPDSS_VER_OMAP5:
		src = &omap54xx_dispc_feats;
		break;

>>>>>>> e7f5c9a1
	default:
		return -ENODEV;
	}

	memcpy(dst, src, sizeof(*dst));
	dispc.feat = dst;

	return 0;
}

int dispc_request_irq(irq_handler_t handler, void *dev_id)
{
	return devm_request_irq(&dispc.pdev->dev, dispc.irq, handler,
			     IRQF_SHARED, "OMAP DISPC", dev_id);
}
EXPORT_SYMBOL(dispc_request_irq);

void dispc_free_irq(void *dev_id)
{
	devm_free_irq(&dispc.pdev->dev, dispc.irq, dev_id);
}
EXPORT_SYMBOL(dispc_free_irq);

/* DISPC HW IP initialisation */
static int __init omap_dispchw_probe(struct platform_device *pdev)
{
	u32 rev;
	int r = 0;
	struct resource *dispc_mem;

	dispc.pdev = pdev;

	r = dispc_init_features(dispc.pdev);
	if (r)
		return r;

	dispc_mem = platform_get_resource(dispc.pdev, IORESOURCE_MEM, 0);
	if (!dispc_mem) {
		DSSERR("can't get IORESOURCE_MEM DISPC\n");
		return -EINVAL;
	}

	dispc.base = devm_ioremap(&pdev->dev, dispc_mem->start,
				  resource_size(dispc_mem));
	if (!dispc.base) {
		DSSERR("can't ioremap DISPC\n");
		return -ENOMEM;
	}

	dispc.irq = platform_get_irq(dispc.pdev, 0);
	if (dispc.irq < 0) {
		DSSERR("platform_get_irq failed\n");
		return -ENODEV;
	}

	pm_runtime_enable(&pdev->dev);

	r = dispc_runtime_get();
	if (r)
		goto err_runtime_get;

	_omap_dispc_initial_config();

	rev = dispc_read_reg(DISPC_REVISION);
	dev_dbg(&pdev->dev, "OMAP DISPC rev %d.%d\n",
	       FLD_GET(rev, 7, 4), FLD_GET(rev, 3, 0));

	dispc_runtime_put();

	dss_debugfs_create_file("dispc", dispc_dump_regs);

	return 0;

err_runtime_get:
	pm_runtime_disable(&pdev->dev);
	return r;
}

static int __exit omap_dispchw_remove(struct platform_device *pdev)
{
	pm_runtime_disable(&pdev->dev);

	return 0;
}

static int dispc_runtime_suspend(struct device *dev)
{
	dispc_save_context();

	return 0;
}

static int dispc_runtime_resume(struct device *dev)
{
	dispc_restore_context();

	return 0;
}

static const struct dev_pm_ops dispc_pm_ops = {
	.runtime_suspend = dispc_runtime_suspend,
	.runtime_resume = dispc_runtime_resume,
};

static struct platform_driver omap_dispchw_driver = {
	.remove         = __exit_p(omap_dispchw_remove),
	.driver         = {
		.name   = "omapdss_dispc",
		.owner  = THIS_MODULE,
		.pm	= &dispc_pm_ops,
	},
};

int __init dispc_init_platform_driver(void)
{
	return platform_driver_probe(&omap_dispchw_driver, omap_dispchw_probe);
}

void __exit dispc_uninit_platform_driver(void)
{
	platform_driver_unregister(&omap_dispchw_driver);
}<|MERGE_RESOLUTION|>--- conflicted
+++ resolved
@@ -35,10 +35,7 @@
 #include <linux/hardirq.h>
 #include <linux/platform_device.h>
 #include <linux/pm_runtime.h>
-<<<<<<< HEAD
-=======
 #include <linux/sizes.h>
->>>>>>> e7f5c9a1
 
 #include <video/omapdss.h>
 
@@ -3558,7 +3555,6 @@
 
 static int __init dispc_init_features(struct platform_device *pdev)
 {
-	struct omap_dss_board_info *pdata = pdev->dev.platform_data;
 	const struct dispc_features *src;
 	struct dispc_features *dst;
 
@@ -3568,11 +3564,7 @@
 		return -ENOMEM;
 	}
 
-<<<<<<< HEAD
-	switch (pdata->version) {
-=======
 	switch (omapdss_get_version()) {
->>>>>>> e7f5c9a1
 	case OMAPDSS_VER_OMAP24xx:
 		src = &omap24xx_dispc_feats;
 		break;
@@ -3590,15 +3582,6 @@
 	case OMAPDSS_VER_OMAP4430_ES1:
 	case OMAPDSS_VER_OMAP4430_ES2:
 	case OMAPDSS_VER_OMAP4:
-<<<<<<< HEAD
-		src = &omap44xx_dispc_feats;
-		break;
-
-	case OMAPDSS_VER_OMAP5:
-		src = &omap44xx_dispc_feats;
-		break;
-
-=======
 		src = &omap44xx_dispc_feats;
 		break;
 
@@ -3606,7 +3589,6 @@
 		src = &omap54xx_dispc_feats;
 		break;
 
->>>>>>> e7f5c9a1
 	default:
 		return -ENODEV;
 	}
