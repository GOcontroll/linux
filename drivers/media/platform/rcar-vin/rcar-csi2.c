--- conflicted
+++ resolved
@@ -864,11 +864,8 @@
 		format->format = priv->mf;
 	else
 		format->format = *v4l2_subdev_get_try_format(sd, sd_state, 0);
-<<<<<<< HEAD
-=======
 
 	mutex_unlock(&priv->lock);
->>>>>>> df0cc57e
 
 	return 0;
 }
