// SPDX-License-Identifier: BSD-3-Clause OR GPL-2.0
/* Copyright (c) 2016-2018 Mellanox Technologies. All rights reserved
 * Copyright (c) 2016 Ivan Vecera <cera@cera.cz>
 */

#include <linux/kernel.h>
#include <linux/types.h>
#include <linux/device.h>
#include <linux/sysfs.h>
#include <linux/thermal.h>
#include <linux/err.h>
#include <linux/sfp.h>

#include "core.h"
#include "core_env.h"

#define MLXSW_THERMAL_POLL_INT	1000	/* ms */
#define MLXSW_THERMAL_SLOW_POLL_INT	20000	/* ms */
#define MLXSW_THERMAL_ASIC_TEMP_NORM	75000	/* 75C */
#define MLXSW_THERMAL_ASIC_TEMP_HIGH	85000	/* 85C */
#define MLXSW_THERMAL_ASIC_TEMP_HOT	105000	/* 105C */
#define MLXSW_THERMAL_MODULE_TEMP_NORM	55000	/* 55C */
#define MLXSW_THERMAL_MODULE_TEMP_HIGH	65000	/* 65C */
#define MLXSW_THERMAL_MODULE_TEMP_HOT	80000	/* 80C */
#define MLXSW_THERMAL_HYSTERESIS_TEMP	5000	/* 5C */
#define MLXSW_THERMAL_MODULE_TEMP_SHIFT	(MLXSW_THERMAL_HYSTERESIS_TEMP * 2)
#define MLXSW_THERMAL_MAX_STATE	10
#define MLXSW_THERMAL_MIN_STATE	2
#define MLXSW_THERMAL_MAX_DUTY	255

/* External cooling devices, allowed for binding to mlxsw thermal zones. */
static char * const mlxsw_thermal_external_allowed_cdev[] = {
	"mlxreg_fan",
	"emc2305",
};

struct mlxsw_cooling_states {
	int	min_state;
	int	max_state;
};

static const struct thermal_trip default_thermal_trips[] = {
	{	/* In range - 0-40% PWM */
		.type		= THERMAL_TRIP_ACTIVE,
		.temperature	= MLXSW_THERMAL_ASIC_TEMP_NORM,
		.hysteresis	= MLXSW_THERMAL_HYSTERESIS_TEMP,
		.flags		= THERMAL_TRIP_FLAG_RW_TEMP,
	},
	{
		/* In range - 40-100% PWM */
		.type		= THERMAL_TRIP_ACTIVE,
		.temperature	= MLXSW_THERMAL_ASIC_TEMP_HIGH,
		.hysteresis	= MLXSW_THERMAL_HYSTERESIS_TEMP,
		.flags		= THERMAL_TRIP_FLAG_RW_TEMP,
	},
	{	/* Warning */
		.type		= THERMAL_TRIP_HOT,
		.temperature	= MLXSW_THERMAL_ASIC_TEMP_HOT,
		.flags		= THERMAL_TRIP_FLAG_RW_TEMP,
	},
};

static const struct thermal_trip default_thermal_module_trips[] = {
	{	/* In range - 0-40% PWM */
		.type		= THERMAL_TRIP_ACTIVE,
		.temperature	= MLXSW_THERMAL_MODULE_TEMP_NORM,
		.hysteresis	= MLXSW_THERMAL_HYSTERESIS_TEMP,
		.flags		= THERMAL_TRIP_FLAG_RW_TEMP,
	},
	{
		/* In range - 40-100% PWM */
		.type		= THERMAL_TRIP_ACTIVE,
		.temperature	= MLXSW_THERMAL_MODULE_TEMP_HIGH,
		.hysteresis	= MLXSW_THERMAL_HYSTERESIS_TEMP,
		.flags		= THERMAL_TRIP_FLAG_RW_TEMP,
	},
	{	/* Warning */
		.type		= THERMAL_TRIP_HOT,
		.temperature	= MLXSW_THERMAL_MODULE_TEMP_HOT,
		.flags		= THERMAL_TRIP_FLAG_RW_TEMP,
	},
};

static const struct mlxsw_cooling_states default_cooling_states[] = {
	{
		.min_state	= 0,
		.max_state	= (4 * MLXSW_THERMAL_MAX_STATE) / 10,
	},
	{
		.min_state	= (4 * MLXSW_THERMAL_MAX_STATE) / 10,
		.max_state	= MLXSW_THERMAL_MAX_STATE,
	},
	{
		.min_state	= MLXSW_THERMAL_MAX_STATE,
		.max_state	= MLXSW_THERMAL_MAX_STATE,
	},
};

#define MLXSW_THERMAL_NUM_TRIPS	ARRAY_SIZE(default_thermal_trips)

struct mlxsw_thermal;

struct mlxsw_thermal_cooling_device {
	struct mlxsw_thermal *thermal;
	struct thermal_cooling_device *cdev;
	unsigned int idx;
};

struct mlxsw_thermal_module {
	struct mlxsw_thermal *parent;
	struct thermal_zone_device *tzdev;
	struct thermal_trip trips[MLXSW_THERMAL_NUM_TRIPS];
	struct mlxsw_cooling_states cooling_states[MLXSW_THERMAL_NUM_TRIPS];
	int module; /* Module or gearbox number */
	u8 slot_index;
};

struct mlxsw_thermal_area {
	struct mlxsw_thermal_module *tz_module_arr;
	u8 tz_module_num;
	struct mlxsw_thermal_module *tz_gearbox_arr;
	u8 tz_gearbox_num;
	u8 slot_index;
	bool active;
};

struct mlxsw_thermal {
	struct mlxsw_core *core;
	const struct mlxsw_bus_info *bus_info;
	struct thermal_zone_device *tzdev;
	int polling_delay;
	struct mlxsw_thermal_cooling_device cdevs[MLXSW_MFCR_PWMS_MAX];
	struct thermal_trip trips[MLXSW_THERMAL_NUM_TRIPS];
	struct mlxsw_cooling_states cooling_states[MLXSW_THERMAL_NUM_TRIPS];
	struct mlxsw_thermal_area line_cards[];
};

static inline u8 mlxsw_state_to_duty(int state)
{
	return DIV_ROUND_CLOSEST(state * MLXSW_THERMAL_MAX_DUTY,
				 MLXSW_THERMAL_MAX_STATE);
}

static inline int mlxsw_duty_to_state(u8 duty)
{
	return DIV_ROUND_CLOSEST(duty * MLXSW_THERMAL_MAX_STATE,
				 MLXSW_THERMAL_MAX_DUTY);
}

static int mlxsw_get_cooling_device_idx(struct mlxsw_thermal *thermal,
					struct thermal_cooling_device *cdev)
{
	int i;

	for (i = 0; i < MLXSW_MFCR_PWMS_MAX; i++)
		if (thermal->cdevs[i].cdev == cdev)
			return i;

	/* Allow mlxsw thermal zone binding to an external cooling device */
	for (i = 0; i < ARRAY_SIZE(mlxsw_thermal_external_allowed_cdev); i++) {
		if (!strcmp(cdev->type, mlxsw_thermal_external_allowed_cdev[i]))
			return 0;
	}

	return -ENODEV;
}

static bool mlxsw_thermal_should_bind(struct thermal_zone_device *tzdev,
				      const struct thermal_trip *trip,
				      struct thermal_cooling_device *cdev,
				      struct cooling_spec *c)
{
	struct mlxsw_thermal *thermal = thermal_zone_device_priv(tzdev);
	const struct mlxsw_cooling_states *state = trip->priv;

	/* If the cooling device is one of ours bind it */
	if (mlxsw_get_cooling_device_idx(thermal, cdev) < 0)
		return false;

	c->upper = state->max_state;
	c->lower = state->min_state;

	return true;
}

static int mlxsw_thermal_get_temp(struct thermal_zone_device *tzdev,
				  int *p_temp)
{
	struct mlxsw_thermal *thermal = thermal_zone_device_priv(tzdev);
	struct device *dev = thermal->bus_info->dev;
	char mtmp_pl[MLXSW_REG_MTMP_LEN];
	int temp;
	int err;

	mlxsw_reg_mtmp_pack(mtmp_pl, 0, 0, false, false);

	err = mlxsw_reg_query(thermal->core, MLXSW_REG(mtmp), mtmp_pl);
	if (err) {
		dev_err(dev, "Failed to query temp sensor\n");
		return err;
	}
	mlxsw_reg_mtmp_unpack(mtmp_pl, &temp, NULL, NULL, NULL, NULL);

	*p_temp = temp;
	return 0;
}

static struct thermal_zone_params mlxsw_thermal_params = {
	.no_hwmon = true,
};

static struct thermal_zone_device_ops mlxsw_thermal_ops = {
	.should_bind = mlxsw_thermal_should_bind,
	.get_temp = mlxsw_thermal_get_temp,
};

static bool mlxsw_thermal_module_should_bind(struct thermal_zone_device *tzdev,
					     const struct thermal_trip *trip,
					     struct thermal_cooling_device *cdev,
					     struct cooling_spec *c)
{
	struct mlxsw_thermal_module *tz = thermal_zone_device_priv(tzdev);
	const struct mlxsw_cooling_states *state = trip->priv;
	struct mlxsw_thermal *thermal = tz->parent;

	/* If the cooling device is one of ours bind it */
	if (mlxsw_get_cooling_device_idx(thermal, cdev) < 0)
		return false;

	c->upper = state->max_state;
	c->lower = state->min_state;

	return true;
}

static int mlxsw_thermal_module_temp_get(struct thermal_zone_device *tzdev,
					 int *p_temp)
{
	struct mlxsw_thermal_module *tz = thermal_zone_device_priv(tzdev);
	struct mlxsw_thermal *thermal = tz->parent;
	char mtmp_pl[MLXSW_REG_MTMP_LEN];
	u16 sensor_index;
	int err;

	sensor_index = MLXSW_REG_MTMP_MODULE_INDEX_MIN + tz->module;
	mlxsw_reg_mtmp_pack(mtmp_pl, tz->slot_index, sensor_index,
			    false, false);
	err = mlxsw_reg_query(thermal->core, MLXSW_REG(mtmp), mtmp_pl);
	if (err)
		return err;
	mlxsw_reg_mtmp_unpack(mtmp_pl, p_temp, NULL, NULL, NULL, NULL);
	return 0;
}

static struct thermal_zone_device_ops mlxsw_thermal_module_ops = {
	.should_bind	= mlxsw_thermal_module_should_bind,
	.get_temp	= mlxsw_thermal_module_temp_get,
};

static int mlxsw_thermal_gearbox_temp_get(struct thermal_zone_device *tzdev,
					  int *p_temp)
{
	struct mlxsw_thermal_module *tz = thermal_zone_device_priv(tzdev);
	struct mlxsw_thermal *thermal = tz->parent;
	char mtmp_pl[MLXSW_REG_MTMP_LEN];
	u16 index;
	int temp;
	int err;

	index = MLXSW_REG_MTMP_GBOX_INDEX_MIN + tz->module;
	mlxsw_reg_mtmp_pack(mtmp_pl, tz->slot_index, index, false, false);

	err = mlxsw_reg_query(thermal->core, MLXSW_REG(mtmp), mtmp_pl);
	if (err)
		return err;

	mlxsw_reg_mtmp_unpack(mtmp_pl, &temp, NULL, NULL, NULL, NULL);

	*p_temp = temp;
	return 0;
}

static struct thermal_zone_device_ops mlxsw_thermal_gearbox_ops = {
	.should_bind	= mlxsw_thermal_module_should_bind,
	.get_temp	= mlxsw_thermal_gearbox_temp_get,
};

static int mlxsw_thermal_get_max_state(struct thermal_cooling_device *cdev,
				       unsigned long *p_state)
{
	*p_state = MLXSW_THERMAL_MAX_STATE;
	return 0;
}

static int mlxsw_thermal_get_cur_state(struct thermal_cooling_device *cdev,
				       unsigned long *p_state)

{
	struct mlxsw_thermal_cooling_device *mlxsw_cdev = cdev->devdata;
	struct mlxsw_thermal *thermal = mlxsw_cdev->thermal;
	struct device *dev = thermal->bus_info->dev;
	char mfsc_pl[MLXSW_REG_MFSC_LEN];
	u8 duty;
	int err;

	mlxsw_reg_mfsc_pack(mfsc_pl, mlxsw_cdev->idx, 0);
	err = mlxsw_reg_query(thermal->core, MLXSW_REG(mfsc), mfsc_pl);
	if (err) {
		dev_err(dev, "Failed to query PWM duty\n");
		return err;
	}

	duty = mlxsw_reg_mfsc_pwm_duty_cycle_get(mfsc_pl);
	*p_state = mlxsw_duty_to_state(duty);
	return 0;
}

static int mlxsw_thermal_set_cur_state(struct thermal_cooling_device *cdev,
				       unsigned long state)

{
	struct mlxsw_thermal_cooling_device *mlxsw_cdev = cdev->devdata;
	struct mlxsw_thermal *thermal = mlxsw_cdev->thermal;
	struct device *dev = thermal->bus_info->dev;
	char mfsc_pl[MLXSW_REG_MFSC_LEN];
	int err;

	if (state > MLXSW_THERMAL_MAX_STATE)
		return -EINVAL;

	/* Normalize the state to the valid speed range. */
	state = max_t(unsigned long, MLXSW_THERMAL_MIN_STATE, state);
	mlxsw_reg_mfsc_pack(mfsc_pl, mlxsw_cdev->idx,
			    mlxsw_state_to_duty(state));
	err = mlxsw_reg_write(thermal->core, MLXSW_REG(mfsc), mfsc_pl);
	if (err) {
		dev_err(dev, "Failed to write PWM duty\n");
		return err;
	}
	return 0;
}

static const struct thermal_cooling_device_ops mlxsw_cooling_ops = {
	.get_max_state	= mlxsw_thermal_get_max_state,
	.get_cur_state	= mlxsw_thermal_get_cur_state,
	.set_cur_state	= mlxsw_thermal_set_cur_state,
};

static int
mlxsw_thermal_module_tz_init(struct mlxsw_thermal_module *module_tz)
{
	char tz_name[40];
	int err;

	if (module_tz->slot_index)
		snprintf(tz_name, sizeof(tz_name), "mlxsw-lc%d-module%d",
			 module_tz->slot_index, module_tz->module + 1);
	else
		snprintf(tz_name, sizeof(tz_name), "mlxsw-module%d",
			 module_tz->module + 1);
	module_tz->tzdev = thermal_zone_device_register_with_trips(tz_name,
							module_tz->trips,
							MLXSW_THERMAL_NUM_TRIPS,
							module_tz,
							&mlxsw_thermal_module_ops,
							&mlxsw_thermal_params,
							0,
							module_tz->parent->polling_delay);
	if (IS_ERR(module_tz->tzdev)) {
		err = PTR_ERR(module_tz->tzdev);
		return err;
	}

	err = thermal_zone_device_enable(module_tz->tzdev);
	if (err)
		thermal_zone_device_unregister(module_tz->tzdev);

	return err;
}

static void mlxsw_thermal_module_tz_fini(struct thermal_zone_device *tzdev)
{
	thermal_zone_device_unregister(tzdev);
}

static int
mlxsw_thermal_module_init(struct mlxsw_thermal *thermal,
			  struct mlxsw_thermal_area *area, u8 module)
{
	struct mlxsw_thermal_module *module_tz;
	int i;

	module_tz = &area->tz_module_arr[module];
	module_tz->module = module;
	module_tz->slot_index = area->slot_index;
	module_tz->parent = thermal;
	BUILD_BUG_ON(ARRAY_SIZE(default_thermal_module_trips) !=
		     MLXSW_THERMAL_NUM_TRIPS);
	memcpy(module_tz->trips, default_thermal_module_trips,
	       sizeof(thermal->trips));
	memcpy(module_tz->cooling_states, default_cooling_states,
	       sizeof(thermal->cooling_states));
<<<<<<< HEAD

	return mlxsw_thermal_module_tz_init(module_tz);
=======
	for (i = 0; i < MLXSW_THERMAL_NUM_TRIPS; i++)
		module_tz->trips[i].priv = &module_tz->cooling_states[i];
>>>>>>> 3bc5ed15
}

static void mlxsw_thermal_module_fini(struct mlxsw_thermal_module *module_tz)
{
	mlxsw_thermal_module_tz_fini(module_tz->tzdev);
}

static int
mlxsw_thermal_modules_init(struct device *dev, struct mlxsw_core *core,
			   struct mlxsw_thermal *thermal,
			   struct mlxsw_thermal_area *area)
{
	char mgpir_pl[MLXSW_REG_MGPIR_LEN];
	int i, err;

	mlxsw_reg_mgpir_pack(mgpir_pl, area->slot_index);
	err = mlxsw_reg_query(core, MLXSW_REG(mgpir), mgpir_pl);
	if (err)
		return err;

	mlxsw_reg_mgpir_unpack(mgpir_pl, NULL, NULL, NULL,
			       &area->tz_module_num, NULL);

	/* For modular system module counter could be zero. */
	if (!area->tz_module_num)
		return 0;

	area->tz_module_arr = kcalloc(area->tz_module_num,
				      sizeof(*area->tz_module_arr),
				      GFP_KERNEL);
	if (!area->tz_module_arr)
		return -ENOMEM;

	for (i = 0; i < area->tz_module_num; i++) {
		err = mlxsw_thermal_module_init(thermal, area, i);
		if (err)
			goto err_thermal_module_init;
	}

	return 0;

err_thermal_module_init:
	for (i--; i >= 0; i--)
		mlxsw_thermal_module_fini(&area->tz_module_arr[i]);
	kfree(area->tz_module_arr);
	return err;
}

static void
mlxsw_thermal_modules_fini(struct mlxsw_thermal *thermal,
			   struct mlxsw_thermal_area *area)
{
	int i;

	for (i = area->tz_module_num - 1; i >= 0; i--)
		mlxsw_thermal_module_fini(&area->tz_module_arr[i]);
	kfree(area->tz_module_arr);
}

static int
mlxsw_thermal_gearbox_tz_init(struct mlxsw_thermal_module *gearbox_tz)
{
	char tz_name[40];
	int ret;

	if (gearbox_tz->slot_index)
		snprintf(tz_name, sizeof(tz_name), "mlxsw-lc%d-gearbox%d",
			 gearbox_tz->slot_index, gearbox_tz->module + 1);
	else
		snprintf(tz_name, sizeof(tz_name), "mlxsw-gearbox%d",
			 gearbox_tz->module + 1);
	gearbox_tz->tzdev = thermal_zone_device_register_with_trips(tz_name,
						gearbox_tz->trips,
						MLXSW_THERMAL_NUM_TRIPS,
						gearbox_tz,
						&mlxsw_thermal_gearbox_ops,
						&mlxsw_thermal_params, 0,
						gearbox_tz->parent->polling_delay);
	if (IS_ERR(gearbox_tz->tzdev))
		return PTR_ERR(gearbox_tz->tzdev);

	ret = thermal_zone_device_enable(gearbox_tz->tzdev);
	if (ret)
		thermal_zone_device_unregister(gearbox_tz->tzdev);

	return ret;
}

static void
mlxsw_thermal_gearbox_tz_fini(struct mlxsw_thermal_module *gearbox_tz)
{
	thermal_zone_device_unregister(gearbox_tz->tzdev);
}

static int
mlxsw_thermal_gearboxes_init(struct device *dev, struct mlxsw_core *core,
			     struct mlxsw_thermal *thermal,
			     struct mlxsw_thermal_area *area)
{
	enum mlxsw_reg_mgpir_device_type device_type;
	struct mlxsw_thermal_module *gearbox_tz;
	char mgpir_pl[MLXSW_REG_MGPIR_LEN];
	u8 gbox_num;
	int i, j;
	int err;

	mlxsw_reg_mgpir_pack(mgpir_pl, area->slot_index);
	err = mlxsw_reg_query(core, MLXSW_REG(mgpir), mgpir_pl);
	if (err)
		return err;

	mlxsw_reg_mgpir_unpack(mgpir_pl, &gbox_num, &device_type, NULL,
			       NULL, NULL);
	if (device_type != MLXSW_REG_MGPIR_DEVICE_TYPE_GEARBOX_DIE ||
	    !gbox_num)
		return 0;

	area->tz_gearbox_num = gbox_num;
	area->tz_gearbox_arr = kcalloc(area->tz_gearbox_num,
				       sizeof(*area->tz_gearbox_arr),
				       GFP_KERNEL);
	if (!area->tz_gearbox_arr)
		return -ENOMEM;

	for (i = 0; i < area->tz_gearbox_num; i++) {
		gearbox_tz = &area->tz_gearbox_arr[i];
		memcpy(gearbox_tz->trips, default_thermal_trips,
		       sizeof(thermal->trips));
		memcpy(gearbox_tz->cooling_states, default_cooling_states,
		       sizeof(thermal->cooling_states));
		for (j = 0; j < MLXSW_THERMAL_NUM_TRIPS; j++)
			gearbox_tz->trips[j].priv = &gearbox_tz->cooling_states[j];

		gearbox_tz->module = i;
		gearbox_tz->parent = thermal;
		gearbox_tz->slot_index = area->slot_index;
		err = mlxsw_thermal_gearbox_tz_init(gearbox_tz);
		if (err)
			goto err_thermal_gearbox_tz_init;
	}

	return 0;

err_thermal_gearbox_tz_init:
	for (i--; i >= 0; i--)
		mlxsw_thermal_gearbox_tz_fini(&area->tz_gearbox_arr[i]);
	kfree(area->tz_gearbox_arr);
	return err;
}

static void
mlxsw_thermal_gearboxes_fini(struct mlxsw_thermal *thermal,
			     struct mlxsw_thermal_area *area)
{
	int i;

	for (i = area->tz_gearbox_num - 1; i >= 0; i--)
		mlxsw_thermal_gearbox_tz_fini(&area->tz_gearbox_arr[i]);
	kfree(area->tz_gearbox_arr);
}

static void
mlxsw_thermal_got_active(struct mlxsw_core *mlxsw_core, u8 slot_index,
			 void *priv)
{
	struct mlxsw_thermal *thermal = priv;
	struct mlxsw_thermal_area *linecard;
	int err;

	linecard = &thermal->line_cards[slot_index];

	if (linecard->active)
		return;

	linecard->slot_index = slot_index;
	err = mlxsw_thermal_modules_init(thermal->bus_info->dev, thermal->core,
					 thermal, linecard);
	if (err) {
		dev_err(thermal->bus_info->dev, "Failed to configure thermal objects for line card modules in slot %d\n",
			slot_index);
		return;
	}

	err = mlxsw_thermal_gearboxes_init(thermal->bus_info->dev,
					   thermal->core, thermal, linecard);
	if (err) {
		dev_err(thermal->bus_info->dev, "Failed to configure thermal objects for line card gearboxes in slot %d\n",
			slot_index);
		goto err_thermal_linecard_gearboxes_init;
	}

	linecard->active = true;

	return;

err_thermal_linecard_gearboxes_init:
	mlxsw_thermal_modules_fini(thermal, linecard);
}

static void
mlxsw_thermal_got_inactive(struct mlxsw_core *mlxsw_core, u8 slot_index,
			   void *priv)
{
	struct mlxsw_thermal *thermal = priv;
	struct mlxsw_thermal_area *linecard;

	linecard = &thermal->line_cards[slot_index];
	if (!linecard->active)
		return;
	linecard->active = false;
	mlxsw_thermal_gearboxes_fini(thermal, linecard);
	mlxsw_thermal_modules_fini(thermal, linecard);
}

static struct mlxsw_linecards_event_ops mlxsw_thermal_event_ops = {
	.got_active = mlxsw_thermal_got_active,
	.got_inactive = mlxsw_thermal_got_inactive,
};

int mlxsw_thermal_init(struct mlxsw_core *core,
		       const struct mlxsw_bus_info *bus_info,
		       struct mlxsw_thermal **p_thermal)
{
	char mfcr_pl[MLXSW_REG_MFCR_LEN] = { 0 };
	enum mlxsw_reg_mfcr_pwm_frequency freq;
	struct device *dev = bus_info->dev;
	char mgpir_pl[MLXSW_REG_MGPIR_LEN];
	struct mlxsw_thermal *thermal;
	u8 pwm_active, num_of_slots;
	u16 tacho_active;
	int err, i;

	mlxsw_reg_mgpir_pack(mgpir_pl, 0);
	err = mlxsw_reg_query(core, MLXSW_REG(mgpir), mgpir_pl);
	if (err)
		return err;

	mlxsw_reg_mgpir_unpack(mgpir_pl, NULL, NULL, NULL, NULL,
			       &num_of_slots);

	thermal = kzalloc(struct_size(thermal, line_cards, num_of_slots + 1),
			  GFP_KERNEL);
	if (!thermal)
		return -ENOMEM;

	thermal->core = core;
	thermal->bus_info = bus_info;
	memcpy(thermal->trips, default_thermal_trips, sizeof(thermal->trips));
	memcpy(thermal->cooling_states, default_cooling_states, sizeof(thermal->cooling_states));
	for (i = 0; i < MLXSW_THERMAL_NUM_TRIPS; i++)
		thermal->trips[i].priv = &thermal->cooling_states[i];

	thermal->line_cards[0].slot_index = 0;

	err = mlxsw_reg_query(thermal->core, MLXSW_REG(mfcr), mfcr_pl);
	if (err) {
		dev_err(dev, "Failed to probe PWMs\n");
		goto err_reg_query;
	}
	mlxsw_reg_mfcr_unpack(mfcr_pl, &freq, &tacho_active, &pwm_active);

	for (i = 0; i < MLXSW_MFCR_TACHOS_MAX; i++) {
		if (tacho_active & BIT(i)) {
			char mfsl_pl[MLXSW_REG_MFSL_LEN];

			mlxsw_reg_mfsl_pack(mfsl_pl, i, 0, 0);

			/* We need to query the register to preserve maximum */
			err = mlxsw_reg_query(thermal->core, MLXSW_REG(mfsl),
					      mfsl_pl);
			if (err)
				goto err_reg_query;

			/* set the minimal RPMs to 0 */
			mlxsw_reg_mfsl_tach_min_set(mfsl_pl, 0);
			err = mlxsw_reg_write(thermal->core, MLXSW_REG(mfsl),
					      mfsl_pl);
			if (err)
				goto err_reg_write;
		}
	}
	for (i = 0; i < MLXSW_MFCR_PWMS_MAX; i++) {
		if (pwm_active & BIT(i)) {
			struct mlxsw_thermal_cooling_device *mlxsw_cdev;
			struct thermal_cooling_device *cdev;

			mlxsw_cdev = &thermal->cdevs[i];
			mlxsw_cdev->thermal = thermal;
			mlxsw_cdev->idx = i;
			cdev = thermal_cooling_device_register("mlxsw_fan",
							       mlxsw_cdev,
							       &mlxsw_cooling_ops);
			if (IS_ERR(cdev)) {
				err = PTR_ERR(cdev);
				dev_err(dev, "Failed to register cooling device\n");
				goto err_thermal_cooling_device_register;
			}
			mlxsw_cdev->cdev = cdev;
		}
	}

	thermal->polling_delay = bus_info->low_frequency ?
				 MLXSW_THERMAL_SLOW_POLL_INT :
				 MLXSW_THERMAL_POLL_INT;

	thermal->tzdev = thermal_zone_device_register_with_trips("mlxsw",
						      thermal->trips,
						      MLXSW_THERMAL_NUM_TRIPS,
						      thermal,
						      &mlxsw_thermal_ops,
						      &mlxsw_thermal_params, 0,
						      thermal->polling_delay);
	if (IS_ERR(thermal->tzdev)) {
		err = PTR_ERR(thermal->tzdev);
		dev_err(dev, "Failed to register thermal zone\n");
		goto err_thermal_zone_device_register;
	}

	err = mlxsw_thermal_modules_init(dev, core, thermal,
					 &thermal->line_cards[0]);
	if (err)
		goto err_thermal_modules_init;

	err = mlxsw_thermal_gearboxes_init(dev, core, thermal,
					   &thermal->line_cards[0]);
	if (err)
		goto err_thermal_gearboxes_init;

	err = mlxsw_linecards_event_ops_register(core,
						 &mlxsw_thermal_event_ops,
						 thermal);
	if (err)
		goto err_linecards_event_ops_register;

	err = thermal_zone_device_enable(thermal->tzdev);
	if (err)
		goto err_thermal_zone_device_enable;

	thermal->line_cards[0].active = true;
	*p_thermal = thermal;
	return 0;

err_thermal_zone_device_enable:
	mlxsw_linecards_event_ops_unregister(thermal->core,
					     &mlxsw_thermal_event_ops,
					     thermal);
err_linecards_event_ops_register:
	mlxsw_thermal_gearboxes_fini(thermal, &thermal->line_cards[0]);
err_thermal_gearboxes_init:
	mlxsw_thermal_modules_fini(thermal, &thermal->line_cards[0]);
err_thermal_modules_init:
	thermal_zone_device_unregister(thermal->tzdev);
err_thermal_zone_device_register:
err_thermal_cooling_device_register:
	for (i = 0; i < MLXSW_MFCR_PWMS_MAX; i++)
		thermal_cooling_device_unregister(thermal->cdevs[i].cdev);
err_reg_write:
err_reg_query:
	kfree(thermal);
	return err;
}

void mlxsw_thermal_fini(struct mlxsw_thermal *thermal)
{
	int i;

	thermal->line_cards[0].active = false;
	mlxsw_linecards_event_ops_unregister(thermal->core,
					     &mlxsw_thermal_event_ops,
					     thermal);
	mlxsw_thermal_gearboxes_fini(thermal, &thermal->line_cards[0]);
	mlxsw_thermal_modules_fini(thermal, &thermal->line_cards[0]);
	thermal_zone_device_unregister(thermal->tzdev);

	for (i = 0; i < MLXSW_MFCR_PWMS_MAX; i++)
		thermal_cooling_device_unregister(thermal->cdevs[i].cdev);

	kfree(thermal);
}<|MERGE_RESOLUTION|>--- conflicted
+++ resolved
@@ -400,13 +400,10 @@
 	       sizeof(thermal->trips));
 	memcpy(module_tz->cooling_states, default_cooling_states,
 	       sizeof(thermal->cooling_states));
-<<<<<<< HEAD
-
-	return mlxsw_thermal_module_tz_init(module_tz);
-=======
 	for (i = 0; i < MLXSW_THERMAL_NUM_TRIPS; i++)
 		module_tz->trips[i].priv = &module_tz->cooling_states[i];
->>>>>>> 3bc5ed15
+
+	return mlxsw_thermal_module_tz_init(module_tz);
 }
 
 static void mlxsw_thermal_module_fini(struct mlxsw_thermal_module *module_tz)
