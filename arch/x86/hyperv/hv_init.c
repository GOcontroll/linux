// SPDX-License-Identifier: GPL-2.0-only
/*
 * X86 specific Hyper-V initialization code.
 *
 * Copyright (C) 2016, Microsoft, Inc.
 *
 * Author : K. Y. Srinivasan <kys@microsoft.com>
 */

#include <linux/efi.h>
#include <linux/types.h>
#include <linux/bitfield.h>
#include <linux/io.h>
#include <asm/apic.h>
#include <asm/desc.h>
#include <asm/hypervisor.h>
#include <asm/hyperv-tlfs.h>
#include <asm/mshyperv.h>
#include <asm/idtentry.h>
#include <linux/kexec.h>
#include <linux/version.h>
#include <linux/vmalloc.h>
#include <linux/mm.h>
#include <linux/hyperv.h>
#include <linux/slab.h>
#include <linux/kernel.h>
#include <linux/cpuhotplug.h>
#include <linux/syscore_ops.h>
#include <clocksource/hyperv_timer.h>
#include <linux/highmem.h>
#include <linux/swiotlb.h>

int hyperv_init_cpuhp;
u64 hv_current_partition_id = ~0ull;
EXPORT_SYMBOL_GPL(hv_current_partition_id);

void *hv_hypercall_pg;
EXPORT_SYMBOL_GPL(hv_hypercall_pg);

<<<<<<< HEAD
union hv_ghcb __percpu **hv_ghcb_pg;
=======
union hv_ghcb * __percpu *hv_ghcb_pg;
>>>>>>> 754e0b0e

/* Storage to save the hypercall page temporarily for hibernation */
static void *hv_hypercall_pg_saved;

struct hv_vp_assist_page **hv_vp_assist_page;
EXPORT_SYMBOL_GPL(hv_vp_assist_page);

static int hyperv_init_ghcb(void)
{
	u64 ghcb_gpa;
	void *ghcb_va;
	void **ghcb_base;

	if (!hv_isolation_type_snp())
		return 0;

	if (!hv_ghcb_pg)
		return -EINVAL;

	/*
	 * GHCB page is allocated by paravisor. The address
	 * returned by MSR_AMD64_SEV_ES_GHCB is above shared
	 * memory boundary and map it here.
	 */
	rdmsrl(MSR_AMD64_SEV_ES_GHCB, ghcb_gpa);
	ghcb_va = memremap(ghcb_gpa, HV_HYP_PAGE_SIZE, MEMREMAP_WB);
	if (!ghcb_va)
		return -ENOMEM;

	ghcb_base = (void **)this_cpu_ptr(hv_ghcb_pg);
	*ghcb_base = ghcb_va;

	return 0;
}

static int hv_cpu_init(unsigned int cpu)
{
	union hv_vp_assist_msr_contents msr = { 0 };
	struct hv_vp_assist_page **hvp = &hv_vp_assist_page[smp_processor_id()];
	int ret;

	ret = hv_common_cpu_init(cpu);
	if (ret)
		return ret;

	if (!hv_vp_assist_page)
		return 0;

	if (!*hvp) {
		if (hv_root_partition) {
			/*
			 * For root partition we get the hypervisor provided VP assist
			 * page, instead of allocating a new page.
			 */
			rdmsrl(HV_X64_MSR_VP_ASSIST_PAGE, msr.as_uint64);
			*hvp = memremap(msr.pfn <<
					HV_X64_MSR_VP_ASSIST_PAGE_ADDRESS_SHIFT,
					PAGE_SIZE, MEMREMAP_WB);
		} else {
			/*
			 * The VP assist page is an "overlay" page (see Hyper-V TLFS's
			 * Section 5.2.1 "GPA Overlay Pages"). Here it must be zeroed
			 * out to make sure we always write the EOI MSR in
			 * hv_apic_eoi_write() *after* the EOI optimization is disabled
			 * in hv_cpu_die(), otherwise a CPU may not be stopped in the
			 * case of CPU offlining and the VM will hang.
			 */
			*hvp = __vmalloc(PAGE_SIZE, GFP_KERNEL | __GFP_ZERO);
			if (*hvp)
				msr.pfn = vmalloc_to_pfn(*hvp);
		}
		WARN_ON(!(*hvp));
		if (*hvp) {
			msr.enable = 1;
			wrmsrl(HV_X64_MSR_VP_ASSIST_PAGE, msr.as_uint64);
		}
	}

	return hyperv_init_ghcb();
}

static void (*hv_reenlightenment_cb)(void);

static void hv_reenlightenment_notify(struct work_struct *dummy)
{
	struct hv_tsc_emulation_status emu_status;

	rdmsrl(HV_X64_MSR_TSC_EMULATION_STATUS, *(u64 *)&emu_status);

	/* Don't issue the callback if TSC accesses are not emulated */
	if (hv_reenlightenment_cb && emu_status.inprogress)
		hv_reenlightenment_cb();
}
static DECLARE_DELAYED_WORK(hv_reenlightenment_work, hv_reenlightenment_notify);

void hyperv_stop_tsc_emulation(void)
{
	u64 freq;
	struct hv_tsc_emulation_status emu_status;

	rdmsrl(HV_X64_MSR_TSC_EMULATION_STATUS, *(u64 *)&emu_status);
	emu_status.inprogress = 0;
	wrmsrl(HV_X64_MSR_TSC_EMULATION_STATUS, *(u64 *)&emu_status);

	rdmsrl(HV_X64_MSR_TSC_FREQUENCY, freq);
	tsc_khz = div64_u64(freq, 1000);
}
EXPORT_SYMBOL_GPL(hyperv_stop_tsc_emulation);

static inline bool hv_reenlightenment_available(void)
{
	/*
	 * Check for required features and privileges to make TSC frequency
	 * change notifications work.
	 */
	return ms_hyperv.features & HV_ACCESS_FREQUENCY_MSRS &&
		ms_hyperv.misc_features & HV_FEATURE_FREQUENCY_MSRS_AVAILABLE &&
		ms_hyperv.features & HV_ACCESS_REENLIGHTENMENT;
}

DEFINE_IDTENTRY_SYSVEC(sysvec_hyperv_reenlightenment)
{
	ack_APIC_irq();
	inc_irq_stat(irq_hv_reenlightenment_count);
	schedule_delayed_work(&hv_reenlightenment_work, HZ/10);
}

void set_hv_tscchange_cb(void (*cb)(void))
{
	struct hv_reenlightenment_control re_ctrl = {
		.vector = HYPERV_REENLIGHTENMENT_VECTOR,
		.enabled = 1,
	};
	struct hv_tsc_emulation_control emu_ctrl = {.enabled = 1};

	if (!hv_reenlightenment_available()) {
		pr_warn("Hyper-V: reenlightenment support is unavailable\n");
		return;
	}

	if (!hv_vp_index)
		return;

	hv_reenlightenment_cb = cb;

	/* Make sure callback is registered before we write to MSRs */
	wmb();

	re_ctrl.target_vp = hv_vp_index[get_cpu()];

	wrmsrl(HV_X64_MSR_REENLIGHTENMENT_CONTROL, *((u64 *)&re_ctrl));
	wrmsrl(HV_X64_MSR_TSC_EMULATION_CONTROL, *((u64 *)&emu_ctrl));

	put_cpu();
}
EXPORT_SYMBOL_GPL(set_hv_tscchange_cb);

void clear_hv_tscchange_cb(void)
{
	struct hv_reenlightenment_control re_ctrl;

	if (!hv_reenlightenment_available())
		return;

	rdmsrl(HV_X64_MSR_REENLIGHTENMENT_CONTROL, *(u64 *)&re_ctrl);
	re_ctrl.enabled = 0;
	wrmsrl(HV_X64_MSR_REENLIGHTENMENT_CONTROL, *(u64 *)&re_ctrl);

	hv_reenlightenment_cb = NULL;
}
EXPORT_SYMBOL_GPL(clear_hv_tscchange_cb);

static int hv_cpu_die(unsigned int cpu)
{
	struct hv_reenlightenment_control re_ctrl;
	unsigned int new_cpu;
	void **ghcb_va;

	if (hv_ghcb_pg) {
		ghcb_va = (void **)this_cpu_ptr(hv_ghcb_pg);
		if (*ghcb_va)
			memunmap(*ghcb_va);
		*ghcb_va = NULL;
	}

	hv_common_cpu_die(cpu);

	if (hv_vp_assist_page && hv_vp_assist_page[cpu]) {
		union hv_vp_assist_msr_contents msr = { 0 };
		if (hv_root_partition) {
			/*
			 * For root partition the VP assist page is mapped to
			 * hypervisor provided page, and thus we unmap the
			 * page here and nullify it, so that in future we have
			 * correct page address mapped in hv_cpu_init.
			 */
			memunmap(hv_vp_assist_page[cpu]);
			hv_vp_assist_page[cpu] = NULL;
			rdmsrl(HV_X64_MSR_VP_ASSIST_PAGE, msr.as_uint64);
			msr.enable = 0;
		}
		wrmsrl(HV_X64_MSR_VP_ASSIST_PAGE, msr.as_uint64);
	}

	if (hv_reenlightenment_cb == NULL)
		return 0;

	rdmsrl(HV_X64_MSR_REENLIGHTENMENT_CONTROL, *((u64 *)&re_ctrl));
	if (re_ctrl.target_vp == hv_vp_index[cpu]) {
		/*
		 * Reassign reenlightenment notifications to some other online
		 * CPU or just disable the feature if there are no online CPUs
		 * left (happens on hibernation).
		 */
		new_cpu = cpumask_any_but(cpu_online_mask, cpu);

		if (new_cpu < nr_cpu_ids)
			re_ctrl.target_vp = hv_vp_index[new_cpu];
		else
			re_ctrl.enabled = 0;

		wrmsrl(HV_X64_MSR_REENLIGHTENMENT_CONTROL, *((u64 *)&re_ctrl));
	}

	return 0;
}

static int __init hv_pci_init(void)
{
	int gen2vm = efi_enabled(EFI_BOOT);

	/*
	 * For Generation-2 VM, we exit from pci_arch_init() by returning 0.
	 * The purpose is to suppress the harmless warning:
	 * "PCI: Fatal: No config space access function found"
	 */
	if (gen2vm)
		return 0;

	/* For Generation-1 VM, we'll proceed in pci_arch_init().  */
	return 1;
}

static int hv_suspend(void)
{
	union hv_x64_msr_hypercall_contents hypercall_msr;
	int ret;

	if (hv_root_partition)
		return -EPERM;

	/*
	 * Reset the hypercall page as it is going to be invalidated
	 * across hibernation. Setting hv_hypercall_pg to NULL ensures
	 * that any subsequent hypercall operation fails safely instead of
	 * crashing due to an access of an invalid page. The hypercall page
	 * pointer is restored on resume.
	 */
	hv_hypercall_pg_saved = hv_hypercall_pg;
	hv_hypercall_pg = NULL;

	/* Disable the hypercall page in the hypervisor */
	rdmsrl(HV_X64_MSR_HYPERCALL, hypercall_msr.as_uint64);
	hypercall_msr.enable = 0;
	wrmsrl(HV_X64_MSR_HYPERCALL, hypercall_msr.as_uint64);

	ret = hv_cpu_die(0);
	return ret;
}

static void hv_resume(void)
{
	union hv_x64_msr_hypercall_contents hypercall_msr;
	int ret;

	ret = hv_cpu_init(0);
	WARN_ON(ret);

	/* Re-enable the hypercall page */
	rdmsrl(HV_X64_MSR_HYPERCALL, hypercall_msr.as_uint64);
	hypercall_msr.enable = 1;
	hypercall_msr.guest_physical_address =
		vmalloc_to_pfn(hv_hypercall_pg_saved);
	wrmsrl(HV_X64_MSR_HYPERCALL, hypercall_msr.as_uint64);

	hv_hypercall_pg = hv_hypercall_pg_saved;
	hv_hypercall_pg_saved = NULL;

	/*
	 * Reenlightenment notifications are disabled by hv_cpu_die(0),
	 * reenable them here if hv_reenlightenment_cb was previously set.
	 */
	if (hv_reenlightenment_cb)
		set_hv_tscchange_cb(hv_reenlightenment_cb);
}

/* Note: when the ops are called, only CPU0 is online and IRQs are disabled. */
static struct syscore_ops hv_syscore_ops = {
	.suspend	= hv_suspend,
	.resume		= hv_resume,
};

static void (* __initdata old_setup_percpu_clockev)(void);

static void __init hv_stimer_setup_percpu_clockev(void)
{
	/*
	 * Ignore any errors in setting up stimer clockevents
	 * as we can run with the LAPIC timer as a fallback.
	 */
	(void)hv_stimer_alloc(false);

	/*
	 * Still register the LAPIC timer, because the direct-mode STIMER is
	 * not supported by old versions of Hyper-V. This also allows users
	 * to switch to LAPIC timer via /sys, if they want to.
	 */
	if (old_setup_percpu_clockev)
		old_setup_percpu_clockev();
}

static void __init hv_get_partition_id(void)
{
	struct hv_get_partition_id *output_page;
	u64 status;
	unsigned long flags;

	local_irq_save(flags);
	output_page = *this_cpu_ptr(hyperv_pcpu_output_arg);
	status = hv_do_hypercall(HVCALL_GET_PARTITION_ID, NULL, output_page);
	if (!hv_result_success(status)) {
		/* No point in proceeding if this failed */
		pr_err("Failed to get partition ID: %lld\n", status);
		BUG();
	}
	hv_current_partition_id = output_page->partition_id;
	local_irq_restore(flags);
}

/*
 * This function is to be invoked early in the boot sequence after the
 * hypervisor has been detected.
 *
 * 1. Setup the hypercall page.
 * 2. Register Hyper-V specific clocksource.
 * 3. Setup Hyper-V specific APIC entry points.
 */
void __init hyperv_init(void)
{
	u64 guest_id;
	union hv_x64_msr_hypercall_contents hypercall_msr;
	int cpuhp;

	if (x86_hyper_type != X86_HYPER_MS_HYPERV)
		return;

	if (hv_common_init())
		return;

	hv_vp_assist_page = kcalloc(num_possible_cpus(),
				    sizeof(*hv_vp_assist_page), GFP_KERNEL);
	if (!hv_vp_assist_page) {
		ms_hyperv.hints &= ~HV_X64_ENLIGHTENED_VMCS_RECOMMENDED;
		goto common_free;
	}

	if (hv_isolation_type_snp()) {
		hv_ghcb_pg = alloc_percpu(union hv_ghcb *);
		if (!hv_ghcb_pg)
			goto free_vp_assist_page;
	}

	cpuhp = cpuhp_setup_state(CPUHP_AP_ONLINE_DYN, "x86/hyperv_init:online",
				  hv_cpu_init, hv_cpu_die);
	if (cpuhp < 0)
		goto free_ghcb_page;

	/*
	 * Setup the hypercall page and enable hypercalls.
	 * 1. Register the guest ID
	 * 2. Enable the hypercall and register the hypercall page
	 */
	guest_id = generate_guest_id(0, LINUX_VERSION_CODE, 0);
	wrmsrl(HV_X64_MSR_GUEST_OS_ID, guest_id);

	/* Hyper-V requires to write guest os id via ghcb in SNP IVM. */
	hv_ghcb_msr_write(HV_X64_MSR_GUEST_OS_ID, guest_id);

	hv_hypercall_pg = __vmalloc_node_range(PAGE_SIZE, 1, VMALLOC_START,
			VMALLOC_END, GFP_KERNEL, PAGE_KERNEL_ROX,
			VM_FLUSH_RESET_PERMS, NUMA_NO_NODE,
			__builtin_return_address(0));
	if (hv_hypercall_pg == NULL)
		goto clean_guest_os_id;

	rdmsrl(HV_X64_MSR_HYPERCALL, hypercall_msr.as_uint64);
	hypercall_msr.enable = 1;

	if (hv_root_partition) {
		struct page *pg;
		void *src, *dst;

		/*
		 * For the root partition, the hypervisor will set up its
		 * hypercall page. The hypervisor guarantees it will not show
		 * up in the root's address space. The root can't change the
		 * location of the hypercall page.
		 *
		 * Order is important here. We must enable the hypercall page
		 * so it is populated with code, then copy the code to an
		 * executable page.
		 */
		wrmsrl(HV_X64_MSR_HYPERCALL, hypercall_msr.as_uint64);

		pg = vmalloc_to_page(hv_hypercall_pg);
		dst = kmap(pg);
		src = memremap(hypercall_msr.guest_physical_address << PAGE_SHIFT, PAGE_SIZE,
				MEMREMAP_WB);
		BUG_ON(!(src && dst));
		memcpy(dst, src, HV_HYP_PAGE_SIZE);
		memunmap(src);
		kunmap(pg);
	} else {
		hypercall_msr.guest_physical_address = vmalloc_to_pfn(hv_hypercall_pg);
		wrmsrl(HV_X64_MSR_HYPERCALL, hypercall_msr.as_uint64);
	}

	/*
	 * hyperv_init() is called before LAPIC is initialized: see
	 * apic_intr_mode_init() -> x86_platform.apic_post_init() and
	 * apic_bsp_setup() -> setup_local_APIC(). The direct-mode STIMER
	 * depends on LAPIC, so hv_stimer_alloc() should be called from
	 * x86_init.timers.setup_percpu_clockev.
	 */
	old_setup_percpu_clockev = x86_init.timers.setup_percpu_clockev;
	x86_init.timers.setup_percpu_clockev = hv_stimer_setup_percpu_clockev;

	hv_apic_init();

	x86_init.pci.arch_init = hv_pci_init;

	register_syscore_ops(&hv_syscore_ops);

	hyperv_init_cpuhp = cpuhp;

	if (cpuid_ebx(HYPERV_CPUID_FEATURES) & HV_ACCESS_PARTITION_ID)
		hv_get_partition_id();

	BUG_ON(hv_root_partition && hv_current_partition_id == ~0ull);

#ifdef CONFIG_PCI_MSI
	/*
	 * If we're running as root, we want to create our own PCI MSI domain.
	 * We can't set this in hv_pci_init because that would be too late.
	 */
	if (hv_root_partition)
		x86_init.irqs.create_pci_msi_domain = hv_create_pci_msi_domain;
#endif

	/* Query the VMs extended capability once, so that it can be cached. */
	hv_query_ext_cap(0);

#ifdef CONFIG_SWIOTLB
	/*
	 * Swiotlb bounce buffer needs to be mapped in extra address
	 * space. Map function doesn't work in the early place and so
	 * call swiotlb_update_mem_attributes() here.
	 */
	if (hv_is_isolation_supported())
		swiotlb_update_mem_attributes();
#endif

	return;

clean_guest_os_id:
	wrmsrl(HV_X64_MSR_GUEST_OS_ID, 0);
	hv_ghcb_msr_write(HV_X64_MSR_GUEST_OS_ID, 0);
	cpuhp_remove_state(cpuhp);
free_ghcb_page:
	free_percpu(hv_ghcb_pg);
free_vp_assist_page:
	kfree(hv_vp_assist_page);
	hv_vp_assist_page = NULL;
common_free:
	hv_common_free();
}

/*
 * This routine is called before kexec/kdump, it does the required cleanup.
 */
void hyperv_cleanup(void)
{
	union hv_x64_msr_hypercall_contents hypercall_msr;

	unregister_syscore_ops(&hv_syscore_ops);

	/* Reset our OS id */
	wrmsrl(HV_X64_MSR_GUEST_OS_ID, 0);
	hv_ghcb_msr_write(HV_X64_MSR_GUEST_OS_ID, 0);

	/*
	 * Reset hypercall page reference before reset the page,
	 * let hypercall operations fail safely rather than
	 * panic the kernel for using invalid hypercall page
	 */
	hv_hypercall_pg = NULL;

	/* Reset the hypercall page */
	hypercall_msr.as_uint64 = 0;
	wrmsrl(HV_X64_MSR_HYPERCALL, hypercall_msr.as_uint64);

	/* Reset the TSC page */
	hypercall_msr.as_uint64 = 0;
	wrmsrl(HV_X64_MSR_REFERENCE_TSC, hypercall_msr.as_uint64);
}

void hyperv_report_panic(struct pt_regs *regs, long err, bool in_die)
{
	static bool panic_reported;
	u64 guest_id;

	if (in_die && !panic_on_oops)
		return;

	/*
	 * We prefer to report panic on 'die' chain as we have proper
	 * registers to report, but if we miss it (e.g. on BUG()) we need
	 * to report it on 'panic'.
	 */
	if (panic_reported)
		return;
	panic_reported = true;

	rdmsrl(HV_X64_MSR_GUEST_OS_ID, guest_id);

	wrmsrl(HV_X64_MSR_CRASH_P0, err);
	wrmsrl(HV_X64_MSR_CRASH_P1, guest_id);
	wrmsrl(HV_X64_MSR_CRASH_P2, regs->ip);
	wrmsrl(HV_X64_MSR_CRASH_P3, regs->ax);
	wrmsrl(HV_X64_MSR_CRASH_P4, regs->sp);

	/*
	 * Let Hyper-V know there is crash data available
	 */
	wrmsrl(HV_X64_MSR_CRASH_CTL, HV_CRASH_CTL_CRASH_NOTIFY);
}
EXPORT_SYMBOL_GPL(hyperv_report_panic);

bool hv_is_hyperv_initialized(void)
{
	union hv_x64_msr_hypercall_contents hypercall_msr;

	/*
	 * Ensure that we're really on Hyper-V, and not a KVM or Xen
	 * emulation of Hyper-V
	 */
	if (x86_hyper_type != X86_HYPER_MS_HYPERV)
		return false;

	/*
	 * Verify that earlier initialization succeeded by checking
	 * that the hypercall page is setup
	 */
	hypercall_msr.as_uint64 = 0;
	rdmsrl(HV_X64_MSR_HYPERCALL, hypercall_msr.as_uint64);

	return hypercall_msr.enable;
}
EXPORT_SYMBOL_GPL(hv_is_hyperv_initialized);<|MERGE_RESOLUTION|>--- conflicted
+++ resolved
@@ -37,11 +37,7 @@
 void *hv_hypercall_pg;
 EXPORT_SYMBOL_GPL(hv_hypercall_pg);
 
-<<<<<<< HEAD
-union hv_ghcb __percpu **hv_ghcb_pg;
-=======
 union hv_ghcb * __percpu *hv_ghcb_pg;
->>>>>>> 754e0b0e
 
 /* Storage to save the hypercall page temporarily for hibernation */
 static void *hv_hypercall_pg_saved;
