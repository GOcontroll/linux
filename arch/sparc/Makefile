# SPDX-License-Identifier: GPL-2.0
#
# sparc/Makefile
#
# Makefile for the architecture dependent flags and dependencies on the
# Sparc and sparc64.
#
# Copyright (C) 1994,1996,1998 David S. Miller (davem@caip.rutgers.edu)
# Copyright (C) 1998 Jakub Jelinek (jj@ultra.linux.cz)

# We are not yet configured - so test on arch
ifeq ($(ARCH),sparc64)
        KBUILD_DEFCONFIG := sparc64_defconfig
else
        KBUILD_DEFCONFIG := sparc32_defconfig
endif

ifeq ($(CONFIG_SPARC32),y)
#####
# sparc32
#

CHECKFLAGS     += -D__sparc__
KBUILD_LDFLAGS := -m elf32_sparc
export BITS    := 32
UTS_MACHINE    := sparc

# We are adding -Wa,-Av8 to KBUILD_CFLAGS to deal with a specs bug in some
# versions of gcc.  Some gcc versions won't pass -Av8 to binutils when you
# give -mcpu=v8.  This silently worked with older bintutils versions but
# does not any more.
KBUILD_CFLAGS  += -m32 -mcpu=v8 -pipe -mno-fpu -fcall-used-g5 -fcall-used-g7
KBUILD_CFLAGS  += -Wa,-Av8

KBUILD_AFLAGS  += -m32 -Wa,-Av8

else
#####
# sparc64
#

CHECKFLAGS    += -D__sparc__ -D__sparc_v9__ -D__arch64__
KBUILD_LDFLAGS := -m elf64_sparc
export BITS   := 64
UTS_MACHINE   := sparc64

KBUILD_CFLAGS += -m64 -pipe -mno-fpu -mcpu=ultrasparc -mcmodel=medlow
KBUILD_CFLAGS += -ffixed-g4 -ffixed-g5 -fcall-used-g7 -Wno-sign-compare
KBUILD_CFLAGS += -Wa,--undeclared-regs
KBUILD_CFLAGS += $(call cc-option,-mtune=ultrasparc3)
KBUILD_AFLAGS += -m64 -mcpu=ultrasparc -Wa,--undeclared-regs

ifeq ($(CONFIG_MCOUNT),y)
  KBUILD_CFLAGS += -pg
endif

endif

libs-y                 += arch/sparc/prom/
libs-y                 += arch/sparc/lib/

<<<<<<< HEAD
drivers-$(CONFIG_PM) += arch/sparc/power/
drivers-$(CONFIG_FB_CORE) += arch/sparc/video/
=======
drivers-$(CONFIG_PM)    += arch/sparc/power/
drivers-$(CONFIG_VIDEO) += arch/sparc/video/
>>>>>>> 0c383648

boot := arch/sparc/boot

# Default target
all: zImage

image zImage uImage tftpboot.img vmlinux.aout: vmlinux
	$(Q)$(MAKE) $(build)=$(boot) $(boot)/$@

install:
	$(call cmd,install)

archheaders:
	$(Q)$(MAKE) $(build)=arch/sparc/kernel/syscalls all

vdso-install-$(CONFIG_SPARC64)	+= arch/sparc/vdso/vdso64.so.dbg
vdso-install-$(CONFIG_COMPAT)	+= arch/sparc/vdso/vdso32.so.dbg

# This is the image used for packaging
KBUILD_IMAGE := $(boot)/zImage

# Don't use tabs in echo arguments.
define archhelp
  echo  '* vmlinux      - standard SPARC kernel'
  echo  '  image        - kernel image ($(boot)/image)'
  echo  '* zImage       - stripped/compressed kernel image ($(boot)/zImage)'
  echo  '  uImage       - U-Boot SPARC32 Image (only for LEON)'
  echo  '  vmlinux.aout - a.out kernel for SPARC64'
  echo  '  tftpboot.img - image prepared for tftp'
endef<|MERGE_RESOLUTION|>--- conflicted
+++ resolved
@@ -59,13 +59,8 @@
 libs-y                 += arch/sparc/prom/
 libs-y                 += arch/sparc/lib/
 
-<<<<<<< HEAD
-drivers-$(CONFIG_PM) += arch/sparc/power/
-drivers-$(CONFIG_FB_CORE) += arch/sparc/video/
-=======
 drivers-$(CONFIG_PM)    += arch/sparc/power/
 drivers-$(CONFIG_VIDEO) += arch/sparc/video/
->>>>>>> 0c383648
 
 boot := arch/sparc/boot
 
