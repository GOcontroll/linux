# SPDX-License-Identifier: GPL-2.0
source "arch/powerpc/platforms/Kconfig.cputype"

config CC_HAS_ELFV2
	def_bool PPC64 && $(cc-option, -mabi=elfv2)

config CC_HAS_PREFIXED
	def_bool PPC64 && $(cc-option, -mcpu=power10 -mprefixed)

config CC_HAS_PCREL
	# Clang has a bug (https://github.com/llvm/llvm-project/issues/62372)
	# where pcrel code is not generated if -msoft-float, -mno-altivec, or
	# -mno-vsx options are also given. Without these options, fp/vec
	# instructions are generated from regular kernel code. So Clang can't
	# do pcrel yet.
	def_bool PPC64 && CC_IS_GCC && $(cc-option, -mcpu=power10 -mpcrel)

config 32BIT
	bool
	default y if PPC32

config 64BIT
	bool
	default y if PPC64

config LIVEPATCH_64
	def_bool PPC64
	depends on LIVEPATCH

config MMU
	bool
	default y

config ARCH_MMAP_RND_BITS_MAX
	# On Book3S 64, the default virtual address space for 64-bit processes
	# is 2^47 (128TB). As a maximum, allow randomisation to consume up to
	# 32T of address space (2^45), which should ensure a reasonable gap
	# between bottom-up and top-down allocations for applications that
	# consume "normal" amounts of address space. Book3S 64 only supports 64K
	# and 4K page sizes.
	default 29 if PPC_BOOK3S_64 && PPC_64K_PAGES # 29 = 45 (32T) - 16 (64K)
	default 33 if PPC_BOOK3S_64		     # 33 = 45 (32T) - 12 (4K)
	#
	# On all other 64-bit platforms (currently only Book3E), the virtual
	# address space is 2^46 (64TB). Allow randomisation to consume up to 16T
	# of address space (2^44). Only 4K page sizes are supported.
	default 32 if 64BIT	# 32 = 44 (16T) - 12 (4K)
	#
	# For 32-bit, use the compat values, as they're the same.
	default ARCH_MMAP_RND_COMPAT_BITS_MAX

config ARCH_MMAP_RND_BITS_MIN
	# Allow randomisation to consume up to 1GB of address space (2^30).
	default 14 if 64BIT && PPC_64K_PAGES	# 14 = 30 (1GB) - 16 (64K)
	default 18 if 64BIT			# 18 = 30 (1GB) - 12 (4K)
	#
	# For 32-bit, use the compat values, as they're the same.
	default ARCH_MMAP_RND_COMPAT_BITS_MIN

config ARCH_MMAP_RND_COMPAT_BITS_MAX
	# Total virtual address space for 32-bit processes is 2^31 (2GB).
	# Allow randomisation to consume up to 512MB of address space (2^29).
	default 11 if PPC_256K_PAGES	# 11 = 29 (512MB) - 18 (256K)
	default 13 if PPC_64K_PAGES	# 13 = 29 (512MB) - 16 (64K)
	default 15 if PPC_16K_PAGES	# 15 = 29 (512MB) - 14 (16K)
	default 17			# 17 = 29 (512MB) - 12 (4K)

config ARCH_MMAP_RND_COMPAT_BITS_MIN
	# Total virtual address space for 32-bit processes is 2^31 (2GB).
	# Allow randomisation to consume up to 8MB of address space (2^23).
	default 5 if PPC_256K_PAGES	#  5 = 23 (8MB) - 18 (256K)
	default 7 if PPC_64K_PAGES	#  7 = 23 (8MB) - 16 (64K)
	default 9 if PPC_16K_PAGES	#  9 = 23 (8MB) - 14 (16K)
	default 11			# 11 = 23 (8MB) - 12 (4K)

config NR_IRQS
	int "Number of virtual interrupt numbers"
	range 32 1048576
	default "512"
	help
	  This defines the number of virtual interrupt numbers the kernel
	  can manage. Virtual interrupt numbers are what you see in
	  /proc/interrupts. If you configure your system to have too few,
	  drivers will fail to load or worse - handle with care.

config NMI_IPI
	bool
	depends on SMP && (DEBUGGER || KEXEC_CORE || HARDLOCKUP_DETECTOR)
	default y

config PPC_WATCHDOG
	bool
	depends on HARDLOCKUP_DETECTOR_ARCH
	default y
	help
	  This is a placeholder when the powerpc hardlockup detector
	  watchdog is selected (arch/powerpc/kernel/watchdog.c). It is
	  selected via the generic lockup detector menu which is why we
	  have no standalone config option for it here.

config STACKTRACE_SUPPORT
	bool
	default y

config LOCKDEP_SUPPORT
	bool
	default y

config GENERIC_LOCKBREAK
	bool
	default y
	depends on SMP && PREEMPTION && !PPC_QUEUED_SPINLOCKS

config GENERIC_HWEIGHT
	bool
	default y

config PPC
	bool
	default y
	#
	# Please keep this list sorted alphabetically.
	#
	select ARCH_32BIT_OFF_T if PPC32
	select ARCH_DISABLE_KASAN_INLINE	if PPC_RADIX_MMU
	select ARCH_DMA_DEFAULT_COHERENT	if !NOT_COHERENT_CACHE
	select ARCH_ENABLE_MEMORY_HOTPLUG
	select ARCH_ENABLE_MEMORY_HOTREMOVE
	select ARCH_HAS_COPY_MC			if PPC64
	select ARCH_HAS_CURRENT_STACK_POINTER
	select ARCH_HAS_DEBUG_VIRTUAL
	select ARCH_HAS_DEBUG_VM_PGTABLE
	select ARCH_HAS_DEBUG_WX		if STRICT_KERNEL_RWX
	select ARCH_HAS_DEVMEM_IS_ALLOWED
	select ARCH_HAS_DMA_MAP_DIRECT 		if PPC_PSERIES
	select ARCH_HAS_FORTIFY_SOURCE
	select ARCH_HAS_GCOV_PROFILE_ALL
	select ARCH_HAS_HUGEPD			if HUGETLB_PAGE
	select ARCH_HAS_KCOV
	select ARCH_HAS_KERNEL_FPU_SUPPORT	if PPC64 && PPC_FPU
	select ARCH_HAS_MEMBARRIER_CALLBACKS
	select ARCH_HAS_MEMBARRIER_SYNC_CORE
	select ARCH_HAS_MEMREMAP_COMPAT_ALIGN	if PPC_64S_HASH_MMU
	select ARCH_HAS_MMIOWB			if PPC64
	select ARCH_HAS_NON_OVERLAPPING_ADDRESS_SPACE
	select ARCH_HAS_PHYS_TO_DMA
	select ARCH_HAS_PMEM_API
	select ARCH_HAS_PTE_DEVMAP		if PPC_BOOK3S_64
	select ARCH_HAS_PTE_SPECIAL
	select ARCH_HAS_SCALED_CPUTIME		if VIRT_CPU_ACCOUNTING_NATIVE && PPC_BOOK3S_64
	select ARCH_HAS_SET_MEMORY
	select ARCH_HAS_STRICT_KERNEL_RWX	if (PPC_BOOK3S || PPC_8xx || 40x) && !HIBERNATION
	select ARCH_HAS_STRICT_KERNEL_RWX	if PPC_85xx && !HIBERNATION && !RANDOMIZE_BASE
	select ARCH_HAS_STRICT_MODULE_RWX	if ARCH_HAS_STRICT_KERNEL_RWX
	select ARCH_HAS_SYSCALL_WRAPPER		if !SPU_BASE && !COMPAT
	select ARCH_HAS_TICK_BROADCAST		if GENERIC_CLOCKEVENTS_BROADCAST
	select ARCH_HAS_UACCESS_FLUSHCACHE
	select ARCH_HAS_UBSAN
	select ARCH_HAVE_NMI_SAFE_CMPXCHG
	select ARCH_HAVE_EXTRA_ELF_NOTES        if SPU_BASE
	select ARCH_KEEP_MEMBLOCK
	select ARCH_MHP_MEMMAP_ON_MEMORY_ENABLE	if PPC_RADIX_MMU
	select ARCH_MIGHT_HAVE_PC_PARPORT
	select ARCH_MIGHT_HAVE_PC_SERIO
	select ARCH_OPTIONAL_KERNEL_RWX		if ARCH_HAS_STRICT_KERNEL_RWX
	select ARCH_OPTIONAL_KERNEL_RWX_DEFAULT
	select ARCH_SPLIT_ARG64			if PPC32
	select ARCH_STACKWALK
	select ARCH_SUPPORTS_ATOMIC_RMW
	select ARCH_SUPPORTS_DEBUG_PAGEALLOC	if PPC_BOOK3S || PPC_8xx || 40x
	select ARCH_USE_BUILTIN_BSWAP
	select ARCH_USE_CMPXCHG_LOCKREF		if PPC64
	select ARCH_USE_MEMTEST
	select ARCH_USE_QUEUED_RWLOCKS		if PPC_QUEUED_SPINLOCKS
	select ARCH_WANT_DEFAULT_BPF_JIT
	select ARCH_WANT_DEFAULT_TOPDOWN_MMAP_LAYOUT
	select ARCH_WANT_IPC_PARSE_VERSION
	select ARCH_WANT_IRQS_OFF_ACTIVATE_MM
	select ARCH_WANT_LD_ORPHAN_WARN
	select ARCH_WANT_OPTIMIZE_DAX_VMEMMAP	if PPC_RADIX_MMU
	select ARCH_WANTS_MODULES_DATA_IN_VMALLOC	if PPC_BOOK3S_32 || PPC_8xx
	select ARCH_WEAK_RELEASE_ACQUIRE
	select BINFMT_ELF
	select BUILDTIME_TABLE_SORT
	select CLONE_BACKWARDS
	select CPUMASK_OFFSTACK			if NR_CPUS >= 8192
	select DCACHE_WORD_ACCESS		if PPC64 && CPU_LITTLE_ENDIAN
	select DMA_OPS_BYPASS			if PPC64
	select DMA_OPS				if PPC64
	select DYNAMIC_FTRACE			if FUNCTION_TRACER
	select EDAC_ATOMIC_SCRUB
	select EDAC_SUPPORT
	select FTRACE_MCOUNT_USE_PATCHABLE_FUNCTION_ENTRY if ARCH_USING_PATCHABLE_FUNCTION_ENTRY
	select FUNCTION_ALIGNMENT_4B
	select GENERIC_ATOMIC64			if PPC32
	select GENERIC_CLOCKEVENTS_BROADCAST	if SMP
	select GENERIC_CMOS_UPDATE
	select GENERIC_CPU_AUTOPROBE
	select GENERIC_CPU_VULNERABILITIES	if PPC_BARRIER_NOSPEC
	select GENERIC_EARLY_IOREMAP
	select GENERIC_GETTIMEOFDAY
	select GENERIC_IDLE_POLL_SETUP
	select GENERIC_IOREMAP
	select GENERIC_IRQ_SHOW
	select GENERIC_IRQ_SHOW_LEVEL
	select GENERIC_PCI_IOMAP		if PCI
	select GENERIC_PTDUMP
	select GENERIC_SMP_IDLE_THREAD
	select GENERIC_TIME_VSYSCALL
	select GENERIC_VDSO_TIME_NS
	select HAS_IOPORT			if PCI
	select HAVE_ARCH_AUDITSYSCALL
	select HAVE_ARCH_HUGE_VMALLOC		if HAVE_ARCH_HUGE_VMAP
	select HAVE_ARCH_HUGE_VMAP		if PPC_RADIX_MMU || PPC_8xx
	select HAVE_ARCH_JUMP_LABEL
	select HAVE_ARCH_JUMP_LABEL_RELATIVE
	select HAVE_ARCH_KASAN			if PPC32 && PAGE_SHIFT <= 14
	select HAVE_ARCH_KASAN			if PPC_RADIX_MMU
	select HAVE_ARCH_KASAN			if PPC_BOOK3E_64
	select HAVE_ARCH_KASAN_VMALLOC		if HAVE_ARCH_KASAN
	select HAVE_ARCH_KCSAN
	select HAVE_ARCH_KFENCE			if ARCH_SUPPORTS_DEBUG_PAGEALLOC
	select HAVE_ARCH_RANDOMIZE_KSTACK_OFFSET
	select HAVE_ARCH_WITHIN_STACK_FRAMES
	select HAVE_ARCH_KGDB
	select HAVE_ARCH_MMAP_RND_BITS
	select HAVE_ARCH_MMAP_RND_COMPAT_BITS	if COMPAT
	select HAVE_ARCH_NVRAM_OPS
	select HAVE_ARCH_SECCOMP_FILTER
	select HAVE_ARCH_TRACEHOOK
	select HAVE_ASM_MODVERSIONS
	select HAVE_CONTEXT_TRACKING_USER
	select HAVE_C_RECORDMCOUNT
	select HAVE_DEBUG_KMEMLEAK
	select HAVE_DEBUG_STACKOVERFLOW
	select HAVE_DYNAMIC_FTRACE
	select HAVE_DYNAMIC_FTRACE_WITH_ARGS	if ARCH_USING_PATCHABLE_FUNCTION_ENTRY || MPROFILE_KERNEL || PPC32
	select HAVE_DYNAMIC_FTRACE_WITH_REGS	if ARCH_USING_PATCHABLE_FUNCTION_ENTRY || MPROFILE_KERNEL || PPC32
	select HAVE_EBPF_JIT
	select HAVE_EFFICIENT_UNALIGNED_ACCESS
	select HAVE_GUP_FAST
	select HAVE_FTRACE_MCOUNT_RECORD
	select HAVE_FUNCTION_ARG_ACCESS_API
	select HAVE_FUNCTION_DESCRIPTORS	if PPC64_ELF_ABI_V1
	select HAVE_FUNCTION_ERROR_INJECTION
	select HAVE_FUNCTION_GRAPH_TRACER
	select HAVE_FUNCTION_TRACER		if PPC64 || (PPC32 && CC_IS_GCC)
	select HAVE_GCC_PLUGINS			if GCC_VERSION >= 50200   # plugin support on gcc <= 5.1 is buggy on PPC
	select HAVE_GENERIC_VDSO
	select HAVE_HARDLOCKUP_DETECTOR_ARCH	if PPC_BOOK3S_64 && SMP
	select HAVE_HARDLOCKUP_DETECTOR_PERF	if PERF_EVENTS && HAVE_PERF_EVENTS_NMI
	select HAVE_HW_BREAKPOINT		if PERF_EVENTS && (PPC_BOOK3S || PPC_8xx)
	select HAVE_IOREMAP_PROT
	select HAVE_IRQ_TIME_ACCOUNTING
	select HAVE_KERNEL_GZIP
	select HAVE_KERNEL_LZMA			if DEFAULT_UIMAGE
	select HAVE_KERNEL_LZO			if DEFAULT_UIMAGE
	select HAVE_KERNEL_XZ			if PPC_BOOK3S || 44x
	select HAVE_KPROBES
	select HAVE_KPROBES_ON_FTRACE
	select HAVE_KRETPROBES
	select HAVE_LD_DEAD_CODE_DATA_ELIMINATION if HAVE_OBJTOOL_MCOUNT && (!ARCH_USING_PATCHABLE_FUNCTION_ENTRY || (!CC_IS_GCC || GCC_VERSION >= 110100))
	select HAVE_LIVEPATCH			if HAVE_DYNAMIC_FTRACE_WITH_REGS
	select HAVE_MOD_ARCH_SPECIFIC
	select HAVE_NMI				if PERF_EVENTS || (PPC64 && PPC_BOOK3S)
	select HAVE_OPTPROBES
	select HAVE_OBJTOOL			if ARCH_USING_PATCHABLE_FUNCTION_ENTRY || MPROFILE_KERNEL || PPC32
	select HAVE_OBJTOOL_MCOUNT		if HAVE_OBJTOOL
	select HAVE_PERF_EVENTS
	select HAVE_PERF_EVENTS_NMI		if PPC64
	select HAVE_PERF_REGS
	select HAVE_PERF_USER_STACK_DUMP
	select HAVE_REGS_AND_STACK_ACCESS_API
	select HAVE_RELIABLE_STACKTRACE
	select HAVE_RSEQ
	select HAVE_SETUP_PER_CPU_AREA		if PPC64
	select HAVE_SOFTIRQ_ON_OWN_STACK
	select HAVE_STACKPROTECTOR		if PPC32 && $(cc-option,-mstack-protector-guard=tls -mstack-protector-guard-reg=r2)
	select HAVE_STACKPROTECTOR		if PPC64 && $(cc-option,-mstack-protector-guard=tls -mstack-protector-guard-reg=r13)
	select HAVE_STATIC_CALL			if PPC32
	select HAVE_SYSCALL_TRACEPOINTS
	select HAVE_VIRT_CPU_ACCOUNTING
	select HAVE_VIRT_CPU_ACCOUNTING_GEN
	select HOTPLUG_SMT			if HOTPLUG_CPU
	select SMT_NUM_THREADS_DYNAMIC
	select HUGETLB_PAGE_SIZE_VARIABLE	if PPC_BOOK3S_64 && HUGETLB_PAGE
	select IOMMU_HELPER			if PPC64
	select IRQ_DOMAIN
	select IRQ_FORCED_THREADING
	select KASAN_VMALLOC			if KASAN && EXECMEM
	select LOCK_MM_AND_FIND_VMA
	select MMU_GATHER_PAGE_SIZE
	select MMU_GATHER_RCU_TABLE_FREE
	select MMU_GATHER_MERGE_VMAS
	select MMU_LAZY_TLB_SHOOTDOWN		if PPC_BOOK3S_64
	select MODULES_USE_ELF_RELA
	select NEED_DMA_MAP_STATE		if PPC64 || NOT_COHERENT_CACHE
	select NEED_PER_CPU_EMBED_FIRST_CHUNK	if PPC64
	select NEED_PER_CPU_PAGE_FIRST_CHUNK	if PPC64
	select NEED_SG_DMA_LENGTH
	select OF
	select OF_EARLY_FLATTREE
	select OLD_SIGACTION			if PPC32
	select OLD_SIGSUSPEND
	select PCI_DOMAINS			if PCI
	select PCI_MSI_ARCH_FALLBACKS		if PCI_MSI
	select PCI_SYSCALL			if PCI
	select PPC_DAWR				if PPC64
	select RTC_LIB
	select SPARSE_IRQ
	select STRICT_KERNEL_RWX if STRICT_MODULE_RWX
	select SYSCTL_EXCEPTION_TRACE
	select THREAD_INFO_IN_TASK
	select TRACE_IRQFLAGS_SUPPORT
	#
	# Please keep this list sorted alphabetically.
	#

config PPC_BARRIER_NOSPEC
	bool
	default y
	depends on PPC_BOOK3S_64 || PPC_E500

config PPC_HAS_LBARX_LHARX
	bool

config EARLY_PRINTK
	bool
	default y

config PANIC_TIMEOUT
	int
	default 180

config COMPAT
	bool "Enable support for 32bit binaries"
	depends on PPC64
	default y if !CPU_LITTLE_ENDIAN
	select ARCH_WANT_OLD_COMPAT_IPC
	select COMPAT_OLD_SIGACTION

config SCHED_OMIT_FRAME_POINTER
	bool
	default y

config ARCH_MAY_HAVE_PC_FDC
	bool
	default PCI

config PPC_UDBG_16550
	bool

config GENERIC_TBSYNC
	bool
	default y if PPC32 && SMP

config AUDIT_ARCH
	bool
	default y

config GENERIC_BUG
	bool
	default y
	depends on BUG

config GENERIC_BUG_RELATIVE_POINTERS
	def_bool y
	depends on GENERIC_BUG

config SYS_SUPPORTS_APM_EMULATION
	default y if PMAC_APM_EMU
	bool

config EPAPR_BOOT
	bool
	help
	  Used to allow a board to specify it wants an ePAPR compliant wrapper.

config DEFAULT_UIMAGE
	bool
	help
	  Used to allow a board to specify it wants a uImage built by default

config ARCH_HIBERNATION_POSSIBLE
	bool
	default y

config ARCH_SUSPEND_POSSIBLE
	def_bool y
	depends on ADB_PMU || PPC_EFIKA || PPC_LITE5200 || PPC_83xx || \
		   (PPC_85xx && !PPC_E500MC) || PPC_86xx || PPC_PSERIES \
		   || 44x || 40x

config ARCH_SUSPEND_NONZERO_CPU
	def_bool y
	depends on PPC_POWERNV || PPC_PSERIES

config ARCH_HAS_ADD_PAGES
	def_bool y
	depends on ARCH_ENABLE_MEMORY_HOTPLUG

config PPC_DCR_NATIVE
	bool

config PPC_DCR_MMIO
	bool

config PPC_DCR
	bool
	depends on PPC_DCR_NATIVE || PPC_DCR_MMIO
	default y

config PPC_PCI_OF_BUS_MAP
	bool "Use pci_to_OF_bus_map (deprecated)"
	depends on PPC32
	depends on PPC_PMAC || PPC_CHRP
	help
	  This option uses pci_to_OF_bus_map to map OF nodes to PCI devices, which
	  restricts the system to only having 256 PCI buses. On CHRP it also causes
	  the "pci-OF-bus-map" property to be created in the device tree.

	  If unsure, say "N".

config PPC_PCI_BUS_NUM_DOMAIN_DEPENDENT
	depends on PPC32
	depends on !PPC_PCI_OF_BUS_MAP
	bool "Assign PCI bus numbers from zero individually for each PCI domain"
	default y
	help
	  By default on PPC32 were PCI bus numbers unique across all PCI domains.
	  So system could have only 256 PCI buses independently of available
	  PCI domains. When this option is enabled then PCI bus numbers are
	  PCI domain dependent and each PCI controller on own domain can have
	  256 PCI buses, like it is on other Linux architectures.

config PPC_OF_PLATFORM_PCI
	bool
	depends on PCI
	depends on PPC64 # not supported on 32 bits yet

config ARCH_SUPPORTS_UPROBES
	def_bool y

config PPC_ADV_DEBUG_REGS
	bool
	depends on 40x || BOOKE
	default y

config PPC_ADV_DEBUG_IACS
	int
	depends on PPC_ADV_DEBUG_REGS
	default 4 if 44x
	default 2

config PPC_ADV_DEBUG_DACS
	int
	depends on PPC_ADV_DEBUG_REGS
	default 2

config PPC_ADV_DEBUG_DVCS
	int
	depends on PPC_ADV_DEBUG_REGS
	default 2 if 44x
	default 0

config PPC_ADV_DEBUG_DAC_RANGE
	bool
	depends on PPC_ADV_DEBUG_REGS && 44x
	default y

config PPC_DAWR
	bool

config PGTABLE_LEVELS
	int
	default 2 if !PPC64
	default 4

source "arch/powerpc/sysdev/Kconfig"
source "arch/powerpc/platforms/Kconfig"

menu "Kernel options"

config HIGHMEM
	bool "High memory support"
	depends on PPC32
	select KMAP_LOCAL

source "kernel/Kconfig.hz"

config MATH_EMULATION
	bool "Math emulation"
	depends on 4xx || PPC_8xx || PPC_MPC832x || BOOKE || PPC_MICROWATT
	select PPC_FPU_REGS
	help
	  Some PowerPC chips designed for embedded applications do not have
	  a floating-point unit and therefore do not implement the
	  floating-point instructions in the PowerPC instruction set.  If you
	  say Y here, the kernel will include code to emulate a floating-point
	  unit, which will allow programs that use floating-point
	  instructions to run.

	  This is also useful to emulate missing (optional) instructions
	  such as fsqrt on cores that do have an FPU but do not implement
	  them (such as Freescale BookE).

choice
	prompt "Math emulation options"
	default MATH_EMULATION_FULL
	depends on MATH_EMULATION

config MATH_EMULATION_FULL
	bool "Emulate all the floating point instructions"
	help
	  Select this option will enable the kernel to support to emulate
	  all the floating point instructions. If your SoC doesn't have
	  a FPU, you should select this.

config MATH_EMULATION_HW_UNIMPLEMENTED
	bool "Just emulate the FPU unimplemented instructions"
	help
	  Select this if you know there does have a hardware FPU on your
	  SoC, but some floating point instructions are not implemented by that.

endchoice

config PPC_TRANSACTIONAL_MEM
	bool "Transactional Memory support for POWERPC"
	depends on PPC_BOOK3S_64
	depends on SMP
	select ALTIVEC
	select VSX
	help
	  Support user-mode Transactional Memory on POWERPC.

config PPC_UV
	bool "Ultravisor support"
	depends on KVM_BOOK3S_HV_POSSIBLE
	depends on DEVICE_PRIVATE
	default n
	help
	  This option paravirtualizes the kernel to run in POWER platforms that
	  supports the Protected Execution Facility (PEF). On such platforms,
	  the ultravisor firmware runs at a privilege level above the
	  hypervisor.

	  If unsure, say "N".

config LD_HEAD_STUB_CATCH
	bool "Reserve 256 bytes to cope with linker stubs in HEAD text" if EXPERT
	depends on PPC64
	help
	  Very large kernels can cause linker branch stubs to be generated by
	  code in head_64.S, which moves the head text sections out of their
	  specified location. This option can work around the problem.

	  If unsure, say "N".

config MPROFILE_KERNEL
	depends on PPC64_ELF_ABI_V2 && FUNCTION_TRACER
	def_bool $(success,$(srctree)/arch/powerpc/tools/gcc-check-mprofile-kernel.sh $(CC) -mlittle-endian) if CPU_LITTLE_ENDIAN
	def_bool $(success,$(srctree)/arch/powerpc/tools/gcc-check-mprofile-kernel.sh $(CC) -mbig-endian) if CPU_BIG_ENDIAN

config ARCH_USING_PATCHABLE_FUNCTION_ENTRY
	depends on FUNCTION_TRACER && (PPC32 || PPC64_ELF_ABI_V2)
	depends on $(cc-option,-fpatchable-function-entry=2)
	def_bool y if PPC32
	def_bool $(success,$(srctree)/arch/powerpc/tools/gcc-check-fpatchable-function-entry.sh $(CC) -mlittle-endian) if PPC64 && CPU_LITTLE_ENDIAN
	def_bool $(success,$(srctree)/arch/powerpc/tools/gcc-check-fpatchable-function-entry.sh $(CC) -mbig-endian) if PPC64 && CPU_BIG_ENDIAN

config HOTPLUG_CPU
	bool "Support for enabling/disabling CPUs"
	depends on SMP && (PPC_PSERIES || \
		PPC_PMAC || PPC_POWERNV || FSL_SOC_BOOKE)
	help
	  Say Y here to be able to disable and re-enable individual
	  CPUs at runtime on SMP machines.

	  Say N if you are unsure.

config INTERRUPT_SANITIZE_REGISTERS
	bool "Clear gprs on interrupt arrival"
	depends on PPC64 && ARCH_HAS_SYSCALL_WRAPPER
	default PPC_BOOK3E_64 || PPC_PSERIES || PPC_POWERNV
	help
	  Reduce the influence of user register state on interrupt handlers and
	  syscalls through clearing user state from registers before handling
	  the exception.

config PPC_QUEUED_SPINLOCKS
	bool "Queued spinlocks" if EXPERT
	depends on SMP
	default PPC_BOOK3S_64
	help
	  Say Y here to use queued spinlocks which give better scalability and
	  fairness on large SMP and NUMA systems without harming single threaded
	  performance.

config ARCH_CPU_PROBE_RELEASE
	def_bool y
	depends on HOTPLUG_CPU

config PPC64_SUPPORTS_MEMORY_FAILURE
	bool "Add support for memory hwpoison"
	depends on PPC_BOOK3S_64
	default "y" if PPC_POWERNV
	select ARCH_SUPPORTS_MEMORY_FAILURE

config ARCH_SUPPORTS_KEXEC
	def_bool PPC_BOOK3S || PPC_E500 || (44x && !SMP)
<<<<<<< HEAD

config ARCH_SUPPORTS_KEXEC_FILE
	def_bool PPC64

=======

config ARCH_SUPPORTS_KEXEC_FILE
	def_bool PPC64

>>>>>>> 0c383648
config ARCH_SUPPORTS_KEXEC_PURGATORY
	def_bool y

config ARCH_SELECTS_KEXEC_FILE
	def_bool y
	depends on KEXEC_FILE
	select KEXEC_ELF
	select HAVE_IMA_KEXEC if IMA

config PPC64_BIG_ENDIAN_ELF_ABI_V2
	# Option is available to BFD, but LLD does not support ELFv1 so this is
	# always true there.
	prompt "Build big-endian kernel using ELF ABI V2" if LD_IS_BFD && EXPERT
	def_bool y
	depends on PPC64 && CPU_BIG_ENDIAN
	depends on CC_HAS_ELFV2
	help
	  This builds the kernel image using the "Power Architecture 64-Bit ELF
	  V2 ABI Specification", which has a reduced stack overhead and faster
	  function calls. This internal kernel ABI option does not affect
          userspace compatibility.

	  The V2 ABI is standard for 64-bit little-endian, but for big-endian
	  it is less well tested by kernel and toolchain. However some distros
	  build userspace this way, and it can produce a functioning kernel.

config RELOCATABLE
	bool "Build a relocatable kernel"
	depends on PPC64 || (FLATMEM && (44x || PPC_85xx))
	select NONSTATIC_KERNEL
	help
	  This builds a kernel image that is capable of running at the
	  location the kernel is loaded at. For ppc32, there is no any
	  alignment restrictions, and this feature is a superset of
	  DYNAMIC_MEMSTART and hence overrides it. For ppc64, we should use
	  16k-aligned base address. The kernel is linked as a
	  position-independent executable (PIE) and contains dynamic relocations
	  which are processed early in the bootup process.

	  One use is for the kexec on panic case where the recovery kernel
	  must live at a different physical address than the primary
	  kernel.

	  Note: If CONFIG_RELOCATABLE=y, then the kernel runs from the address
	  it has been loaded at and the compile time physical addresses
	  CONFIG_PHYSICAL_START is ignored.  However CONFIG_PHYSICAL_START
	  setting can still be useful to bootwrappers that need to know the
	  load address of the kernel (eg. u-boot/mkimage).

config RANDOMIZE_BASE
	bool "Randomize the address of the kernel image"
	depends on PPC_85xx && FLATMEM
	depends on RELOCATABLE
	help
	  Randomizes the virtual address at which the kernel image is
	  loaded, as a security feature that deters exploit attempts
	  relying on knowledge of the location of kernel internals.

	  If unsure, say Y.

config RELOCATABLE_TEST
	bool "Test relocatable kernel"
	depends on (PPC64 && RELOCATABLE)
	help
	  This runs the relocatable kernel at the address it was initially
	  loaded at, which tends to be non-zero and therefore test the
	  relocation code.

config ARCH_SUPPORTS_CRASH_DUMP
	def_bool PPC64 || PPC_BOOK3S_32 || PPC_85xx || (44x && !SMP)

config ARCH_SELECTS_CRASH_DUMP
	def_bool y
	depends on CRASH_DUMP
	select RELOCATABLE if PPC64 || 44x || PPC_85xx
<<<<<<< HEAD
=======

config ARCH_SUPPORTS_CRASH_HOTPLUG
	def_bool y
	depends on PPC64
>>>>>>> 0c383648

config FA_DUMP
	bool "Firmware-assisted dump"
	depends on CRASH_DUMP && PPC64 && (PPC_RTAS || PPC_POWERNV)
	help
	  A robust mechanism to get reliable kernel crash dump with
	  assistance from firmware. This approach does not use kexec,
	  instead firmware assists in booting the capture kernel
	  while preserving memory contents. Firmware-assisted dump
	  is meant to be a kdump replacement offering robustness and
	  speed not possible without system firmware assistance.

	  If unsure, say "y". Only special kernels like petitboot may
	  need to say "N" here.

config PRESERVE_FA_DUMP
	bool "Preserve Firmware-assisted dump"
	depends on PPC64 && PPC_POWERNV && !FA_DUMP
	help
	  On a kernel with FA_DUMP disabled, this option helps to preserve
	  crash data from a previously crash'ed kernel. Useful when the next
	  memory preserving kernel boot would process this crash data.
	  Petitboot kernel is the typical usecase for this option.

config OPAL_CORE
	bool "Export OPAL memory as /sys/firmware/opal/core"
	depends on PPC64 && PPC_POWERNV
	help
	  This option uses the MPIPL support in firmware to provide an
	  ELF core of OPAL memory after a crash. The ELF core is exported
	  as /sys/firmware/opal/core file which is helpful in debugging
	  OPAL crashes using GDB.

config IRQ_ALL_CPUS
	bool "Distribute interrupts on all CPUs by default"
	depends on SMP
	help
	  This option gives the kernel permission to distribute IRQs across
	  multiple CPUs.  Saying N here will route all IRQs to the first
	  CPU.  Generally saying Y is safe, although some problems have been
	  reported with SMP Power Macintoshes with this option enabled.

config NUMA
	bool "NUMA Memory Allocation and Scheduler Support"
	depends on PPC64 && SMP
	default y if PPC_PSERIES || PPC_POWERNV
	select USE_PERCPU_NUMA_NODE_ID
	help
	  Enable NUMA (Non-Uniform Memory Access) support.

	  The kernel will try to allocate memory used by a CPU on the
	  local memory controller of the CPU and add some more
	  NUMA awareness to the kernel.

config NODES_SHIFT
	int
	default "8" if PPC64
	default "4"
	depends on NUMA

config HAVE_MEMORYLESS_NODES
	def_bool y
	depends on NUMA

config ARCH_SELECT_MEMORY_MODEL
	def_bool y
	depends on PPC64

config ARCH_FLATMEM_ENABLE
	def_bool y
	depends on (PPC64 && !NUMA) || PPC32

config ARCH_SPARSEMEM_ENABLE
	def_bool y
	depends on PPC64
	select SPARSEMEM_VMEMMAP_ENABLE

config ARCH_SPARSEMEM_DEFAULT
	def_bool y
	depends on PPC_BOOK3S_64

config ILLEGAL_POINTER_VALUE
	hex
	# This is roughly half way between the top of user space and the bottom
	# of kernel space, which seems about as good as we can get.
	default 0x5deadbeef0000000 if PPC64
	default 0

config ARCH_MEMORY_PROBE
	def_bool y
	depends on MEMORY_HOTPLUG

choice
	prompt "Page size"
	default PPC_64K_PAGES if PPC_BOOK3S_64
	default PPC_4K_PAGES
	help
	  Select the kernel logical page size. Increasing the page size
	  will reduce software overhead at each page boundary, allow
	  hardware prefetch mechanisms to be more effective, and allow
	  larger dma transfers increasing IO efficiency and reducing
	  overhead. However the utilization of memory will increase.
	  For example, each cached file will using a multiple of the
	  page size to hold its contents and the difference between the
	  end of file and the end of page is wasted.

	  Some dedicated systems, such as software raid serving with
	  accelerated calculations, have shown significant increases.

	  If you configure a 64 bit kernel for 64k pages but the
	  processor does not support them, then the kernel will simulate
	  them with 4k pages, loading them on demand, but with the
	  reduced software overhead and larger internal fragmentation.
	  For the 32 bit kernel, a large page option will not be offered
	  unless it is supported by the configured processor.

	  If unsure, choose 4K_PAGES.

config PPC_4K_PAGES
	bool "4k page size"
	select HAVE_ARCH_SOFT_DIRTY if PPC_BOOK3S_64
	select HAVE_PAGE_SIZE_4KB

config PPC_16K_PAGES
	bool "16k page size"
	depends on 44x || PPC_8xx
	select HAVE_PAGE_SIZE_16KB

config PPC_64K_PAGES
	bool "64k page size"
	depends on 44x || PPC_BOOK3S_64
	select HAVE_ARCH_SOFT_DIRTY if PPC_BOOK3S_64
	select HAVE_PAGE_SIZE_64KB

config PPC_256K_PAGES
	bool "256k page size (Requires non-standard binutils settings)"
	depends on 44x && !PPC_47x
	select HAVE_PAGE_SIZE_256KB
	help
	  Make the page size 256k.

	  The kernel will only be able to run applications that have been
	  compiled with '-zmax-page-size' set to 256K (the default is 64K) using
	  binutils later than 2.17.50.0.3, or by patching the ELF_MAXPAGESIZE
	  definition from 0x10000 to 0x40000 in older versions.

endchoice

config THREAD_SHIFT
	int "Thread shift" if EXPERT
	range 13 15
	default "15" if PPC_256K_PAGES
	default "15" if PPC_PSERIES || PPC_POWERNV
	default "14" if PPC64
	default "13"
	help
	  Used to define the stack size. The default is almost always what you
	  want. Only change this if you know what you are doing.

config DATA_SHIFT_BOOL
	bool "Set custom data alignment"
	depends on ADVANCED_OPTIONS
	depends on STRICT_KERNEL_RWX || DEBUG_PAGEALLOC || KFENCE
	depends on PPC_BOOK3S_32 || (PPC_8xx && !PIN_TLB_DATA && !STRICT_KERNEL_RWX) || \
		   PPC_85xx
	help
	  This option allows you to set the kernel data alignment. When
	  RAM is mapped by blocks, the alignment needs to fit the size and
	  number of possible blocks. The default should be OK for most configs.

	  Say N here unless you know what you are doing.

config DATA_SHIFT
	int "Data shift" if DATA_SHIFT_BOOL
	default 24 if STRICT_KERNEL_RWX && PPC64
	range 17 28 if (STRICT_KERNEL_RWX || DEBUG_PAGEALLOC || KFENCE) && PPC_BOOK3S_32
	range 19 23 if (STRICT_KERNEL_RWX || DEBUG_PAGEALLOC || KFENCE) && PPC_8xx
	range 20 24 if (STRICT_KERNEL_RWX || DEBUG_PAGEALLOC || KFENCE) && PPC_85xx
	default 22 if STRICT_KERNEL_RWX && PPC_BOOK3S_32
	default 18 if (DEBUG_PAGEALLOC || KFENCE) && PPC_BOOK3S_32
	default 23 if STRICT_KERNEL_RWX && PPC_8xx
	default 23 if (DEBUG_PAGEALLOC || KFENCE) && PPC_8xx && PIN_TLB_DATA
	default 19 if (DEBUG_PAGEALLOC || KFENCE) && PPC_8xx
	default 24 if STRICT_KERNEL_RWX && PPC_85xx
	default PAGE_SHIFT
	help
	  On Book3S 32 (603+), DBATs are used to map kernel text and rodata RO.
	  Smaller is the alignment, greater is the number of necessary DBATs.

	  On 8xx, large pages (512kb or 8M) are used to map kernel linear
	  memory. Aligning to 8M reduces TLB misses as only 8M pages are used
	  in that case. If PIN_TLB is selected, it must be aligned to 8M as
	  8M pages will be pinned.

config ARCH_FORCE_MAX_ORDER
	int "Order of maximal physically contiguous allocations"
	range 7 8 if PPC64 && PPC_64K_PAGES
	default "8" if PPC64 && PPC_64K_PAGES
	range 12 12 if PPC64 && !PPC_64K_PAGES
	default "12" if PPC64 && !PPC_64K_PAGES
	range 8 10 if PPC32 && PPC_16K_PAGES
	default "8" if PPC32 && PPC_16K_PAGES
	range 6 10 if PPC32 && PPC_64K_PAGES
	default "6" if PPC32 && PPC_64K_PAGES
	range 4 10 if PPC32 && PPC_256K_PAGES
	default "4" if PPC32 && PPC_256K_PAGES
	range 10 12
	default "10"
	help
	  The kernel page allocator limits the size of maximal physically
	  contiguous allocations. The limit is called MAX_PAGE_ORDER and it
	  defines the maximal power of two of number of pages that can be
	  allocated as a single contiguous block. This option allows
	  overriding the default setting when ability to allocate very
	  large blocks of physically contiguous memory is required.

	  The page size is not necessarily 4KB.  For example, on 64-bit
	  systems, 64KB pages can be enabled via CONFIG_PPC_64K_PAGES.  Keep
	  this in mind when choosing a value for this option.

	  Don't change if unsure.

config PPC_SUBPAGE_PROT
	bool "Support setting protections for 4k subpages (subpage_prot syscall)"
	default n
	depends on PPC_64S_HASH_MMU && PPC_64K_PAGES
	help
	  This option adds support for system call to allow user programs
	  to set access permissions (read/write, readonly, or no access)
	  on the 4k subpages of each 64k page.

	  If unsure, say N here.

config PPC_PROT_SAO_LPAR
	bool "Support PROT_SAO mappings in LPARs"
	depends on PPC_BOOK3S_64
	help
	  This option adds support for PROT_SAO mappings from userspace
	  inside LPARs on supported CPUs.

	  This may cause issues when performing guest migration from
	  a CPU that supports SAO to one that does not.

	  If unsure, say N here.

config PPC_COPRO_BASE
	bool

config SCHED_SMT
	bool "SMT (Hyperthreading) scheduler support"
	depends on PPC64 && SMP
	help
	  SMT scheduler support improves the CPU scheduler's decision making
	  when dealing with POWER5 cpus at a cost of slightly increased
	  overhead in some places. If unsure say N here.

config PPC_DENORMALISATION
	bool "PowerPC denormalisation exception handling"
	depends on PPC_BOOK3S_64
	default "y" if PPC_POWERNV
	help
	  Add support for handling denormalisation of single precision
	  values.  Useful for bare metal only.  If unsure say Y here.

config CMDLINE
	string "Initial kernel command string"
	default ""
	help
	  On some platforms, there is currently no way for the boot loader to
	  pass arguments to the kernel. For these platforms, you can supply
	  some command-line options at build time by entering them here.  In
	  most cases you will need to specify the root device here.

choice
	prompt "Kernel command line type" if CMDLINE != ""
	default CMDLINE_FROM_BOOTLOADER

config CMDLINE_FROM_BOOTLOADER
	bool "Use bootloader kernel arguments if available"
	help
	  Uses the command-line options passed by the boot loader. If
	  the boot loader doesn't provide any, the default kernel command
	  string provided in CMDLINE will be used.

config CMDLINE_EXTEND
	bool "Extend bootloader kernel arguments"
	help
	  The command-line arguments provided by the boot loader will be
	  appended to the default kernel command string.

config CMDLINE_FORCE
	bool "Always use the default kernel command string"
	help
	  Always use the default kernel command string, even if the boot
	  loader passes other arguments to the kernel.
	  This is useful if you cannot or don't want to change the
	  command-line options your boot loader passes to the kernel.

endchoice

config EXTRA_TARGETS
	string "Additional default image types"
	help
	  List additional targets to be built by the bootwrapper here (separated
	  by spaces).  This is useful for targets that depend of device tree
	  files in the .dts directory.

	  Targets in this list will be build as part of the default build
	  target, or when the user does a 'make zImage' or a
	  'make zImage.initrd'.

	  If unsure, leave blank

config ARCH_WANTS_FREEZER_CONTROL
	def_bool y
	depends on ADB_PMU

source "kernel/power/Kconfig"

config PPC_MEM_KEYS
	prompt "PowerPC Memory Protection Keys"
	def_bool y
	depends on PPC_BOOK3S_64
	depends on PPC_64S_HASH_MMU
	select ARCH_USES_HIGH_VMA_FLAGS
	select ARCH_HAS_PKEYS
	help
	  Memory Protection Keys provides a mechanism for enforcing
	  page-based protections, but without requiring modification of the
	  page tables when an application changes protection domains.

	  For details, see Documentation/core-api/protection-keys.rst

	  If unsure, say y.

config PPC_SECURE_BOOT
	prompt "Enable secure boot support"
	bool
	depends on PPC_POWERNV || PPC_PSERIES
	depends on IMA_ARCH_POLICY
	imply IMA_SECURE_AND_OR_TRUSTED_BOOT
	select PSERIES_PLPKS if PPC_PSERIES
	help
	  Systems with firmware secure boot enabled need to define security
	  policies to extend secure boot to the OS. This config allows a user
	  to enable OS secure boot on systems that have firmware support for
	  it. If in doubt say N.

config PPC_SECVAR_SYSFS
	bool "Enable sysfs interface for POWER secure variables"
	default y
	depends on PPC_SECURE_BOOT
	depends on SYSFS
	help
	  POWER secure variables are managed and controlled by firmware.
	  These variables are exposed to userspace via sysfs to enable
	  read/write operations on these variables. Say Y if you have
	  secure boot enabled and want to expose variables to userspace.

endmenu

config ISA_DMA_API
	bool
	default PCI

menu "Bus options"

config ISA
	bool "Support for ISA-bus hardware"
	depends on PPC_CHRP
	select PPC_I8259
	help
	  Find out whether you have ISA slots on your motherboard.  ISA is the
	  name of a bus system, i.e. the way the CPU talks to the other stuff
	  inside your box.  If you have an Apple machine, say N here; if you
	  have an IBM RS/6000 or pSeries machine, say Y.  If you have an
	  embedded board, consult your board documentation.

config GENERIC_ISA_DMA
	bool
	depends on ISA_DMA_API
	default y

config PPC_INDIRECT_PCI
	bool
	depends on PCI
	default y if 40x || 44x

config SBUS
	bool

config FSL_SOC
	bool

config FSL_PCI
	bool
	select ARCH_HAS_DMA_SET_MASK
	select PPC_INDIRECT_PCI
	select PCI_QUIRKS

config FSL_PMC
	bool
	default y
	depends on SUSPEND && (PPC_85xx || PPC_86xx)
	help
	  Freescale MPC85xx/MPC86xx power management controller support
	  (suspend/resume). For MPC83xx see platforms/83xx/suspend.c

config PPC4xx_CPM
	bool
	default y
	depends on SUSPEND && (44x || 40x)
	help
	  PPC4xx Clock Power Management (CPM) support (suspend/resume).
	  It also enables support for two different idle states (idle-wait
	  and idle-doze).

config 4xx_SOC
	bool

config FSL_LBC
	bool "Freescale Local Bus support"
	help
	  Enables reporting of errors from the Freescale local bus
	  controller.  Also contains some common code used by
	  drivers for specific local bus peripherals.

config FSL_GTM
	bool
	depends on PPC_83xx || QUICC_ENGINE || CPM2
	help
	  Freescale General-purpose Timers support

config FSL_RIO
	bool "Freescale Embedded SRIO Controller support"
	depends on RAPIDIO = y && HAVE_RAPIDIO
	default "n"
	help
	  Include support for RapidIO controller on Freescale embedded
	  processors (MPC8548, MPC8641, etc).

endmenu

config NONSTATIC_KERNEL
	bool

menu "Advanced setup"
	depends on PPC32

config ADVANCED_OPTIONS
	bool "Prompt for advanced kernel configuration options"
	help
	  This option will enable prompting for a variety of advanced kernel
	  configuration options.  These options can cause the kernel to not
	  work if they are set incorrectly, but can be used to optimize certain
	  aspects of kernel memory management.

	  Unless you know what you are doing, say N here.

comment "Default settings for advanced configuration options are used"
	depends on !ADVANCED_OPTIONS

config LOWMEM_SIZE_BOOL
	bool "Set maximum low memory"
	depends on ADVANCED_OPTIONS
	help
	  This option allows you to set the maximum amount of memory which
	  will be used as "low memory", that is, memory which the kernel can
	  access directly, without having to set up a kernel virtual mapping.
	  This can be useful in optimizing the layout of kernel virtual
	  memory.

	  Say N here unless you know what you are doing.

config LOWMEM_SIZE
	hex "Maximum low memory size (in bytes)" if LOWMEM_SIZE_BOOL
	default "0x30000000"

config LOWMEM_CAM_NUM_BOOL
	bool "Set number of CAMs to use to map low memory"
	depends on ADVANCED_OPTIONS && PPC_85xx
	help
	  This option allows you to set the maximum number of CAM slots that
	  will be used to map low memory.  There are a limited number of slots
	  available and even more limited number that will fit in the L1 MMU.
	  However, using more entries will allow mapping more low memory.  This
	  can be useful in optimizing the layout of kernel virtual memory.

	  Say N here unless you know what you are doing.

config LOWMEM_CAM_NUM
	depends on PPC_85xx
	int "Number of CAMs to use to map low memory" if LOWMEM_CAM_NUM_BOOL
	default 3 if !STRICT_KERNEL_RWX
	default 9 if DATA_SHIFT >= 24
	default 12 if DATA_SHIFT >= 22
	default 15

config DYNAMIC_MEMSTART
	bool "Enable page aligned dynamic load address for kernel"
	depends on ADVANCED_OPTIONS && FLATMEM && (PPC_85xx || 44x)
	select NONSTATIC_KERNEL
	help
	  This option enables the kernel to be loaded at any page aligned
	  physical address. The kernel creates a mapping from KERNELBASE to
	  the address where the kernel is loaded. The page size here implies
	  the TLB page size of the mapping for kernel on the particular platform.
	  Please refer to the init code for finding the TLB page size.

	  DYNAMIC_MEMSTART is an easy way of implementing pseudo-RELOCATABLE
	  kernel image, where the only restriction is the page aligned kernel
	  load address. When this option is enabled, the compile time physical
	  address CONFIG_PHYSICAL_START is ignored.

	  This option is overridden by CONFIG_RELOCATABLE

config PAGE_OFFSET_BOOL
	bool "Set custom page offset address"
	depends on ADVANCED_OPTIONS
	help
	  This option allows you to set the kernel virtual address at which
	  the kernel will map low memory.  This can be useful in optimizing
	  the virtual memory layout of the system.

	  Say N here unless you know what you are doing.

config PAGE_OFFSET
	hex "Virtual address of memory base" if PAGE_OFFSET_BOOL
	default "0xc0000000"

config KERNEL_START_BOOL
	bool "Set custom kernel base address"
	depends on ADVANCED_OPTIONS
	help
	  This option allows you to set the kernel virtual address at which
	  the kernel will be loaded.  Normally this should match PAGE_OFFSET
	  however there are times (like kdump) that one might not want them
	  to be the same.

	  Say N here unless you know what you are doing.

config KERNEL_START
	hex "Virtual address of kernel base" if KERNEL_START_BOOL
	default PAGE_OFFSET if PAGE_OFFSET_BOOL
	default "0xc2000000" if CRASH_DUMP && !NONSTATIC_KERNEL
	default "0xc0000000"

config PHYSICAL_START_BOOL
	bool "Set physical address where the kernel is loaded"
	depends on ADVANCED_OPTIONS && FLATMEM && PPC_85xx
	help
	  This gives the physical address where the kernel is loaded.

	  Say N here unless you know what you are doing.

config PHYSICAL_START
	hex "Physical address where the kernel is loaded" if PHYSICAL_START_BOOL
	default "0x02000000" if PPC_BOOK3S && CRASH_DUMP && !NONSTATIC_KERNEL
	default "0x00000000"

config PHYSICAL_ALIGN
	hex
	default "0x04000000" if PPC_85xx
	help
	  This value puts the alignment restrictions on physical address
	  where kernel is loaded and run from. Kernel is compiled for an
	  address which meets above alignment restriction.

config TASK_SIZE_BOOL
	bool "Set custom user task size"
	depends on ADVANCED_OPTIONS
	help
	  This option allows you to set the amount of virtual address space
	  allocated to user tasks.  This can be useful in optimizing the
	  virtual memory layout of the system.

	  Say N here unless you know what you are doing.

config TASK_SIZE
	hex "Size of user task space" if TASK_SIZE_BOOL
	default "0x80000000" if PPC_8xx
	default "0xb0000000" if PPC_BOOK3S_32
	default "0xc0000000"
endmenu

if PPC64
# This value must have zeroes in the bottom 60 bits otherwise lots will break
config PAGE_OFFSET
	hex
	default "0xc000000000000000"
config KERNEL_START
	hex
	default "0xc000000000000000"
config PHYSICAL_START
	hex
	default "0x00000000"
endif

config PPC_LIB_RHEAP
	bool

source "arch/powerpc/kvm/Kconfig"

source "kernel/livepatch/Kconfig"<|MERGE_RESOLUTION|>--- conflicted
+++ resolved
@@ -608,17 +608,10 @@
 
 config ARCH_SUPPORTS_KEXEC
 	def_bool PPC_BOOK3S || PPC_E500 || (44x && !SMP)
-<<<<<<< HEAD
 
 config ARCH_SUPPORTS_KEXEC_FILE
 	def_bool PPC64
 
-=======
-
-config ARCH_SUPPORTS_KEXEC_FILE
-	def_bool PPC64
-
->>>>>>> 0c383648
 config ARCH_SUPPORTS_KEXEC_PURGATORY
 	def_bool y
 
@@ -694,13 +687,10 @@
 	def_bool y
 	depends on CRASH_DUMP
 	select RELOCATABLE if PPC64 || 44x || PPC_85xx
-<<<<<<< HEAD
-=======
 
 config ARCH_SUPPORTS_CRASH_HOTPLUG
 	def_bool y
 	depends on PPC64
->>>>>>> 0c383648
 
 config FA_DUMP
 	bool "Firmware-assisted dump"
