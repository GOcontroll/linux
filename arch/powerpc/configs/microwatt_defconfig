--- conflicted
+++ resolved
@@ -29,10 +29,6 @@
 CONFIG_CPU_FREQ=y
 CONFIG_HZ_100=y
 CONFIG_PPC_4K_PAGES=y
-<<<<<<< HEAD
-# CONFIG_PPC_MEM_KEYS is not set
-=======
->>>>>>> 754e0b0e
 # CONFIG_SECCOMP is not set
 # CONFIG_MQ_IOSCHED_KYBER is not set
 # CONFIG_COREDUMP is not set
