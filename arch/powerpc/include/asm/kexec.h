--- conflicted
+++ resolved
@@ -112,7 +112,6 @@
 #endif /* CONFIG_KEXEC_FILE */
 
 #endif /* CONFIG_KEXEC_CORE */
-<<<<<<< HEAD
 
 #ifdef CONFIG_CRASH_RESERVE
 int __init overlaps_crashkernel(unsigned long start, unsigned long size);
@@ -122,17 +121,6 @@
 static inline int overlaps_crashkernel(unsigned long start, unsigned long size) { return 0; }
 #endif
 
-=======
-
-#ifdef CONFIG_CRASH_RESERVE
-int __init overlaps_crashkernel(unsigned long start, unsigned long size);
-extern void reserve_crashkernel(void);
-#else
-static inline void reserve_crashkernel(void) {}
-static inline int overlaps_crashkernel(unsigned long start, unsigned long size) { return 0; }
-#endif
-
->>>>>>> 0c383648
 #if defined(CONFIG_CRASH_DUMP)
 /*
  * This function is responsible for capturing register states if coming
@@ -147,8 +135,6 @@
 		ppc_save_regs(newregs);
 }
 
-<<<<<<< HEAD
-=======
 #ifdef CONFIG_CRASH_HOTPLUG
 void arch_crash_handle_hotplug_event(struct kimage *image, void *arg);
 #define arch_crash_handle_hotplug_event arch_crash_handle_hotplug_event
@@ -160,7 +146,6 @@
 #define crash_get_elfcorehdr_size arch_crash_get_elfcorehdr_size
 #endif /* CONFIG_CRASH_HOTPLUG */
 
->>>>>>> 0c383648
 extern int crashing_cpu;
 extern void crash_send_ipi(void (*crash_ipi_callback)(struct pt_regs *));
 extern void crash_ipi_callback(struct pt_regs *regs);
@@ -210,13 +195,10 @@
 }
 
 #endif /* CONFIG_CRASH_DUMP */
-<<<<<<< HEAD
-=======
 
 #if defined(CONFIG_KEXEC_FILE) || defined(CONFIG_CRASH_DUMP)
 int update_cpus_node(void *fdt);
 #endif
->>>>>>> 0c383648
 
 #ifdef CONFIG_PPC_BOOK3S_64
 #include <asm/book3s/64/kexec.h>
