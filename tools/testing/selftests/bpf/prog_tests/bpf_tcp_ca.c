--- conflicted
+++ resolved
@@ -49,11 +49,7 @@
 		goto err;
 
 	/* connect to server */
-<<<<<<< HEAD
-	*cli_fd = connect_to_fd_opts(*srv_fd, cli_opts);
-=======
 	*cli_fd = connect_to_fd_opts(*srv_fd, SOCK_STREAM, cli_opts);
->>>>>>> 8400291e
 	if (!ASSERT_NEQ(*cli_fd, -1, "connect_to_fd_opts"))
 		goto err;
 
@@ -187,8 +183,6 @@
 		close(lfd);
 	if (fd != -1)
 		close(fd);
-<<<<<<< HEAD
-=======
 }
 
 static void test_dctcp_autoattach_map(void)
@@ -222,7 +216,6 @@
 
 destroy:
 	bpf_dctcp__destroy(dctcp_skel);
->>>>>>> 8400291e
 }
 
 static char *err_str;
