/*
 * Copyright (C) 1991, 1992 Linus Torvalds
 * Copyright (C) 1994,      Karl Keyte: Added support for disk statistics
 * Elevator latency, (C) 2000  Andrea Arcangeli <andrea@suse.de> SuSE
 * Queue request tables / lock, selectable elevator, Jens Axboe <axboe@suse.de>
 * kernel-doc documentation started by NeilBrown <neilb@cse.unsw.edu.au>
 *	-  July2000
 * bio rewrite, highmem i/o, etc, Jens Axboe <axboe@suse.de> - may 2001
 */

/*
 * This handles all read/write requests to block devices
 */
#include <linux/kernel.h>
#include <linux/module.h>
#include <linux/backing-dev.h>
#include <linux/bio.h>
#include <linux/blkdev.h>
#include <linux/blk-mq.h>
#include <linux/highmem.h>
#include <linux/mm.h>
#include <linux/kernel_stat.h>
#include <linux/string.h>
#include <linux/init.h>
#include <linux/completion.h>
#include <linux/slab.h>
#include <linux/swap.h>
#include <linux/writeback.h>
#include <linux/task_io_accounting_ops.h>
#include <linux/fault-inject.h>
#include <linux/list_sort.h>
#include <linux/delay.h>
#include <linux/ratelimit.h>
#include <linux/pm_runtime.h>
#include <linux/blk-cgroup.h>
#include <linux/debugfs.h>

#define CREATE_TRACE_POINTS
#include <trace/events/block.h>

#include "blk.h"
#include "blk-mq.h"
#include "blk-mq-sched.h"
#include "blk-wbt.h"

#ifdef CONFIG_DEBUG_FS
struct dentry *blk_debugfs_root;
#endif

EXPORT_TRACEPOINT_SYMBOL_GPL(block_bio_remap);
EXPORT_TRACEPOINT_SYMBOL_GPL(block_rq_remap);
EXPORT_TRACEPOINT_SYMBOL_GPL(block_bio_complete);
EXPORT_TRACEPOINT_SYMBOL_GPL(block_split);
EXPORT_TRACEPOINT_SYMBOL_GPL(block_unplug);

DEFINE_IDA(blk_queue_ida);

/*
 * For the allocated request tables
 */
struct kmem_cache *request_cachep;

/*
 * For queue allocation
 */
struct kmem_cache *blk_requestq_cachep;

/*
 * Controlling structure to kblockd
 */
static struct workqueue_struct *kblockd_workqueue;

static void blk_clear_congested(struct request_list *rl, int sync)
{
#ifdef CONFIG_CGROUP_WRITEBACK
	clear_wb_congested(rl->blkg->wb_congested, sync);
#else
	/*
	 * If !CGROUP_WRITEBACK, all blkg's map to bdi->wb and we shouldn't
	 * flip its congestion state for events on other blkcgs.
	 */
	if (rl == &rl->q->root_rl)
		clear_wb_congested(rl->q->backing_dev_info->wb.congested, sync);
#endif
}

static void blk_set_congested(struct request_list *rl, int sync)
{
#ifdef CONFIG_CGROUP_WRITEBACK
	set_wb_congested(rl->blkg->wb_congested, sync);
#else
	/* see blk_clear_congested() */
	if (rl == &rl->q->root_rl)
		set_wb_congested(rl->q->backing_dev_info->wb.congested, sync);
#endif
}

void blk_queue_congestion_threshold(struct request_queue *q)
{
	int nr;

	nr = q->nr_requests - (q->nr_requests / 8) + 1;
	if (nr > q->nr_requests)
		nr = q->nr_requests;
	q->nr_congestion_on = nr;

	nr = q->nr_requests - (q->nr_requests / 8) - (q->nr_requests / 16) - 1;
	if (nr < 1)
		nr = 1;
	q->nr_congestion_off = nr;
}

void blk_rq_init(struct request_queue *q, struct request *rq)
{
	memset(rq, 0, sizeof(*rq));

	INIT_LIST_HEAD(&rq->queuelist);
	INIT_LIST_HEAD(&rq->timeout_list);
	rq->cpu = -1;
	rq->q = q;
	rq->__sector = (sector_t) -1;
	INIT_HLIST_NODE(&rq->hash);
	RB_CLEAR_NODE(&rq->rb_node);
	rq->tag = -1;
	rq->internal_tag = -1;
	rq->start_time = jiffies;
	set_start_time_ns(rq);
	rq->part = NULL;
	seqcount_init(&rq->gstate_seq);
	u64_stats_init(&rq->aborted_gstate_sync);
}
EXPORT_SYMBOL(blk_rq_init);

static const struct {
	int		errno;
	const char	*name;
} blk_errors[] = {
	[BLK_STS_OK]		= { 0,		"" },
	[BLK_STS_NOTSUPP]	= { -EOPNOTSUPP, "operation not supported" },
	[BLK_STS_TIMEOUT]	= { -ETIMEDOUT,	"timeout" },
	[BLK_STS_NOSPC]		= { -ENOSPC,	"critical space allocation" },
	[BLK_STS_TRANSPORT]	= { -ENOLINK,	"recoverable transport" },
	[BLK_STS_TARGET]	= { -EREMOTEIO,	"critical target" },
	[BLK_STS_NEXUS]		= { -EBADE,	"critical nexus" },
	[BLK_STS_MEDIUM]	= { -ENODATA,	"critical medium" },
	[BLK_STS_PROTECTION]	= { -EILSEQ,	"protection" },
	[BLK_STS_RESOURCE]	= { -ENOMEM,	"kernel resource" },
	[BLK_STS_AGAIN]		= { -EAGAIN,	"nonblocking retry" },

	/* device mapper special case, should not leak out: */
	[BLK_STS_DM_REQUEUE]	= { -EREMCHG, "dm internal retry" },

	/* everything else not covered above: */
	[BLK_STS_IOERR]		= { -EIO,	"I/O" },
};

blk_status_t errno_to_blk_status(int errno)
{
	int i;

	for (i = 0; i < ARRAY_SIZE(blk_errors); i++) {
		if (blk_errors[i].errno == errno)
			return (__force blk_status_t)i;
	}

	return BLK_STS_IOERR;
}
EXPORT_SYMBOL_GPL(errno_to_blk_status);

int blk_status_to_errno(blk_status_t status)
{
	int idx = (__force int)status;

	if (WARN_ON_ONCE(idx >= ARRAY_SIZE(blk_errors)))
		return -EIO;
	return blk_errors[idx].errno;
}
EXPORT_SYMBOL_GPL(blk_status_to_errno);

static void print_req_error(struct request *req, blk_status_t status)
{
	int idx = (__force int)status;

	if (WARN_ON_ONCE(idx >= ARRAY_SIZE(blk_errors)))
		return;

	printk_ratelimited(KERN_ERR "%s: %s error, dev %s, sector %llu\n",
			   __func__, blk_errors[idx].name, req->rq_disk ?
			   req->rq_disk->disk_name : "?",
			   (unsigned long long)blk_rq_pos(req));
}

static void req_bio_endio(struct request *rq, struct bio *bio,
			  unsigned int nbytes, blk_status_t error)
{
	if (error)
		bio->bi_status = error;

	if (unlikely(rq->rq_flags & RQF_QUIET))
		bio_set_flag(bio, BIO_QUIET);

	bio_advance(bio, nbytes);

	/* don't actually finish bio if it's part of flush sequence */
	if (bio->bi_iter.bi_size == 0 && !(rq->rq_flags & RQF_FLUSH_SEQ))
		bio_endio(bio);
}

void blk_dump_rq_flags(struct request *rq, char *msg)
{
	printk(KERN_INFO "%s: dev %s: flags=%llx\n", msg,
		rq->rq_disk ? rq->rq_disk->disk_name : "?",
		(unsigned long long) rq->cmd_flags);

	printk(KERN_INFO "  sector %llu, nr/cnr %u/%u\n",
	       (unsigned long long)blk_rq_pos(rq),
	       blk_rq_sectors(rq), blk_rq_cur_sectors(rq));
	printk(KERN_INFO "  bio %p, biotail %p, len %u\n",
	       rq->bio, rq->biotail, blk_rq_bytes(rq));
}
EXPORT_SYMBOL(blk_dump_rq_flags);

static void blk_delay_work(struct work_struct *work)
{
	struct request_queue *q;

	q = container_of(work, struct request_queue, delay_work.work);
	spin_lock_irq(q->queue_lock);
	__blk_run_queue(q);
	spin_unlock_irq(q->queue_lock);
}

/**
 * blk_delay_queue - restart queueing after defined interval
 * @q:		The &struct request_queue in question
 * @msecs:	Delay in msecs
 *
 * Description:
 *   Sometimes queueing needs to be postponed for a little while, to allow
 *   resources to come back. This function will make sure that queueing is
 *   restarted around the specified time.
 */
void blk_delay_queue(struct request_queue *q, unsigned long msecs)
{
	lockdep_assert_held(q->queue_lock);
	WARN_ON_ONCE(q->mq_ops);

	if (likely(!blk_queue_dead(q)))
		queue_delayed_work(kblockd_workqueue, &q->delay_work,
				   msecs_to_jiffies(msecs));
}
EXPORT_SYMBOL(blk_delay_queue);

/**
 * blk_start_queue_async - asynchronously restart a previously stopped queue
 * @q:    The &struct request_queue in question
 *
 * Description:
 *   blk_start_queue_async() will clear the stop flag on the queue, and
 *   ensure that the request_fn for the queue is run from an async
 *   context.
 **/
void blk_start_queue_async(struct request_queue *q)
{
	lockdep_assert_held(q->queue_lock);
	WARN_ON_ONCE(q->mq_ops);

	queue_flag_clear(QUEUE_FLAG_STOPPED, q);
	blk_run_queue_async(q);
}
EXPORT_SYMBOL(blk_start_queue_async);

/**
 * blk_start_queue - restart a previously stopped queue
 * @q:    The &struct request_queue in question
 *
 * Description:
 *   blk_start_queue() will clear the stop flag on the queue, and call
 *   the request_fn for the queue if it was in a stopped state when
 *   entered. Also see blk_stop_queue().
 **/
void blk_start_queue(struct request_queue *q)
{
	lockdep_assert_held(q->queue_lock);
	WARN_ON(!in_interrupt() && !irqs_disabled());
	WARN_ON_ONCE(q->mq_ops);

	queue_flag_clear(QUEUE_FLAG_STOPPED, q);
	__blk_run_queue(q);
}
EXPORT_SYMBOL(blk_start_queue);

/**
 * blk_stop_queue - stop a queue
 * @q:    The &struct request_queue in question
 *
 * Description:
 *   The Linux block layer assumes that a block driver will consume all
 *   entries on the request queue when the request_fn strategy is called.
 *   Often this will not happen, because of hardware limitations (queue
 *   depth settings). If a device driver gets a 'queue full' response,
 *   or if it simply chooses not to queue more I/O at one point, it can
 *   call this function to prevent the request_fn from being called until
 *   the driver has signalled it's ready to go again. This happens by calling
 *   blk_start_queue() to restart queue operations.
 **/
void blk_stop_queue(struct request_queue *q)
{
	lockdep_assert_held(q->queue_lock);
	WARN_ON_ONCE(q->mq_ops);

	cancel_delayed_work(&q->delay_work);
	queue_flag_set(QUEUE_FLAG_STOPPED, q);
}
EXPORT_SYMBOL(blk_stop_queue);

/**
 * blk_sync_queue - cancel any pending callbacks on a queue
 * @q: the queue
 *
 * Description:
 *     The block layer may perform asynchronous callback activity
 *     on a queue, such as calling the unplug function after a timeout.
 *     A block device may call blk_sync_queue to ensure that any
 *     such activity is cancelled, thus allowing it to release resources
 *     that the callbacks might use. The caller must already have made sure
 *     that its ->make_request_fn will not re-add plugging prior to calling
 *     this function.
 *
 *     This function does not cancel any asynchronous activity arising
 *     out of elevator or throttling code. That would require elevator_exit()
 *     and blkcg_exit_queue() to be called with queue lock initialized.
 *
 */
void blk_sync_queue(struct request_queue *q)
{
	del_timer_sync(&q->timeout);
	cancel_work_sync(&q->timeout_work);

	if (q->mq_ops) {
		struct blk_mq_hw_ctx *hctx;
		int i;

		cancel_delayed_work_sync(&q->requeue_work);
		queue_for_each_hw_ctx(q, hctx, i)
			cancel_delayed_work_sync(&hctx->run_work);
	} else {
		cancel_delayed_work_sync(&q->delay_work);
	}
}
EXPORT_SYMBOL(blk_sync_queue);

/**
 * blk_set_preempt_only - set QUEUE_FLAG_PREEMPT_ONLY
 * @q: request queue pointer
 *
 * Returns the previous value of the PREEMPT_ONLY flag - 0 if the flag was not
 * set and 1 if the flag was already set.
 */
int blk_set_preempt_only(struct request_queue *q)
{
	unsigned long flags;
	int res;

	spin_lock_irqsave(q->queue_lock, flags);
	res = queue_flag_test_and_set(QUEUE_FLAG_PREEMPT_ONLY, q);
	spin_unlock_irqrestore(q->queue_lock, flags);

	return res;
}
EXPORT_SYMBOL_GPL(blk_set_preempt_only);

void blk_clear_preempt_only(struct request_queue *q)
{
	unsigned long flags;

	spin_lock_irqsave(q->queue_lock, flags);
	queue_flag_clear(QUEUE_FLAG_PREEMPT_ONLY, q);
	wake_up_all(&q->mq_freeze_wq);
	spin_unlock_irqrestore(q->queue_lock, flags);
}
EXPORT_SYMBOL_GPL(blk_clear_preempt_only);

/**
 * __blk_run_queue_uncond - run a queue whether or not it has been stopped
 * @q:	The queue to run
 *
 * Description:
 *    Invoke request handling on a queue if there are any pending requests.
 *    May be used to restart request handling after a request has completed.
 *    This variant runs the queue whether or not the queue has been
 *    stopped. Must be called with the queue lock held and interrupts
 *    disabled. See also @blk_run_queue.
 */
inline void __blk_run_queue_uncond(struct request_queue *q)
{
	lockdep_assert_held(q->queue_lock);
	WARN_ON_ONCE(q->mq_ops);

	if (unlikely(blk_queue_dead(q)))
		return;

	/*
	 * Some request_fn implementations, e.g. scsi_request_fn(), unlock
	 * the queue lock internally. As a result multiple threads may be
	 * running such a request function concurrently. Keep track of the
	 * number of active request_fn invocations such that blk_drain_queue()
	 * can wait until all these request_fn calls have finished.
	 */
	q->request_fn_active++;
	q->request_fn(q);
	q->request_fn_active--;
}
EXPORT_SYMBOL_GPL(__blk_run_queue_uncond);

/**
 * __blk_run_queue - run a single device queue
 * @q:	The queue to run
 *
 * Description:
 *    See @blk_run_queue.
 */
void __blk_run_queue(struct request_queue *q)
{
	lockdep_assert_held(q->queue_lock);
	WARN_ON_ONCE(q->mq_ops);

	if (unlikely(blk_queue_stopped(q)))
		return;

	__blk_run_queue_uncond(q);
}
EXPORT_SYMBOL(__blk_run_queue);

/**
 * blk_run_queue_async - run a single device queue in workqueue context
 * @q:	The queue to run
 *
 * Description:
 *    Tells kblockd to perform the equivalent of @blk_run_queue on behalf
 *    of us.
 *
 * Note:
 *    Since it is not allowed to run q->delay_work after blk_cleanup_queue()
 *    has canceled q->delay_work, callers must hold the queue lock to avoid
 *    race conditions between blk_cleanup_queue() and blk_run_queue_async().
 */
void blk_run_queue_async(struct request_queue *q)
{
	lockdep_assert_held(q->queue_lock);
	WARN_ON_ONCE(q->mq_ops);

	if (likely(!blk_queue_stopped(q) && !blk_queue_dead(q)))
		mod_delayed_work(kblockd_workqueue, &q->delay_work, 0);
}
EXPORT_SYMBOL(blk_run_queue_async);

/**
 * blk_run_queue - run a single device queue
 * @q: The queue to run
 *
 * Description:
 *    Invoke request handling on this queue, if it has pending work to do.
 *    May be used to restart queueing when a request has completed.
 */
void blk_run_queue(struct request_queue *q)
{
	unsigned long flags;

	WARN_ON_ONCE(q->mq_ops);

	spin_lock_irqsave(q->queue_lock, flags);
	__blk_run_queue(q);
	spin_unlock_irqrestore(q->queue_lock, flags);
}
EXPORT_SYMBOL(blk_run_queue);

void blk_put_queue(struct request_queue *q)
{
	kobject_put(&q->kobj);
}
EXPORT_SYMBOL(blk_put_queue);

/**
 * __blk_drain_queue - drain requests from request_queue
 * @q: queue to drain
 * @drain_all: whether to drain all requests or only the ones w/ ELVPRIV
 *
 * Drain requests from @q.  If @drain_all is set, all requests are drained.
 * If not, only ELVPRIV requests are drained.  The caller is responsible
 * for ensuring that no new requests which need to be drained are queued.
 */
static void __blk_drain_queue(struct request_queue *q, bool drain_all)
	__releases(q->queue_lock)
	__acquires(q->queue_lock)
{
	int i;

	lockdep_assert_held(q->queue_lock);
	WARN_ON_ONCE(q->mq_ops);

	while (true) {
		bool drain = false;

		/*
		 * The caller might be trying to drain @q before its
		 * elevator is initialized.
		 */
		if (q->elevator)
			elv_drain_elevator(q);

		blkcg_drain_queue(q);

		/*
		 * This function might be called on a queue which failed
		 * driver init after queue creation or is not yet fully
		 * active yet.  Some drivers (e.g. fd and loop) get unhappy
		 * in such cases.  Kick queue iff dispatch queue has
		 * something on it and @q has request_fn set.
		 */
		if (!list_empty(&q->queue_head) && q->request_fn)
			__blk_run_queue(q);

		drain |= q->nr_rqs_elvpriv;
		drain |= q->request_fn_active;

		/*
		 * Unfortunately, requests are queued at and tracked from
		 * multiple places and there's no single counter which can
		 * be drained.  Check all the queues and counters.
		 */
		if (drain_all) {
			struct blk_flush_queue *fq = blk_get_flush_queue(q, NULL);
			drain |= !list_empty(&q->queue_head);
			for (i = 0; i < 2; i++) {
				drain |= q->nr_rqs[i];
				drain |= q->in_flight[i];
				if (fq)
				    drain |= !list_empty(&fq->flush_queue[i]);
			}
		}

		if (!drain)
			break;

		spin_unlock_irq(q->queue_lock);

		msleep(10);

		spin_lock_irq(q->queue_lock);
	}

	/*
	 * With queue marked dead, any woken up waiter will fail the
	 * allocation path, so the wakeup chaining is lost and we're
	 * left with hung waiters. We need to wake up those waiters.
	 */
	if (q->request_fn) {
		struct request_list *rl;

		blk_queue_for_each_rl(rl, q)
			for (i = 0; i < ARRAY_SIZE(rl->wait); i++)
				wake_up_all(&rl->wait[i]);
	}
}

void blk_drain_queue(struct request_queue *q)
{
	spin_lock_irq(q->queue_lock);
	__blk_drain_queue(q, true);
	spin_unlock_irq(q->queue_lock);
}

/**
 * blk_queue_bypass_start - enter queue bypass mode
 * @q: queue of interest
 *
 * In bypass mode, only the dispatch FIFO queue of @q is used.  This
 * function makes @q enter bypass mode and drains all requests which were
 * throttled or issued before.  On return, it's guaranteed that no request
 * is being throttled or has ELVPRIV set and blk_queue_bypass() %true
 * inside queue or RCU read lock.
 */
void blk_queue_bypass_start(struct request_queue *q)
{
	WARN_ON_ONCE(q->mq_ops);

	spin_lock_irq(q->queue_lock);
	q->bypass_depth++;
	queue_flag_set(QUEUE_FLAG_BYPASS, q);
	spin_unlock_irq(q->queue_lock);

	/*
	 * Queues start drained.  Skip actual draining till init is
	 * complete.  This avoids lenghty delays during queue init which
	 * can happen many times during boot.
	 */
	if (blk_queue_init_done(q)) {
		spin_lock_irq(q->queue_lock);
		__blk_drain_queue(q, false);
		spin_unlock_irq(q->queue_lock);

		/* ensure blk_queue_bypass() is %true inside RCU read lock */
		synchronize_rcu();
	}
}
EXPORT_SYMBOL_GPL(blk_queue_bypass_start);

/**
 * blk_queue_bypass_end - leave queue bypass mode
 * @q: queue of interest
 *
 * Leave bypass mode and restore the normal queueing behavior.
 *
 * Note: although blk_queue_bypass_start() is only called for blk-sq queues,
 * this function is called for both blk-sq and blk-mq queues.
 */
void blk_queue_bypass_end(struct request_queue *q)
{
	spin_lock_irq(q->queue_lock);
	if (!--q->bypass_depth)
		queue_flag_clear(QUEUE_FLAG_BYPASS, q);
	WARN_ON_ONCE(q->bypass_depth < 0);
	spin_unlock_irq(q->queue_lock);
}
EXPORT_SYMBOL_GPL(blk_queue_bypass_end);

void blk_set_queue_dying(struct request_queue *q)
{
	spin_lock_irq(q->queue_lock);
	queue_flag_set(QUEUE_FLAG_DYING, q);
	spin_unlock_irq(q->queue_lock);

	/*
	 * When queue DYING flag is set, we need to block new req
	 * entering queue, so we call blk_freeze_queue_start() to
	 * prevent I/O from crossing blk_queue_enter().
	 */
	blk_freeze_queue_start(q);

	if (q->mq_ops)
		blk_mq_wake_waiters(q);
	else {
		struct request_list *rl;

		spin_lock_irq(q->queue_lock);
		blk_queue_for_each_rl(rl, q) {
			if (rl->rq_pool) {
				wake_up_all(&rl->wait[BLK_RW_SYNC]);
				wake_up_all(&rl->wait[BLK_RW_ASYNC]);
			}
		}
		spin_unlock_irq(q->queue_lock);
	}

	/* Make blk_queue_enter() reexamine the DYING flag. */
	wake_up_all(&q->mq_freeze_wq);
}
EXPORT_SYMBOL_GPL(blk_set_queue_dying);

/**
 * blk_cleanup_queue - shutdown a request queue
 * @q: request queue to shutdown
 *
 * Mark @q DYING, drain all pending requests, mark @q DEAD, destroy and
 * put it.  All future requests will be failed immediately with -ENODEV.
 */
void blk_cleanup_queue(struct request_queue *q)
{
	spinlock_t *lock = q->queue_lock;

	/* mark @q DYING, no new request or merges will be allowed afterwards */
	mutex_lock(&q->sysfs_lock);
	blk_set_queue_dying(q);
	spin_lock_irq(lock);

	/*
	 * A dying queue is permanently in bypass mode till released.  Note
	 * that, unlike blk_queue_bypass_start(), we aren't performing
	 * synchronize_rcu() after entering bypass mode to avoid the delay
	 * as some drivers create and destroy a lot of queues while
	 * probing.  This is still safe because blk_release_queue() will be
	 * called only after the queue refcnt drops to zero and nothing,
	 * RCU or not, would be traversing the queue by then.
	 */
	q->bypass_depth++;
	queue_flag_set(QUEUE_FLAG_BYPASS, q);

	queue_flag_set(QUEUE_FLAG_NOMERGES, q);
	queue_flag_set(QUEUE_FLAG_NOXMERGES, q);
	queue_flag_set(QUEUE_FLAG_DYING, q);
	spin_unlock_irq(lock);
	mutex_unlock(&q->sysfs_lock);

	/*
	 * Drain all requests queued before DYING marking. Set DEAD flag to
	 * prevent that q->request_fn() gets invoked after draining finished.
	 */
	blk_freeze_queue(q);
	spin_lock_irq(lock);
	queue_flag_set(QUEUE_FLAG_DEAD, q);
	spin_unlock_irq(lock);

	/*
	 * make sure all in-progress dispatch are completed because
	 * blk_freeze_queue() can only complete all requests, and
	 * dispatch may still be in-progress since we dispatch requests
	 * from more than one contexts
	 */
	if (q->mq_ops)
		blk_mq_quiesce_queue(q);

	/* for synchronous bio-based driver finish in-flight integrity i/o */
	blk_flush_integrity();

	/* @q won't process any more request, flush async actions */
	del_timer_sync(&q->backing_dev_info->laptop_mode_wb_timer);
	blk_sync_queue(q);

	if (q->mq_ops)
		blk_mq_free_queue(q);
	percpu_ref_exit(&q->q_usage_counter);

	spin_lock_irq(lock);
	if (q->queue_lock != &q->__queue_lock)
		q->queue_lock = &q->__queue_lock;
	spin_unlock_irq(lock);

	/* @q is and will stay empty, shutdown and put */
	blk_put_queue(q);
}
EXPORT_SYMBOL(blk_cleanup_queue);

/* Allocate memory local to the request queue */
static void *alloc_request_simple(gfp_t gfp_mask, void *data)
{
	struct request_queue *q = data;

	return kmem_cache_alloc_node(request_cachep, gfp_mask, q->node);
}

static void free_request_simple(void *element, void *data)
{
	kmem_cache_free(request_cachep, element);
}

static void *alloc_request_size(gfp_t gfp_mask, void *data)
{
	struct request_queue *q = data;
	struct request *rq;

	rq = kmalloc_node(sizeof(struct request) + q->cmd_size, gfp_mask,
			q->node);
	if (rq && q->init_rq_fn && q->init_rq_fn(q, rq, gfp_mask) < 0) {
		kfree(rq);
		rq = NULL;
	}
	return rq;
}

static void free_request_size(void *element, void *data)
{
	struct request_queue *q = data;

	if (q->exit_rq_fn)
		q->exit_rq_fn(q, element);
	kfree(element);
}

int blk_init_rl(struct request_list *rl, struct request_queue *q,
		gfp_t gfp_mask)
{
	if (unlikely(rl->rq_pool) || q->mq_ops)
		return 0;

	rl->q = q;
	rl->count[BLK_RW_SYNC] = rl->count[BLK_RW_ASYNC] = 0;
	rl->starved[BLK_RW_SYNC] = rl->starved[BLK_RW_ASYNC] = 0;
	init_waitqueue_head(&rl->wait[BLK_RW_SYNC]);
	init_waitqueue_head(&rl->wait[BLK_RW_ASYNC]);

	if (q->cmd_size) {
		rl->rq_pool = mempool_create_node(BLKDEV_MIN_RQ,
				alloc_request_size, free_request_size,
				q, gfp_mask, q->node);
	} else {
		rl->rq_pool = mempool_create_node(BLKDEV_MIN_RQ,
				alloc_request_simple, free_request_simple,
				q, gfp_mask, q->node);
	}
	if (!rl->rq_pool)
		return -ENOMEM;

	if (rl != &q->root_rl)
		WARN_ON_ONCE(!blk_get_queue(q));

	return 0;
}

void blk_exit_rl(struct request_queue *q, struct request_list *rl)
{
	if (rl->rq_pool) {
		mempool_destroy(rl->rq_pool);
		if (rl != &q->root_rl)
			blk_put_queue(q);
	}
}

struct request_queue *blk_alloc_queue(gfp_t gfp_mask)
{
	return blk_alloc_queue_node(gfp_mask, NUMA_NO_NODE);
}
EXPORT_SYMBOL(blk_alloc_queue);

/**
 * blk_queue_enter() - try to increase q->q_usage_counter
 * @q: request queue pointer
 * @flags: BLK_MQ_REQ_NOWAIT and/or BLK_MQ_REQ_PREEMPT
 */
int blk_queue_enter(struct request_queue *q, blk_mq_req_flags_t flags)
{
	const bool preempt = flags & BLK_MQ_REQ_PREEMPT;

	while (true) {
		bool success = false;
		int ret;

		rcu_read_lock_sched();
		if (percpu_ref_tryget_live(&q->q_usage_counter)) {
			/*
			 * The code that sets the PREEMPT_ONLY flag is
			 * responsible for ensuring that that flag is globally
			 * visible before the queue is unfrozen.
			 */
			if (preempt || !blk_queue_preempt_only(q)) {
				success = true;
			} else {
				percpu_ref_put(&q->q_usage_counter);
			}
		}
		rcu_read_unlock_sched();

		if (success)
			return 0;

		if (flags & BLK_MQ_REQ_NOWAIT)
			return -EBUSY;

		/*
		 * read pair of barrier in blk_freeze_queue_start(),
		 * we need to order reading __PERCPU_REF_DEAD flag of
		 * .q_usage_counter and reading .mq_freeze_depth or
		 * queue dying flag, otherwise the following wait may
		 * never return if the two reads are reordered.
		 */
		smp_rmb();

		ret = wait_event_interruptible(q->mq_freeze_wq,
				(atomic_read(&q->mq_freeze_depth) == 0 &&
				 (preempt || !blk_queue_preempt_only(q))) ||
				blk_queue_dying(q));
		if (blk_queue_dying(q))
			return -ENODEV;
		if (ret)
			return ret;
	}
}

void blk_queue_exit(struct request_queue *q)
{
	percpu_ref_put(&q->q_usage_counter);
}

static void blk_queue_usage_counter_release(struct percpu_ref *ref)
{
	struct request_queue *q =
		container_of(ref, struct request_queue, q_usage_counter);

	wake_up_all(&q->mq_freeze_wq);
}

static void blk_rq_timed_out_timer(struct timer_list *t)
{
	struct request_queue *q = from_timer(q, t, timeout);

	kblockd_schedule_work(&q->timeout_work);
}

struct request_queue *blk_alloc_queue_node(gfp_t gfp_mask, int node_id)
{
	struct request_queue *q;

	q = kmem_cache_alloc_node(blk_requestq_cachep,
				gfp_mask | __GFP_ZERO, node_id);
	if (!q)
		return NULL;

	q->id = ida_simple_get(&blk_queue_ida, 0, 0, gfp_mask);
	if (q->id < 0)
		goto fail_q;

	q->bio_split = bioset_create(BIO_POOL_SIZE, 0, BIOSET_NEED_BVECS);
	if (!q->bio_split)
		goto fail_id;

	q->backing_dev_info = bdi_alloc_node(gfp_mask, node_id);
	if (!q->backing_dev_info)
		goto fail_split;

	q->stats = blk_alloc_queue_stats();
	if (!q->stats)
		goto fail_stats;

	q->backing_dev_info->ra_pages =
			(VM_MAX_READAHEAD * 1024) / PAGE_SIZE;
	q->backing_dev_info->capabilities = BDI_CAP_CGROUP_WRITEBACK;
	q->backing_dev_info->name = "block";
	q->node = node_id;

	timer_setup(&q->backing_dev_info->laptop_mode_wb_timer,
		    laptop_mode_timer_fn, 0);
	timer_setup(&q->timeout, blk_rq_timed_out_timer, 0);
	INIT_WORK(&q->timeout_work, NULL);
	INIT_LIST_HEAD(&q->queue_head);
	INIT_LIST_HEAD(&q->timeout_list);
	INIT_LIST_HEAD(&q->icq_list);
#ifdef CONFIG_BLK_CGROUP
	INIT_LIST_HEAD(&q->blkg_list);
#endif
	INIT_DELAYED_WORK(&q->delay_work, blk_delay_work);

	kobject_init(&q->kobj, &blk_queue_ktype);

#ifdef CONFIG_BLK_DEV_IO_TRACE
	mutex_init(&q->blk_trace_mutex);
#endif
	mutex_init(&q->sysfs_lock);
	spin_lock_init(&q->__queue_lock);

	/*
	 * By default initialize queue_lock to internal lock and driver can
	 * override it later if need be.
	 */
	q->queue_lock = &q->__queue_lock;

	/*
	 * A queue starts its life with bypass turned on to avoid
	 * unnecessary bypass on/off overhead and nasty surprises during
	 * init.  The initial bypass will be finished when the queue is
	 * registered by blk_register_queue().
	 */
	q->bypass_depth = 1;
	__set_bit(QUEUE_FLAG_BYPASS, &q->queue_flags);

	init_waitqueue_head(&q->mq_freeze_wq);

	/*
	 * Init percpu_ref in atomic mode so that it's faster to shutdown.
	 * See blk_register_queue() for details.
	 */
	if (percpu_ref_init(&q->q_usage_counter,
				blk_queue_usage_counter_release,
				PERCPU_REF_INIT_ATOMIC, GFP_KERNEL))
		goto fail_bdi;

	if (blkcg_init_queue(q))
		goto fail_ref;

	return q;

fail_ref:
	percpu_ref_exit(&q->q_usage_counter);
fail_bdi:
	blk_free_queue_stats(q->stats);
fail_stats:
	bdi_put(q->backing_dev_info);
fail_split:
	bioset_free(q->bio_split);
fail_id:
	ida_simple_remove(&blk_queue_ida, q->id);
fail_q:
	kmem_cache_free(blk_requestq_cachep, q);
	return NULL;
}
EXPORT_SYMBOL(blk_alloc_queue_node);

/**
 * blk_init_queue  - prepare a request queue for use with a block device
 * @rfn:  The function to be called to process requests that have been
 *        placed on the queue.
 * @lock: Request queue spin lock
 *
 * Description:
 *    If a block device wishes to use the standard request handling procedures,
 *    which sorts requests and coalesces adjacent requests, then it must
 *    call blk_init_queue().  The function @rfn will be called when there
 *    are requests on the queue that need to be processed.  If the device
 *    supports plugging, then @rfn may not be called immediately when requests
 *    are available on the queue, but may be called at some time later instead.
 *    Plugged queues are generally unplugged when a buffer belonging to one
 *    of the requests on the queue is needed, or due to memory pressure.
 *
 *    @rfn is not required, or even expected, to remove all requests off the
 *    queue, but only as many as it can handle at a time.  If it does leave
 *    requests on the queue, it is responsible for arranging that the requests
 *    get dealt with eventually.
 *
 *    The queue spin lock must be held while manipulating the requests on the
 *    request queue; this lock will be taken also from interrupt context, so irq
 *    disabling is needed for it.
 *
 *    Function returns a pointer to the initialized request queue, or %NULL if
 *    it didn't succeed.
 *
 * Note:
 *    blk_init_queue() must be paired with a blk_cleanup_queue() call
 *    when the block device is deactivated (such as at module unload).
 **/

struct request_queue *blk_init_queue(request_fn_proc *rfn, spinlock_t *lock)
{
	return blk_init_queue_node(rfn, lock, NUMA_NO_NODE);
}
EXPORT_SYMBOL(blk_init_queue);

struct request_queue *
blk_init_queue_node(request_fn_proc *rfn, spinlock_t *lock, int node_id)
{
	struct request_queue *q;

	q = blk_alloc_queue_node(GFP_KERNEL, node_id);
	if (!q)
		return NULL;

	q->request_fn = rfn;
	if (lock)
		q->queue_lock = lock;
	if (blk_init_allocated_queue(q) < 0) {
		blk_cleanup_queue(q);
		return NULL;
	}

	return q;
}
EXPORT_SYMBOL(blk_init_queue_node);

static blk_qc_t blk_queue_bio(struct request_queue *q, struct bio *bio);


int blk_init_allocated_queue(struct request_queue *q)
{
	WARN_ON_ONCE(q->mq_ops);

	q->fq = blk_alloc_flush_queue(q, NUMA_NO_NODE, q->cmd_size);
	if (!q->fq)
		return -ENOMEM;

	if (q->init_rq_fn && q->init_rq_fn(q, q->fq->flush_rq, GFP_KERNEL))
		goto out_free_flush_queue;

	if (blk_init_rl(&q->root_rl, q, GFP_KERNEL))
		goto out_exit_flush_rq;

	INIT_WORK(&q->timeout_work, blk_timeout_work);
	q->queue_flags		|= QUEUE_FLAG_DEFAULT;

	/*
	 * This also sets hw/phys segments, boundary and size
	 */
	blk_queue_make_request(q, blk_queue_bio);

	q->sg_reserved_size = INT_MAX;

	/* Protect q->elevator from elevator_change */
	mutex_lock(&q->sysfs_lock);

	/* init elevator */
	if (elevator_init(q, NULL)) {
		mutex_unlock(&q->sysfs_lock);
		goto out_exit_flush_rq;
	}

	mutex_unlock(&q->sysfs_lock);
	return 0;

out_exit_flush_rq:
	if (q->exit_rq_fn)
		q->exit_rq_fn(q, q->fq->flush_rq);
out_free_flush_queue:
	blk_free_flush_queue(q->fq);
	return -ENOMEM;
}
EXPORT_SYMBOL(blk_init_allocated_queue);

bool blk_get_queue(struct request_queue *q)
{
	if (likely(!blk_queue_dying(q))) {
		__blk_get_queue(q);
		return true;
	}

	return false;
}
EXPORT_SYMBOL(blk_get_queue);

static inline void blk_free_request(struct request_list *rl, struct request *rq)
{
	if (rq->rq_flags & RQF_ELVPRIV) {
		elv_put_request(rl->q, rq);
		if (rq->elv.icq)
			put_io_context(rq->elv.icq->ioc);
	}

	mempool_free(rq, rl->rq_pool);
}

/*
 * ioc_batching returns true if the ioc is a valid batching request and
 * should be given priority access to a request.
 */
static inline int ioc_batching(struct request_queue *q, struct io_context *ioc)
{
	if (!ioc)
		return 0;

	/*
	 * Make sure the process is able to allocate at least 1 request
	 * even if the batch times out, otherwise we could theoretically
	 * lose wakeups.
	 */
	return ioc->nr_batch_requests == q->nr_batching ||
		(ioc->nr_batch_requests > 0
		&& time_before(jiffies, ioc->last_waited + BLK_BATCH_TIME));
}

/*
 * ioc_set_batching sets ioc to be a new "batcher" if it is not one. This
 * will cause the process to be a "batcher" on all queues in the system. This
 * is the behaviour we want though - once it gets a wakeup it should be given
 * a nice run.
 */
static void ioc_set_batching(struct request_queue *q, struct io_context *ioc)
{
	if (!ioc || ioc_batching(q, ioc))
		return;

	ioc->nr_batch_requests = q->nr_batching;
	ioc->last_waited = jiffies;
}

static void __freed_request(struct request_list *rl, int sync)
{
	struct request_queue *q = rl->q;

	if (rl->count[sync] < queue_congestion_off_threshold(q))
		blk_clear_congested(rl, sync);

	if (rl->count[sync] + 1 <= q->nr_requests) {
		if (waitqueue_active(&rl->wait[sync]))
			wake_up(&rl->wait[sync]);

		blk_clear_rl_full(rl, sync);
	}
}

/*
 * A request has just been released.  Account for it, update the full and
 * congestion status, wake up any waiters.   Called under q->queue_lock.
 */
static void freed_request(struct request_list *rl, bool sync,
		req_flags_t rq_flags)
{
	struct request_queue *q = rl->q;

	q->nr_rqs[sync]--;
	rl->count[sync]--;
	if (rq_flags & RQF_ELVPRIV)
		q->nr_rqs_elvpriv--;

	__freed_request(rl, sync);

	if (unlikely(rl->starved[sync ^ 1]))
		__freed_request(rl, sync ^ 1);
}

int blk_update_nr_requests(struct request_queue *q, unsigned int nr)
{
	struct request_list *rl;
	int on_thresh, off_thresh;

	WARN_ON_ONCE(q->mq_ops);

	spin_lock_irq(q->queue_lock);
	q->nr_requests = nr;
	blk_queue_congestion_threshold(q);
	on_thresh = queue_congestion_on_threshold(q);
	off_thresh = queue_congestion_off_threshold(q);

	blk_queue_for_each_rl(rl, q) {
		if (rl->count[BLK_RW_SYNC] >= on_thresh)
			blk_set_congested(rl, BLK_RW_SYNC);
		else if (rl->count[BLK_RW_SYNC] < off_thresh)
			blk_clear_congested(rl, BLK_RW_SYNC);

		if (rl->count[BLK_RW_ASYNC] >= on_thresh)
			blk_set_congested(rl, BLK_RW_ASYNC);
		else if (rl->count[BLK_RW_ASYNC] < off_thresh)
			blk_clear_congested(rl, BLK_RW_ASYNC);

		if (rl->count[BLK_RW_SYNC] >= q->nr_requests) {
			blk_set_rl_full(rl, BLK_RW_SYNC);
		} else {
			blk_clear_rl_full(rl, BLK_RW_SYNC);
			wake_up(&rl->wait[BLK_RW_SYNC]);
		}

		if (rl->count[BLK_RW_ASYNC] >= q->nr_requests) {
			blk_set_rl_full(rl, BLK_RW_ASYNC);
		} else {
			blk_clear_rl_full(rl, BLK_RW_ASYNC);
			wake_up(&rl->wait[BLK_RW_ASYNC]);
		}
	}

	spin_unlock_irq(q->queue_lock);
	return 0;
}

/**
 * __get_request - get a free request
 * @rl: request list to allocate from
 * @op: operation and flags
 * @bio: bio to allocate request for (can be %NULL)
 * @flags: BLQ_MQ_REQ_* flags
 *
 * Get a free request from @q.  This function may fail under memory
 * pressure or if @q is dead.
 *
 * Must be called with @q->queue_lock held and,
 * Returns ERR_PTR on failure, with @q->queue_lock held.
 * Returns request pointer on success, with @q->queue_lock *not held*.
 */
static struct request *__get_request(struct request_list *rl, unsigned int op,
				     struct bio *bio, blk_mq_req_flags_t flags)
{
	struct request_queue *q = rl->q;
	struct request *rq;
	struct elevator_type *et = q->elevator->type;
	struct io_context *ioc = rq_ioc(bio);
	struct io_cq *icq = NULL;
	const bool is_sync = op_is_sync(op);
	int may_queue;
	gfp_t gfp_mask = flags & BLK_MQ_REQ_NOWAIT ? GFP_ATOMIC :
			 __GFP_DIRECT_RECLAIM;
	req_flags_t rq_flags = RQF_ALLOCED;

	lockdep_assert_held(q->queue_lock);

	if (unlikely(blk_queue_dying(q)))
		return ERR_PTR(-ENODEV);

	may_queue = elv_may_queue(q, op);
	if (may_queue == ELV_MQUEUE_NO)
		goto rq_starved;

	if (rl->count[is_sync]+1 >= queue_congestion_on_threshold(q)) {
		if (rl->count[is_sync]+1 >= q->nr_requests) {
			/*
			 * The queue will fill after this allocation, so set
			 * it as full, and mark this process as "batching".
			 * This process will be allowed to complete a batch of
			 * requests, others will be blocked.
			 */
			if (!blk_rl_full(rl, is_sync)) {
				ioc_set_batching(q, ioc);
				blk_set_rl_full(rl, is_sync);
			} else {
				if (may_queue != ELV_MQUEUE_MUST
						&& !ioc_batching(q, ioc)) {
					/*
					 * The queue is full and the allocating
					 * process is not a "batcher", and not
					 * exempted by the IO scheduler
					 */
					return ERR_PTR(-ENOMEM);
				}
			}
		}
		blk_set_congested(rl, is_sync);
	}

	/*
	 * Only allow batching queuers to allocate up to 50% over the defined
	 * limit of requests, otherwise we could have thousands of requests
	 * allocated with any setting of ->nr_requests
	 */
	if (rl->count[is_sync] >= (3 * q->nr_requests / 2))
		return ERR_PTR(-ENOMEM);

	q->nr_rqs[is_sync]++;
	rl->count[is_sync]++;
	rl->starved[is_sync] = 0;

	/*
	 * Decide whether the new request will be managed by elevator.  If
	 * so, mark @rq_flags and increment elvpriv.  Non-zero elvpriv will
	 * prevent the current elevator from being destroyed until the new
	 * request is freed.  This guarantees icq's won't be destroyed and
	 * makes creating new ones safe.
	 *
	 * Flush requests do not use the elevator so skip initialization.
	 * This allows a request to share the flush and elevator data.
	 *
	 * Also, lookup icq while holding queue_lock.  If it doesn't exist,
	 * it will be created after releasing queue_lock.
	 */
	if (!op_is_flush(op) && !blk_queue_bypass(q)) {
		rq_flags |= RQF_ELVPRIV;
		q->nr_rqs_elvpriv++;
		if (et->icq_cache && ioc)
			icq = ioc_lookup_icq(ioc, q);
	}

	if (blk_queue_io_stat(q))
		rq_flags |= RQF_IO_STAT;
	spin_unlock_irq(q->queue_lock);

	/* allocate and init request */
	rq = mempool_alloc(rl->rq_pool, gfp_mask);
	if (!rq)
		goto fail_alloc;

	blk_rq_init(q, rq);
	blk_rq_set_rl(rq, rl);
	rq->cmd_flags = op;
	rq->rq_flags = rq_flags;
	if (flags & BLK_MQ_REQ_PREEMPT)
		rq->rq_flags |= RQF_PREEMPT;

	/* init elvpriv */
	if (rq_flags & RQF_ELVPRIV) {
		if (unlikely(et->icq_cache && !icq)) {
			if (ioc)
				icq = ioc_create_icq(ioc, q, gfp_mask);
			if (!icq)
				goto fail_elvpriv;
		}

		rq->elv.icq = icq;
		if (unlikely(elv_set_request(q, rq, bio, gfp_mask)))
			goto fail_elvpriv;

		/* @rq->elv.icq holds io_context until @rq is freed */
		if (icq)
			get_io_context(icq->ioc);
	}
out:
	/*
	 * ioc may be NULL here, and ioc_batching will be false. That's
	 * OK, if the queue is under the request limit then requests need
	 * not count toward the nr_batch_requests limit. There will always
	 * be some limit enforced by BLK_BATCH_TIME.
	 */
	if (ioc_batching(q, ioc))
		ioc->nr_batch_requests--;

	trace_block_getrq(q, bio, op);
	return rq;

fail_elvpriv:
	/*
	 * elvpriv init failed.  ioc, icq and elvpriv aren't mempool backed
	 * and may fail indefinitely under memory pressure and thus
	 * shouldn't stall IO.  Treat this request as !elvpriv.  This will
	 * disturb iosched and blkcg but weird is bettern than dead.
	 */
	printk_ratelimited(KERN_WARNING "%s: dev %s: request aux data allocation failed, iosched may be disturbed\n",
			   __func__, dev_name(q->backing_dev_info->dev));

	rq->rq_flags &= ~RQF_ELVPRIV;
	rq->elv.icq = NULL;

	spin_lock_irq(q->queue_lock);
	q->nr_rqs_elvpriv--;
	spin_unlock_irq(q->queue_lock);
	goto out;

fail_alloc:
	/*
	 * Allocation failed presumably due to memory. Undo anything we
	 * might have messed up.
	 *
	 * Allocating task should really be put onto the front of the wait
	 * queue, but this is pretty rare.
	 */
	spin_lock_irq(q->queue_lock);
	freed_request(rl, is_sync, rq_flags);

	/*
	 * in the very unlikely event that allocation failed and no
	 * requests for this direction was pending, mark us starved so that
	 * freeing of a request in the other direction will notice
	 * us. another possible fix would be to split the rq mempool into
	 * READ and WRITE
	 */
rq_starved:
	if (unlikely(rl->count[is_sync] == 0))
		rl->starved[is_sync] = 1;
	return ERR_PTR(-ENOMEM);
}

/**
 * get_request - get a free request
 * @q: request_queue to allocate request from
 * @op: operation and flags
 * @bio: bio to allocate request for (can be %NULL)
 * @flags: BLK_MQ_REQ_* flags.
 *
 * Get a free request from @q.  If %__GFP_DIRECT_RECLAIM is set in @gfp_mask,
 * this function keeps retrying under memory pressure and fails iff @q is dead.
 *
 * Must be called with @q->queue_lock held and,
 * Returns ERR_PTR on failure, with @q->queue_lock held.
 * Returns request pointer on success, with @q->queue_lock *not held*.
 */
static struct request *get_request(struct request_queue *q, unsigned int op,
				   struct bio *bio, blk_mq_req_flags_t flags)
{
	const bool is_sync = op_is_sync(op);
	DEFINE_WAIT(wait);
	struct request_list *rl;
	struct request *rq;

	lockdep_assert_held(q->queue_lock);
	WARN_ON_ONCE(q->mq_ops);

	rl = blk_get_rl(q, bio);	/* transferred to @rq on success */
retry:
	rq = __get_request(rl, op, bio, flags);
	if (!IS_ERR(rq))
		return rq;

	if (op & REQ_NOWAIT) {
		blk_put_rl(rl);
		return ERR_PTR(-EAGAIN);
	}

	if ((flags & BLK_MQ_REQ_NOWAIT) || unlikely(blk_queue_dying(q))) {
		blk_put_rl(rl);
		return rq;
	}

	/* wait on @rl and retry */
	prepare_to_wait_exclusive(&rl->wait[is_sync], &wait,
				  TASK_UNINTERRUPTIBLE);

	trace_block_sleeprq(q, bio, op);

	spin_unlock_irq(q->queue_lock);
	io_schedule();

	/*
	 * After sleeping, we become a "batching" process and will be able
	 * to allocate at least one request, and up to a big batch of them
	 * for a small period time.  See ioc_batching, ioc_set_batching
	 */
	ioc_set_batching(q, current->io_context);

	spin_lock_irq(q->queue_lock);
	finish_wait(&rl->wait[is_sync], &wait);

	goto retry;
}

/* flags: BLK_MQ_REQ_PREEMPT and/or BLK_MQ_REQ_NOWAIT. */
static struct request *blk_old_get_request(struct request_queue *q,
				unsigned int op, blk_mq_req_flags_t flags)
{
	struct request *rq;
	gfp_t gfp_mask = flags & BLK_MQ_REQ_NOWAIT ? GFP_ATOMIC :
			 __GFP_DIRECT_RECLAIM;
	int ret = 0;

	WARN_ON_ONCE(q->mq_ops);

	/* create ioc upfront */
	create_io_context(gfp_mask, q->node);

	ret = blk_queue_enter(q, flags);
	if (ret)
		return ERR_PTR(ret);
	spin_lock_irq(q->queue_lock);
	rq = get_request(q, op, NULL, flags);
	if (IS_ERR(rq)) {
		spin_unlock_irq(q->queue_lock);
		blk_queue_exit(q);
		return rq;
	}

	/* q->queue_lock is unlocked at this point */
	rq->__data_len = 0;
	rq->__sector = (sector_t) -1;
	rq->bio = rq->biotail = NULL;
	return rq;
}

/**
 * blk_get_request_flags - allocate a request
 * @q: request queue to allocate a request for
 * @op: operation (REQ_OP_*) and REQ_* flags, e.g. REQ_SYNC.
 * @flags: BLK_MQ_REQ_* flags, e.g. BLK_MQ_REQ_NOWAIT.
 */
struct request *blk_get_request_flags(struct request_queue *q, unsigned int op,
				      blk_mq_req_flags_t flags)
{
	struct request *req;

	WARN_ON_ONCE(op & REQ_NOWAIT);
	WARN_ON_ONCE(flags & ~(BLK_MQ_REQ_NOWAIT | BLK_MQ_REQ_PREEMPT));

	if (q->mq_ops) {
		req = blk_mq_alloc_request(q, op, flags);
		if (!IS_ERR(req) && q->mq_ops->initialize_rq_fn)
			q->mq_ops->initialize_rq_fn(req);
	} else {
		req = blk_old_get_request(q, op, flags);
		if (!IS_ERR(req) && q->initialize_rq_fn)
			q->initialize_rq_fn(req);
	}

	return req;
}
EXPORT_SYMBOL(blk_get_request_flags);

struct request *blk_get_request(struct request_queue *q, unsigned int op,
				gfp_t gfp_mask)
{
	return blk_get_request_flags(q, op, gfp_mask & __GFP_DIRECT_RECLAIM ?
				     0 : BLK_MQ_REQ_NOWAIT);
}
EXPORT_SYMBOL(blk_get_request);

/**
 * blk_requeue_request - put a request back on queue
 * @q:		request queue where request should be inserted
 * @rq:		request to be inserted
 *
 * Description:
 *    Drivers often keep queueing requests until the hardware cannot accept
 *    more, when that condition happens we need to put the request back
 *    on the queue. Must be called with queue lock held.
 */
void blk_requeue_request(struct request_queue *q, struct request *rq)
{
	lockdep_assert_held(q->queue_lock);
	WARN_ON_ONCE(q->mq_ops);

	blk_delete_timer(rq);
	blk_clear_rq_complete(rq);
	trace_block_rq_requeue(q, rq);
	wbt_requeue(q->rq_wb, &rq->issue_stat);

	if (rq->rq_flags & RQF_QUEUED)
		blk_queue_end_tag(q, rq);

	BUG_ON(blk_queued_rq(rq));

	elv_requeue_request(q, rq);
}
EXPORT_SYMBOL(blk_requeue_request);

static void add_acct_request(struct request_queue *q, struct request *rq,
			     int where)
{
	blk_account_io_start(rq, true);
	__elv_add_request(q, rq, where);
}

static void part_round_stats_single(struct request_queue *q, int cpu,
				    struct hd_struct *part, unsigned long now,
				    unsigned int inflight)
{
	if (inflight) {
		__part_stat_add(cpu, part, time_in_queue,
				inflight * (now - part->stamp));
		__part_stat_add(cpu, part, io_ticks, (now - part->stamp));
	}
	part->stamp = now;
}

/**
 * part_round_stats() - Round off the performance stats on a struct disk_stats.
 * @q: target block queue
 * @cpu: cpu number for stats access
 * @part: target partition
 *
 * The average IO queue length and utilisation statistics are maintained
 * by observing the current state of the queue length and the amount of
 * time it has been in this state for.
 *
 * Normally, that accounting is done on IO completion, but that can result
 * in more than a second's worth of IO being accounted for within any one
 * second, leading to >100% utilisation.  To deal with that, we call this
 * function to do a round-off before returning the results when reading
 * /proc/diskstats.  This accounts immediately for all queue usage up to
 * the current jiffies and restarts the counters again.
 */
void part_round_stats(struct request_queue *q, int cpu, struct hd_struct *part)
{
	struct hd_struct *part2 = NULL;
	unsigned long now = jiffies;
	unsigned int inflight[2];
	int stats = 0;

	if (part->stamp != now)
		stats |= 1;

	if (part->partno) {
		part2 = &part_to_disk(part)->part0;
		if (part2->stamp != now)
			stats |= 2;
	}

	if (!stats)
		return;

	part_in_flight(q, part, inflight);

	if (stats & 2)
		part_round_stats_single(q, cpu, part2, now, inflight[1]);
	if (stats & 1)
		part_round_stats_single(q, cpu, part, now, inflight[0]);
}
EXPORT_SYMBOL_GPL(part_round_stats);

#ifdef CONFIG_PM
static void blk_pm_put_request(struct request *rq)
{
	if (rq->q->dev && !(rq->rq_flags & RQF_PM) && !--rq->q->nr_pending)
		pm_runtime_mark_last_busy(rq->q->dev);
}
#else
static inline void blk_pm_put_request(struct request *rq) {}
#endif

void __blk_put_request(struct request_queue *q, struct request *req)
{
	req_flags_t rq_flags = req->rq_flags;

	if (unlikely(!q))
		return;

	if (q->mq_ops) {
		blk_mq_free_request(req);
		return;
	}

	lockdep_assert_held(q->queue_lock);

	blk_req_zone_write_unlock(req);
	blk_pm_put_request(req);

	elv_completed_request(q, req);

	/* this is a bio leak */
	WARN_ON(req->bio != NULL);

	wbt_done(q->rq_wb, &req->issue_stat);

	/*
	 * Request may not have originated from ll_rw_blk. if not,
	 * it didn't come out of our reserved rq pools
	 */
	if (rq_flags & RQF_ALLOCED) {
		struct request_list *rl = blk_rq_rl(req);
		bool sync = op_is_sync(req->cmd_flags);

		BUG_ON(!list_empty(&req->queuelist));
		BUG_ON(ELV_ON_HASH(req));

		blk_free_request(rl, req);
		freed_request(rl, sync, rq_flags);
		blk_put_rl(rl);
		blk_queue_exit(q);
	}
}
EXPORT_SYMBOL_GPL(__blk_put_request);

void blk_put_request(struct request *req)
{
	struct request_queue *q = req->q;

	if (q->mq_ops)
		blk_mq_free_request(req);
	else {
		unsigned long flags;

		spin_lock_irqsave(q->queue_lock, flags);
		__blk_put_request(q, req);
		spin_unlock_irqrestore(q->queue_lock, flags);
	}
}
EXPORT_SYMBOL(blk_put_request);

bool bio_attempt_back_merge(struct request_queue *q, struct request *req,
			    struct bio *bio)
{
	const int ff = bio->bi_opf & REQ_FAILFAST_MASK;

	if (!ll_back_merge_fn(q, req, bio))
		return false;

	trace_block_bio_backmerge(q, req, bio);

	if ((req->cmd_flags & REQ_FAILFAST_MASK) != ff)
		blk_rq_set_mixed_merge(req);

	req->biotail->bi_next = bio;
	req->biotail = bio;
	req->__data_len += bio->bi_iter.bi_size;
	req->ioprio = ioprio_best(req->ioprio, bio_prio(bio));

	blk_account_io_start(req, false);
	return true;
}

bool bio_attempt_front_merge(struct request_queue *q, struct request *req,
			     struct bio *bio)
{
	const int ff = bio->bi_opf & REQ_FAILFAST_MASK;

	if (!ll_front_merge_fn(q, req, bio))
		return false;

	trace_block_bio_frontmerge(q, req, bio);

	if ((req->cmd_flags & REQ_FAILFAST_MASK) != ff)
		blk_rq_set_mixed_merge(req);

	bio->bi_next = req->bio;
	req->bio = bio;

	req->__sector = bio->bi_iter.bi_sector;
	req->__data_len += bio->bi_iter.bi_size;
	req->ioprio = ioprio_best(req->ioprio, bio_prio(bio));

	blk_account_io_start(req, false);
	return true;
}

bool bio_attempt_discard_merge(struct request_queue *q, struct request *req,
		struct bio *bio)
{
	unsigned short segments = blk_rq_nr_discard_segments(req);

	if (segments >= queue_max_discard_segments(q))
		goto no_merge;
	if (blk_rq_sectors(req) + bio_sectors(bio) >
	    blk_rq_get_max_sectors(req, blk_rq_pos(req)))
		goto no_merge;

	req->biotail->bi_next = bio;
	req->biotail = bio;
	req->__data_len += bio->bi_iter.bi_size;
	req->ioprio = ioprio_best(req->ioprio, bio_prio(bio));
	req->nr_phys_segments = segments + 1;

	blk_account_io_start(req, false);
	return true;
no_merge:
	req_set_nomerge(q, req);
	return false;
}

/**
 * blk_attempt_plug_merge - try to merge with %current's plugged list
 * @q: request_queue new bio is being queued at
 * @bio: new bio being queued
 * @request_count: out parameter for number of traversed plugged requests
 * @same_queue_rq: pointer to &struct request that gets filled in when
 * another request associated with @q is found on the plug list
 * (optional, may be %NULL)
 *
 * Determine whether @bio being queued on @q can be merged with a request
 * on %current's plugged list.  Returns %true if merge was successful,
 * otherwise %false.
 *
 * Plugging coalesces IOs from the same issuer for the same purpose without
 * going through @q->queue_lock.  As such it's more of an issuing mechanism
 * than scheduling, and the request, while may have elvpriv data, is not
 * added on the elevator at this point.  In addition, we don't have
 * reliable access to the elevator outside queue lock.  Only check basic
 * merging parameters without querying the elevator.
 *
 * Caller must ensure !blk_queue_nomerges(q) beforehand.
 */
bool blk_attempt_plug_merge(struct request_queue *q, struct bio *bio,
			    unsigned int *request_count,
			    struct request **same_queue_rq)
{
	struct blk_plug *plug;
	struct request *rq;
	struct list_head *plug_list;

	plug = current->plug;
	if (!plug)
		return false;
	*request_count = 0;

	if (q->mq_ops)
		plug_list = &plug->mq_list;
	else
		plug_list = &plug->list;

	list_for_each_entry_reverse(rq, plug_list, queuelist) {
		bool merged = false;

		if (rq->q == q) {
			(*request_count)++;
			/*
			 * Only blk-mq multiple hardware queues case checks the
			 * rq in the same queue, there should be only one such
			 * rq in a queue
			 **/
			if (same_queue_rq)
				*same_queue_rq = rq;
		}

		if (rq->q != q || !blk_rq_merge_ok(rq, bio))
			continue;

		switch (blk_try_merge(rq, bio)) {
		case ELEVATOR_BACK_MERGE:
			merged = bio_attempt_back_merge(q, rq, bio);
			break;
		case ELEVATOR_FRONT_MERGE:
			merged = bio_attempt_front_merge(q, rq, bio);
			break;
		case ELEVATOR_DISCARD_MERGE:
			merged = bio_attempt_discard_merge(q, rq, bio);
			break;
		default:
			break;
		}

		if (merged)
			return true;
	}

	return false;
}

unsigned int blk_plug_queued_count(struct request_queue *q)
{
	struct blk_plug *plug;
	struct request *rq;
	struct list_head *plug_list;
	unsigned int ret = 0;

	plug = current->plug;
	if (!plug)
		goto out;

	if (q->mq_ops)
		plug_list = &plug->mq_list;
	else
		plug_list = &plug->list;

	list_for_each_entry(rq, plug_list, queuelist) {
		if (rq->q == q)
			ret++;
	}
out:
	return ret;
}

void blk_init_request_from_bio(struct request *req, struct bio *bio)
{
	struct io_context *ioc = rq_ioc(bio);

	if (bio->bi_opf & REQ_RAHEAD)
		req->cmd_flags |= REQ_FAILFAST_MASK;

	req->__sector = bio->bi_iter.bi_sector;
	if (ioprio_valid(bio_prio(bio)))
		req->ioprio = bio_prio(bio);
	else if (ioc)
		req->ioprio = ioc->ioprio;
	else
		req->ioprio = IOPRIO_PRIO_VALUE(IOPRIO_CLASS_NONE, 0);
	req->write_hint = bio->bi_write_hint;
	blk_rq_bio_prep(req->q, req, bio);
}
EXPORT_SYMBOL_GPL(blk_init_request_from_bio);

static blk_qc_t blk_queue_bio(struct request_queue *q, struct bio *bio)
{
	struct blk_plug *plug;
	int where = ELEVATOR_INSERT_SORT;
	struct request *req, *free;
	unsigned int request_count = 0;
	unsigned int wb_acct;

	/*
	 * low level driver can indicate that it wants pages above a
	 * certain limit bounced to low memory (ie for highmem, or even
	 * ISA dma in theory)
	 */
	blk_queue_bounce(q, &bio);

	blk_queue_split(q, &bio);

	if (!bio_integrity_prep(bio))
		return BLK_QC_T_NONE;

	if (op_is_flush(bio->bi_opf)) {
		spin_lock_irq(q->queue_lock);
		where = ELEVATOR_INSERT_FLUSH;
		goto get_rq;
	}

	/*
	 * Check if we can merge with the plugged list before grabbing
	 * any locks.
	 */
	if (!blk_queue_nomerges(q)) {
		if (blk_attempt_plug_merge(q, bio, &request_count, NULL))
			return BLK_QC_T_NONE;
	} else
		request_count = blk_plug_queued_count(q);

	spin_lock_irq(q->queue_lock);

	switch (elv_merge(q, &req, bio)) {
	case ELEVATOR_BACK_MERGE:
		if (!bio_attempt_back_merge(q, req, bio))
			break;
		elv_bio_merged(q, req, bio);
		free = attempt_back_merge(q, req);
		if (free)
			__blk_put_request(q, free);
		else
			elv_merged_request(q, req, ELEVATOR_BACK_MERGE);
		goto out_unlock;
	case ELEVATOR_FRONT_MERGE:
		if (!bio_attempt_front_merge(q, req, bio))
			break;
		elv_bio_merged(q, req, bio);
		free = attempt_front_merge(q, req);
		if (free)
			__blk_put_request(q, free);
		else
			elv_merged_request(q, req, ELEVATOR_FRONT_MERGE);
		goto out_unlock;
	default:
		break;
	}

get_rq:
	wb_acct = wbt_wait(q->rq_wb, bio, q->queue_lock);

	/*
	 * Grab a free request. This is might sleep but can not fail.
	 * Returns with the queue unlocked.
	 */
	blk_queue_enter_live(q);
	req = get_request(q, bio->bi_opf, bio, 0);
	if (IS_ERR(req)) {
		blk_queue_exit(q);
		__wbt_done(q->rq_wb, wb_acct);
		if (PTR_ERR(req) == -ENOMEM)
			bio->bi_status = BLK_STS_RESOURCE;
		else
			bio->bi_status = BLK_STS_IOERR;
		bio_endio(bio);
		goto out_unlock;
	}

	wbt_track(&req->issue_stat, wb_acct);

	/*
	 * After dropping the lock and possibly sleeping here, our request
	 * may now be mergeable after it had proven unmergeable (above).
	 * We don't worry about that case for efficiency. It won't happen
	 * often, and the elevators are able to handle it.
	 */
	blk_init_request_from_bio(req, bio);

	if (test_bit(QUEUE_FLAG_SAME_COMP, &q->queue_flags))
		req->cpu = raw_smp_processor_id();

	plug = current->plug;
	if (plug) {
		/*
		 * If this is the first request added after a plug, fire
		 * of a plug trace.
		 *
		 * @request_count may become stale because of schedule
		 * out, so check plug list again.
		 */
		if (!request_count || list_empty(&plug->list))
			trace_block_plug(q);
		else {
			struct request *last = list_entry_rq(plug->list.prev);
			if (request_count >= BLK_MAX_REQUEST_COUNT ||
			    blk_rq_bytes(last) >= BLK_PLUG_FLUSH_SIZE) {
				blk_flush_plug_list(plug, false);
				trace_block_plug(q);
			}
		}
		list_add_tail(&req->queuelist, &plug->list);
		blk_account_io_start(req, true);
	} else {
		spin_lock_irq(q->queue_lock);
		add_acct_request(q, req, where);
		__blk_run_queue(q);
out_unlock:
		spin_unlock_irq(q->queue_lock);
	}

	return BLK_QC_T_NONE;
}

static void handle_bad_sector(struct bio *bio)
{
	char b[BDEVNAME_SIZE];

	printk(KERN_INFO "attempt to access beyond end of device\n");
	printk(KERN_INFO "%s: rw=%d, want=%Lu, limit=%Lu\n",
			bio_devname(bio, b), bio->bi_opf,
			(unsigned long long)bio_end_sector(bio),
			(long long)get_capacity(bio->bi_disk));
}

#ifdef CONFIG_FAIL_MAKE_REQUEST

static DECLARE_FAULT_ATTR(fail_make_request);

static int __init setup_fail_make_request(char *str)
{
	return setup_fault_attr(&fail_make_request, str);
}
__setup("fail_make_request=", setup_fail_make_request);

static bool should_fail_request(struct hd_struct *part, unsigned int bytes)
{
	return part->make_it_fail && should_fail(&fail_make_request, bytes);
}

static int __init fail_make_request_debugfs(void)
{
	struct dentry *dir = fault_create_debugfs_attr("fail_make_request",
						NULL, &fail_make_request);

	return PTR_ERR_OR_ZERO(dir);
}

late_initcall(fail_make_request_debugfs);

#else /* CONFIG_FAIL_MAKE_REQUEST */

static inline bool should_fail_request(struct hd_struct *part,
					unsigned int bytes)
{
	return false;
}

#endif /* CONFIG_FAIL_MAKE_REQUEST */

static inline bool bio_check_ro(struct bio *bio, struct hd_struct *part)
{
	if (part->policy && op_is_write(bio_op(bio))) {
		char b[BDEVNAME_SIZE];

		printk(KERN_ERR
		       "generic_make_request: Trying to write "
			"to read-only block-device %s (partno %d)\n",
			bio_devname(bio, b), part->partno);
		return true;
	}

	return false;
}

/*
 * Remap block n of partition p to block n+start(p) of the disk.
 */
static inline int blk_partition_remap(struct bio *bio)
{
	struct hd_struct *p;
	int ret = 0;

	rcu_read_lock();
	p = __disk_get_part(bio->bi_disk, bio->bi_partno);
	if (unlikely(!p || should_fail_request(p, bio->bi_iter.bi_size) ||
		     bio_check_ro(bio, p))) {
		ret = -EIO;
		goto out;
	}

	/*
	 * Zone reset does not include bi_size so bio_sectors() is always 0.
	 * Include a test for the reset op code and perform the remap if needed.
	 */
	if (!bio_sectors(bio) && bio_op(bio) != REQ_OP_ZONE_RESET)
		goto out;

	bio->bi_iter.bi_sector += p->start_sect;
	bio->bi_partno = 0;
	trace_block_bio_remap(bio->bi_disk->queue, bio, part_devt(p),
			      bio->bi_iter.bi_sector - p->start_sect);

out:
	rcu_read_unlock();
	return ret;
}

/*
 * Check whether this bio extends beyond the end of the device.
 */
static inline int bio_check_eod(struct bio *bio, unsigned int nr_sectors)
{
	sector_t maxsector;

	if (!nr_sectors)
		return 0;

	/* Test device or partition size, when known. */
	maxsector = get_capacity(bio->bi_disk);
	if (maxsector) {
		sector_t sector = bio->bi_iter.bi_sector;

		if (maxsector < nr_sectors || maxsector - nr_sectors < sector) {
			/*
			 * This may well happen - the kernel calls bread()
			 * without checking the size of the device, e.g., when
			 * mounting a device.
			 */
			handle_bad_sector(bio);
			return 1;
		}
	}

	return 0;
}

static noinline_for_stack bool
generic_make_request_checks(struct bio *bio)
{
	struct request_queue *q;
	int nr_sectors = bio_sectors(bio);
	blk_status_t status = BLK_STS_IOERR;
	char b[BDEVNAME_SIZE];

	might_sleep();

	if (bio_check_eod(bio, nr_sectors))
		goto end_io;

	q = bio->bi_disk->queue;
	if (unlikely(!q)) {
		printk(KERN_ERR
		       "generic_make_request: Trying to access "
			"nonexistent block-device %s (%Lu)\n",
			bio_devname(bio, b), (long long)bio->bi_iter.bi_sector);
		goto end_io;
	}

	/*
	 * For a REQ_NOWAIT based request, return -EOPNOTSUPP
	 * if queue is not a request based queue.
	 */
	if ((bio->bi_opf & REQ_NOWAIT) && !queue_is_rq_based(q))
		goto not_supported;

	if (should_fail_request(&bio->bi_disk->part0, bio->bi_iter.bi_size))
		goto end_io;

	if (!bio->bi_partno) {
		if (unlikely(bio_check_ro(bio, &bio->bi_disk->part0)))
			goto end_io;
	} else {
		if (blk_partition_remap(bio))
			goto end_io;
	}

	if (bio_check_eod(bio, nr_sectors))
		goto end_io;

	/*
	 * Filter flush bio's early so that make_request based
	 * drivers without flush support don't have to worry
	 * about them.
	 */
	if (op_is_flush(bio->bi_opf) &&
	    !test_bit(QUEUE_FLAG_WC, &q->queue_flags)) {
		bio->bi_opf &= ~(REQ_PREFLUSH | REQ_FUA);
		if (!nr_sectors) {
			status = BLK_STS_OK;
			goto end_io;
		}
	}

	switch (bio_op(bio)) {
	case REQ_OP_DISCARD:
		if (!blk_queue_discard(q))
			goto not_supported;
		break;
	case REQ_OP_SECURE_ERASE:
		if (!blk_queue_secure_erase(q))
			goto not_supported;
		break;
	case REQ_OP_WRITE_SAME:
		if (!q->limits.max_write_same_sectors)
			goto not_supported;
		break;
	case REQ_OP_ZONE_REPORT:
	case REQ_OP_ZONE_RESET:
		if (!blk_queue_is_zoned(q))
			goto not_supported;
		break;
	case REQ_OP_WRITE_ZEROES:
		if (!q->limits.max_write_zeroes_sectors)
			goto not_supported;
		break;
	default:
		break;
	}

	/*
	 * Various block parts want %current->io_context and lazy ioc
	 * allocation ends up trading a lot of pain for a small amount of
	 * memory.  Just allocate it upfront.  This may fail and block
	 * layer knows how to live with it.
	 */
	create_io_context(GFP_ATOMIC, q->node);

	if (!blkcg_bio_issue_check(q, bio))
		return false;

	if (!bio_flagged(bio, BIO_TRACE_COMPLETION)) {
		trace_block_bio_queue(q, bio);
		/* Now that enqueuing has been traced, we need to trace
		 * completion as well.
		 */
		bio_set_flag(bio, BIO_TRACE_COMPLETION);
	}
	return true;

not_supported:
	status = BLK_STS_NOTSUPP;
end_io:
	bio->bi_status = status;
	bio_endio(bio);
	return false;
}

/**
 * generic_make_request - hand a buffer to its device driver for I/O
 * @bio:  The bio describing the location in memory and on the device.
 *
 * generic_make_request() is used to make I/O requests of block
 * devices. It is passed a &struct bio, which describes the I/O that needs
 * to be done.
 *
 * generic_make_request() does not return any status.  The
 * success/failure status of the request, along with notification of
 * completion, is delivered asynchronously through the bio->bi_end_io
 * function described (one day) else where.
 *
 * The caller of generic_make_request must make sure that bi_io_vec
 * are set to describe the memory buffer, and that bi_dev and bi_sector are
 * set to describe the device address, and the
 * bi_end_io and optionally bi_private are set to describe how
 * completion notification should be signaled.
 *
 * generic_make_request and the drivers it calls may use bi_next if this
 * bio happens to be merged with someone else, and may resubmit the bio to
 * a lower device by calling into generic_make_request recursively, which
 * means the bio should NOT be touched after the call to ->make_request_fn.
 */
blk_qc_t generic_make_request(struct bio *bio)
{
	/*
	 * bio_list_on_stack[0] contains bios submitted by the current
	 * make_request_fn.
	 * bio_list_on_stack[1] contains bios that were submitted before
	 * the current make_request_fn, but that haven't been processed
	 * yet.
	 */
	struct bio_list bio_list_on_stack[2];
	blk_qc_t ret = BLK_QC_T_NONE;

	if (!generic_make_request_checks(bio))
		goto out;

	/*
	 * We only want one ->make_request_fn to be active at a time, else
	 * stack usage with stacked devices could be a problem.  So use
	 * current->bio_list to keep a list of requests submited by a
	 * make_request_fn function.  current->bio_list is also used as a
	 * flag to say if generic_make_request is currently active in this
	 * task or not.  If it is NULL, then no make_request is active.  If
	 * it is non-NULL, then a make_request is active, and new requests
	 * should be added at the tail
	 */
	if (current->bio_list) {
		bio_list_add(&current->bio_list[0], bio);
		goto out;
	}

	/* following loop may be a bit non-obvious, and so deserves some
	 * explanation.
	 * Before entering the loop, bio->bi_next is NULL (as all callers
	 * ensure that) so we have a list with a single bio.
	 * We pretend that we have just taken it off a longer list, so
	 * we assign bio_list to a pointer to the bio_list_on_stack,
	 * thus initialising the bio_list of new bios to be
	 * added.  ->make_request() may indeed add some more bios
	 * through a recursive call to generic_make_request.  If it
	 * did, we find a non-NULL value in bio_list and re-enter the loop
	 * from the top.  In this case we really did just take the bio
	 * of the top of the list (no pretending) and so remove it from
	 * bio_list, and call into ->make_request() again.
	 */
	BUG_ON(bio->bi_next);
	bio_list_init(&bio_list_on_stack[0]);
	current->bio_list = bio_list_on_stack;
	do {
		struct request_queue *q = bio->bi_disk->queue;
		blk_mq_req_flags_t flags = bio->bi_opf & REQ_NOWAIT ?
			BLK_MQ_REQ_NOWAIT : 0;

		if (likely(blk_queue_enter(q, flags) == 0)) {
			struct bio_list lower, same;

			/* Create a fresh bio_list for all subordinate requests */
			bio_list_on_stack[1] = bio_list_on_stack[0];
			bio_list_init(&bio_list_on_stack[0]);
			ret = q->make_request_fn(q, bio);

			blk_queue_exit(q);

			/* sort new bios into those for a lower level
			 * and those for the same level
			 */
			bio_list_init(&lower);
			bio_list_init(&same);
			while ((bio = bio_list_pop(&bio_list_on_stack[0])) != NULL)
				if (q == bio->bi_disk->queue)
					bio_list_add(&same, bio);
				else
					bio_list_add(&lower, bio);
			/* now assemble so we handle the lowest level first */
			bio_list_merge(&bio_list_on_stack[0], &lower);
			bio_list_merge(&bio_list_on_stack[0], &same);
			bio_list_merge(&bio_list_on_stack[0], &bio_list_on_stack[1]);
		} else {
			if (unlikely(!blk_queue_dying(q) &&
					(bio->bi_opf & REQ_NOWAIT)))
				bio_wouldblock_error(bio);
			else
				bio_io_error(bio);
		}
		bio = bio_list_pop(&bio_list_on_stack[0]);
	} while (bio);
	current->bio_list = NULL; /* deactivate */

out:
	return ret;
}
EXPORT_SYMBOL(generic_make_request);

/**
 * direct_make_request - hand a buffer directly to its device driver for I/O
 * @bio:  The bio describing the location in memory and on the device.
 *
 * This function behaves like generic_make_request(), but does not protect
 * against recursion.  Must only be used if the called driver is known
 * to not call generic_make_request (or direct_make_request) again from
 * its make_request function.  (Calling direct_make_request again from
 * a workqueue is perfectly fine as that doesn't recurse).
 */
blk_qc_t direct_make_request(struct bio *bio)
{
	struct request_queue *q = bio->bi_disk->queue;
	bool nowait = bio->bi_opf & REQ_NOWAIT;
	blk_qc_t ret;

	if (!generic_make_request_checks(bio))
		return BLK_QC_T_NONE;

	if (unlikely(blk_queue_enter(q, nowait ? BLK_MQ_REQ_NOWAIT : 0))) {
		if (nowait && !blk_queue_dying(q))
			bio->bi_status = BLK_STS_AGAIN;
		else
			bio->bi_status = BLK_STS_IOERR;
		bio_endio(bio);
		return BLK_QC_T_NONE;
	}

	ret = q->make_request_fn(q, bio);
	blk_queue_exit(q);
	return ret;
}
EXPORT_SYMBOL_GPL(direct_make_request);

/**
 * submit_bio - submit a bio to the block device layer for I/O
 * @bio: The &struct bio which describes the I/O
 *
 * submit_bio() is very similar in purpose to generic_make_request(), and
 * uses that function to do most of the work. Both are fairly rough
 * interfaces; @bio must be presetup and ready for I/O.
 *
 */
blk_qc_t submit_bio(struct bio *bio)
{
	/*
	 * If it's a regular read/write or a barrier with data attached,
	 * go through the normal accounting stuff before submission.
	 */
	if (bio_has_data(bio)) {
		unsigned int count;

		if (unlikely(bio_op(bio) == REQ_OP_WRITE_SAME))
			count = queue_logical_block_size(bio->bi_disk->queue);
		else
			count = bio_sectors(bio);

		if (op_is_write(bio_op(bio))) {
			count_vm_events(PGPGOUT, count);
		} else {
			task_io_account_read(bio->bi_iter.bi_size);
			count_vm_events(PGPGIN, count);
		}

		if (unlikely(block_dump)) {
			char b[BDEVNAME_SIZE];
			printk(KERN_DEBUG "%s(%d): %s block %Lu on %s (%u sectors)\n",
			current->comm, task_pid_nr(current),
				op_is_write(bio_op(bio)) ? "WRITE" : "READ",
				(unsigned long long)bio->bi_iter.bi_sector,
				bio_devname(bio, b), count);
		}
	}

	return generic_make_request(bio);
}
EXPORT_SYMBOL(submit_bio);

bool blk_poll(struct request_queue *q, blk_qc_t cookie)
{
	if (!q->poll_fn || !blk_qc_t_valid(cookie))
		return false;

	if (current->plug)
		blk_flush_plug_list(current->plug, false);
	return q->poll_fn(q, cookie);
}
EXPORT_SYMBOL_GPL(blk_poll);

/**
 * blk_cloned_rq_check_limits - Helper function to check a cloned request
 *                              for new the queue limits
 * @q:  the queue
 * @rq: the request being checked
 *
 * Description:
 *    @rq may have been made based on weaker limitations of upper-level queues
 *    in request stacking drivers, and it may violate the limitation of @q.
 *    Since the block layer and the underlying device driver trust @rq
 *    after it is inserted to @q, it should be checked against @q before
 *    the insertion using this generic function.
 *
 *    Request stacking drivers like request-based dm may change the queue
 *    limits when retrying requests on other queues. Those requests need
 *    to be checked against the new queue limits again during dispatch.
 */
static int blk_cloned_rq_check_limits(struct request_queue *q,
				      struct request *rq)
{
	if (blk_rq_sectors(rq) > blk_queue_get_max_sectors(q, req_op(rq))) {
		printk(KERN_ERR "%s: over max size limit.\n", __func__);
		return -EIO;
	}

	/*
	 * queue's settings related to segment counting like q->bounce_pfn
	 * may differ from that of other stacking queues.
	 * Recalculate it to check the request correctly on this queue's
	 * limitation.
	 */
	blk_recalc_rq_segments(rq);
	if (rq->nr_phys_segments > queue_max_segments(q)) {
		printk(KERN_ERR "%s: over max segments limit.\n", __func__);
		return -EIO;
	}

	return 0;
}

/**
 * blk_insert_cloned_request - Helper for stacking drivers to submit a request
 * @q:  the queue to submit the request
 * @rq: the request being queued
 */
blk_status_t blk_insert_cloned_request(struct request_queue *q, struct request *rq)
{
	unsigned long flags;
	int where = ELEVATOR_INSERT_BACK;

	if (blk_cloned_rq_check_limits(q, rq))
		return BLK_STS_IOERR;

	if (rq->rq_disk &&
	    should_fail_request(&rq->rq_disk->part0, blk_rq_bytes(rq)))
		return BLK_STS_IOERR;

	if (q->mq_ops) {
		if (blk_queue_io_stat(q))
			blk_account_io_start(rq, true);
		/*
		 * Since we have a scheduler attached on the top device,
		 * bypass a potential scheduler on the bottom device for
		 * insert.
		 */
<<<<<<< HEAD
		blk_mq_request_bypass_insert(rq, true);
		return BLK_STS_OK;
=======
		return blk_mq_request_issue_directly(rq);
>>>>>>> 5fa4ec9c
	}

	spin_lock_irqsave(q->queue_lock, flags);
	if (unlikely(blk_queue_dying(q))) {
		spin_unlock_irqrestore(q->queue_lock, flags);
		return BLK_STS_IOERR;
	}

	/*
	 * Submitting request must be dequeued before calling this function
	 * because it will be linked to another request_queue
	 */
	BUG_ON(blk_queued_rq(rq));

	if (op_is_flush(rq->cmd_flags))
		where = ELEVATOR_INSERT_FLUSH;

	add_acct_request(q, rq, where);
	if (where == ELEVATOR_INSERT_FLUSH)
		__blk_run_queue(q);
	spin_unlock_irqrestore(q->queue_lock, flags);

	return BLK_STS_OK;
}
EXPORT_SYMBOL_GPL(blk_insert_cloned_request);

/**
 * blk_rq_err_bytes - determine number of bytes till the next failure boundary
 * @rq: request to examine
 *
 * Description:
 *     A request could be merge of IOs which require different failure
 *     handling.  This function determines the number of bytes which
 *     can be failed from the beginning of the request without
 *     crossing into area which need to be retried further.
 *
 * Return:
 *     The number of bytes to fail.
 */
unsigned int blk_rq_err_bytes(const struct request *rq)
{
	unsigned int ff = rq->cmd_flags & REQ_FAILFAST_MASK;
	unsigned int bytes = 0;
	struct bio *bio;

	if (!(rq->rq_flags & RQF_MIXED_MERGE))
		return blk_rq_bytes(rq);

	/*
	 * Currently the only 'mixing' which can happen is between
	 * different fastfail types.  We can safely fail portions
	 * which have all the failfast bits that the first one has -
	 * the ones which are at least as eager to fail as the first
	 * one.
	 */
	for (bio = rq->bio; bio; bio = bio->bi_next) {
		if ((bio->bi_opf & ff) != ff)
			break;
		bytes += bio->bi_iter.bi_size;
	}

	/* this could lead to infinite loop */
	BUG_ON(blk_rq_bytes(rq) && !bytes);
	return bytes;
}
EXPORT_SYMBOL_GPL(blk_rq_err_bytes);

void blk_account_io_completion(struct request *req, unsigned int bytes)
{
	if (blk_do_io_stat(req)) {
		const int rw = rq_data_dir(req);
		struct hd_struct *part;
		int cpu;

		cpu = part_stat_lock();
		part = req->part;
		part_stat_add(cpu, part, sectors[rw], bytes >> 9);
		part_stat_unlock();
	}
}

void blk_account_io_done(struct request *req)
{
	/*
	 * Account IO completion.  flush_rq isn't accounted as a
	 * normal IO on queueing nor completion.  Accounting the
	 * containing request is enough.
	 */
	if (blk_do_io_stat(req) && !(req->rq_flags & RQF_FLUSH_SEQ)) {
		unsigned long duration = jiffies - req->start_time;
		const int rw = rq_data_dir(req);
		struct hd_struct *part;
		int cpu;

		cpu = part_stat_lock();
		part = req->part;

		part_stat_inc(cpu, part, ios[rw]);
		part_stat_add(cpu, part, ticks[rw], duration);
		part_round_stats(req->q, cpu, part);
		part_dec_in_flight(req->q, part, rw);

		hd_struct_put(part);
		part_stat_unlock();
	}
}

#ifdef CONFIG_PM
/*
 * Don't process normal requests when queue is suspended
 * or in the process of suspending/resuming
 */
static bool blk_pm_allow_request(struct request *rq)
{
	switch (rq->q->rpm_status) {
	case RPM_RESUMING:
	case RPM_SUSPENDING:
		return rq->rq_flags & RQF_PM;
	case RPM_SUSPENDED:
		return false;
	}

	return true;
}
#else
static bool blk_pm_allow_request(struct request *rq)
{
	return true;
}
#endif

void blk_account_io_start(struct request *rq, bool new_io)
{
	struct hd_struct *part;
	int rw = rq_data_dir(rq);
	int cpu;

	if (!blk_do_io_stat(rq))
		return;

	cpu = part_stat_lock();

	if (!new_io) {
		part = rq->part;
		part_stat_inc(cpu, part, merges[rw]);
	} else {
		part = disk_map_sector_rcu(rq->rq_disk, blk_rq_pos(rq));
		if (!hd_struct_try_get(part)) {
			/*
			 * The partition is already being removed,
			 * the request will be accounted on the disk only
			 *
			 * We take a reference on disk->part0 although that
			 * partition will never be deleted, so we can treat
			 * it as any other partition.
			 */
			part = &rq->rq_disk->part0;
			hd_struct_get(part);
		}
		part_round_stats(rq->q, cpu, part);
		part_inc_in_flight(rq->q, part, rw);
		rq->part = part;
	}

	part_stat_unlock();
}

static struct request *elv_next_request(struct request_queue *q)
{
	struct request *rq;
	struct blk_flush_queue *fq = blk_get_flush_queue(q, NULL);

	WARN_ON_ONCE(q->mq_ops);

	while (1) {
		list_for_each_entry(rq, &q->queue_head, queuelist) {
			if (blk_pm_allow_request(rq))
				return rq;

			if (rq->rq_flags & RQF_SOFTBARRIER)
				break;
		}

		/*
		 * Flush request is running and flush request isn't queueable
		 * in the drive, we can hold the queue till flush request is
		 * finished. Even we don't do this, driver can't dispatch next
		 * requests and will requeue them. And this can improve
		 * throughput too. For example, we have request flush1, write1,
		 * flush 2. flush1 is dispatched, then queue is hold, write1
		 * isn't inserted to queue. After flush1 is finished, flush2
		 * will be dispatched. Since disk cache is already clean,
		 * flush2 will be finished very soon, so looks like flush2 is
		 * folded to flush1.
		 * Since the queue is hold, a flag is set to indicate the queue
		 * should be restarted later. Please see flush_end_io() for
		 * details.
		 */
		if (fq->flush_pending_idx != fq->flush_running_idx &&
				!queue_flush_queueable(q)) {
			fq->flush_queue_delayed = 1;
			return NULL;
		}
		if (unlikely(blk_queue_bypass(q)) ||
		    !q->elevator->type->ops.sq.elevator_dispatch_fn(q, 0))
			return NULL;
	}
}

/**
 * blk_peek_request - peek at the top of a request queue
 * @q: request queue to peek at
 *
 * Description:
 *     Return the request at the top of @q.  The returned request
 *     should be started using blk_start_request() before LLD starts
 *     processing it.
 *
 * Return:
 *     Pointer to the request at the top of @q if available.  Null
 *     otherwise.
 */
struct request *blk_peek_request(struct request_queue *q)
{
	struct request *rq;
	int ret;

	lockdep_assert_held(q->queue_lock);
	WARN_ON_ONCE(q->mq_ops);

	while ((rq = elv_next_request(q)) != NULL) {
		if (!(rq->rq_flags & RQF_STARTED)) {
			/*
			 * This is the first time the device driver
			 * sees this request (possibly after
			 * requeueing).  Notify IO scheduler.
			 */
			if (rq->rq_flags & RQF_SORTED)
				elv_activate_rq(q, rq);

			/*
			 * just mark as started even if we don't start
			 * it, a request that has been delayed should
			 * not be passed by new incoming requests
			 */
			rq->rq_flags |= RQF_STARTED;
			trace_block_rq_issue(q, rq);
		}

		if (!q->boundary_rq || q->boundary_rq == rq) {
			q->end_sector = rq_end_sector(rq);
			q->boundary_rq = NULL;
		}

		if (rq->rq_flags & RQF_DONTPREP)
			break;

		if (q->dma_drain_size && blk_rq_bytes(rq)) {
			/*
			 * make sure space for the drain appears we
			 * know we can do this because max_hw_segments
			 * has been adjusted to be one fewer than the
			 * device can handle
			 */
			rq->nr_phys_segments++;
		}

		if (!q->prep_rq_fn)
			break;

		ret = q->prep_rq_fn(q, rq);
		if (ret == BLKPREP_OK) {
			break;
		} else if (ret == BLKPREP_DEFER) {
			/*
			 * the request may have been (partially) prepped.
			 * we need to keep this request in the front to
			 * avoid resource deadlock.  RQF_STARTED will
			 * prevent other fs requests from passing this one.
			 */
			if (q->dma_drain_size && blk_rq_bytes(rq) &&
			    !(rq->rq_flags & RQF_DONTPREP)) {
				/*
				 * remove the space for the drain we added
				 * so that we don't add it again
				 */
				--rq->nr_phys_segments;
			}

			rq = NULL;
			break;
		} else if (ret == BLKPREP_KILL || ret == BLKPREP_INVALID) {
			rq->rq_flags |= RQF_QUIET;
			/*
			 * Mark this request as started so we don't trigger
			 * any debug logic in the end I/O path.
			 */
			blk_start_request(rq);
			__blk_end_request_all(rq, ret == BLKPREP_INVALID ?
					BLK_STS_TARGET : BLK_STS_IOERR);
		} else {
			printk(KERN_ERR "%s: bad return=%d\n", __func__, ret);
			break;
		}
	}

	return rq;
}
EXPORT_SYMBOL(blk_peek_request);

static void blk_dequeue_request(struct request *rq)
{
	struct request_queue *q = rq->q;

	BUG_ON(list_empty(&rq->queuelist));
	BUG_ON(ELV_ON_HASH(rq));

	list_del_init(&rq->queuelist);

	/*
	 * the time frame between a request being removed from the lists
	 * and to it is freed is accounted as io that is in progress at
	 * the driver side.
	 */
	if (blk_account_rq(rq)) {
		q->in_flight[rq_is_sync(rq)]++;
		set_io_start_time_ns(rq);
	}
}

/**
 * blk_start_request - start request processing on the driver
 * @req: request to dequeue
 *
 * Description:
 *     Dequeue @req and start timeout timer on it.  This hands off the
 *     request to the driver.
 */
void blk_start_request(struct request *req)
{
	lockdep_assert_held(req->q->queue_lock);
	WARN_ON_ONCE(req->q->mq_ops);

	blk_dequeue_request(req);

	if (test_bit(QUEUE_FLAG_STATS, &req->q->queue_flags)) {
		blk_stat_set_issue(&req->issue_stat, blk_rq_sectors(req));
		req->rq_flags |= RQF_STATS;
		wbt_issue(req->q->rq_wb, &req->issue_stat);
	}

	BUG_ON(blk_rq_is_complete(req));
	blk_add_timer(req);
}
EXPORT_SYMBOL(blk_start_request);

/**
 * blk_fetch_request - fetch a request from a request queue
 * @q: request queue to fetch a request from
 *
 * Description:
 *     Return the request at the top of @q.  The request is started on
 *     return and LLD can start processing it immediately.
 *
 * Return:
 *     Pointer to the request at the top of @q if available.  Null
 *     otherwise.
 */
struct request *blk_fetch_request(struct request_queue *q)
{
	struct request *rq;

	lockdep_assert_held(q->queue_lock);
	WARN_ON_ONCE(q->mq_ops);

	rq = blk_peek_request(q);
	if (rq)
		blk_start_request(rq);
	return rq;
}
EXPORT_SYMBOL(blk_fetch_request);

/*
 * Steal bios from a request and add them to a bio list.
 * The request must not have been partially completed before.
 */
void blk_steal_bios(struct bio_list *list, struct request *rq)
{
	if (rq->bio) {
		if (list->tail)
			list->tail->bi_next = rq->bio;
		else
			list->head = rq->bio;
		list->tail = rq->biotail;

		rq->bio = NULL;
		rq->biotail = NULL;
	}

	rq->__data_len = 0;
}
EXPORT_SYMBOL_GPL(blk_steal_bios);

/**
 * blk_update_request - Special helper function for request stacking drivers
 * @req:      the request being processed
 * @error:    block status code
 * @nr_bytes: number of bytes to complete @req
 *
 * Description:
 *     Ends I/O on a number of bytes attached to @req, but doesn't complete
 *     the request structure even if @req doesn't have leftover.
 *     If @req has leftover, sets it up for the next range of segments.
 *
 *     This special helper function is only for request stacking drivers
 *     (e.g. request-based dm) so that they can handle partial completion.
 *     Actual device drivers should use blk_end_request instead.
 *
 *     Passing the result of blk_rq_bytes() as @nr_bytes guarantees
 *     %false return from this function.
 *
 * Return:
 *     %false - this request doesn't have any more data
 *     %true  - this request has more data
 **/
bool blk_update_request(struct request *req, blk_status_t error,
		unsigned int nr_bytes)
{
	int total_bytes;

	trace_block_rq_complete(req, blk_status_to_errno(error), nr_bytes);

	if (!req->bio)
		return false;

	if (unlikely(error && !blk_rq_is_passthrough(req) &&
		     !(req->rq_flags & RQF_QUIET)))
		print_req_error(req, error);

	blk_account_io_completion(req, nr_bytes);

	total_bytes = 0;
	while (req->bio) {
		struct bio *bio = req->bio;
		unsigned bio_bytes = min(bio->bi_iter.bi_size, nr_bytes);

		if (bio_bytes == bio->bi_iter.bi_size)
			req->bio = bio->bi_next;

		/* Completion has already been traced */
		bio_clear_flag(bio, BIO_TRACE_COMPLETION);
		req_bio_endio(req, bio, bio_bytes, error);

		total_bytes += bio_bytes;
		nr_bytes -= bio_bytes;

		if (!nr_bytes)
			break;
	}

	/*
	 * completely done
	 */
	if (!req->bio) {
		/*
		 * Reset counters so that the request stacking driver
		 * can find how many bytes remain in the request
		 * later.
		 */
		req->__data_len = 0;
		return false;
	}

	req->__data_len -= total_bytes;

	/* update sector only for requests with clear definition of sector */
	if (!blk_rq_is_passthrough(req))
		req->__sector += total_bytes >> 9;

	/* mixed attributes always follow the first bio */
	if (req->rq_flags & RQF_MIXED_MERGE) {
		req->cmd_flags &= ~REQ_FAILFAST_MASK;
		req->cmd_flags |= req->bio->bi_opf & REQ_FAILFAST_MASK;
	}

	if (!(req->rq_flags & RQF_SPECIAL_PAYLOAD)) {
		/*
		 * If total number of sectors is less than the first segment
		 * size, something has gone terribly wrong.
		 */
		if (blk_rq_bytes(req) < blk_rq_cur_bytes(req)) {
			blk_dump_rq_flags(req, "request botched");
			req->__data_len = blk_rq_cur_bytes(req);
		}

		/* recalculate the number of segments */
		blk_recalc_rq_segments(req);
	}

	return true;
}
EXPORT_SYMBOL_GPL(blk_update_request);

static bool blk_update_bidi_request(struct request *rq, blk_status_t error,
				    unsigned int nr_bytes,
				    unsigned int bidi_bytes)
{
	if (blk_update_request(rq, error, nr_bytes))
		return true;

	/* Bidi request must be completed as a whole */
	if (unlikely(blk_bidi_rq(rq)) &&
	    blk_update_request(rq->next_rq, error, bidi_bytes))
		return true;

	if (blk_queue_add_random(rq->q))
		add_disk_randomness(rq->rq_disk);

	return false;
}

/**
 * blk_unprep_request - unprepare a request
 * @req:	the request
 *
 * This function makes a request ready for complete resubmission (or
 * completion).  It happens only after all error handling is complete,
 * so represents the appropriate moment to deallocate any resources
 * that were allocated to the request in the prep_rq_fn.  The queue
 * lock is held when calling this.
 */
void blk_unprep_request(struct request *req)
{
	struct request_queue *q = req->q;

	req->rq_flags &= ~RQF_DONTPREP;
	if (q->unprep_rq_fn)
		q->unprep_rq_fn(q, req);
}
EXPORT_SYMBOL_GPL(blk_unprep_request);

void blk_finish_request(struct request *req, blk_status_t error)
{
	struct request_queue *q = req->q;

	lockdep_assert_held(req->q->queue_lock);
	WARN_ON_ONCE(q->mq_ops);

	if (req->rq_flags & RQF_STATS)
		blk_stat_add(req);

	if (req->rq_flags & RQF_QUEUED)
		blk_queue_end_tag(q, req);

	BUG_ON(blk_queued_rq(req));

	if (unlikely(laptop_mode) && !blk_rq_is_passthrough(req))
		laptop_io_completion(req->q->backing_dev_info);

	blk_delete_timer(req);

	if (req->rq_flags & RQF_DONTPREP)
		blk_unprep_request(req);

	blk_account_io_done(req);

	if (req->end_io) {
		wbt_done(req->q->rq_wb, &req->issue_stat);
		req->end_io(req, error);
	} else {
		if (blk_bidi_rq(req))
			__blk_put_request(req->next_rq->q, req->next_rq);

		__blk_put_request(q, req);
	}
}
EXPORT_SYMBOL(blk_finish_request);

/**
 * blk_end_bidi_request - Complete a bidi request
 * @rq:         the request to complete
 * @error:      block status code
 * @nr_bytes:   number of bytes to complete @rq
 * @bidi_bytes: number of bytes to complete @rq->next_rq
 *
 * Description:
 *     Ends I/O on a number of bytes attached to @rq and @rq->next_rq.
 *     Drivers that supports bidi can safely call this member for any
 *     type of request, bidi or uni.  In the later case @bidi_bytes is
 *     just ignored.
 *
 * Return:
 *     %false - we are done with this request
 *     %true  - still buffers pending for this request
 **/
static bool blk_end_bidi_request(struct request *rq, blk_status_t error,
				 unsigned int nr_bytes, unsigned int bidi_bytes)
{
	struct request_queue *q = rq->q;
	unsigned long flags;

	WARN_ON_ONCE(q->mq_ops);

	if (blk_update_bidi_request(rq, error, nr_bytes, bidi_bytes))
		return true;

	spin_lock_irqsave(q->queue_lock, flags);
	blk_finish_request(rq, error);
	spin_unlock_irqrestore(q->queue_lock, flags);

	return false;
}

/**
 * __blk_end_bidi_request - Complete a bidi request with queue lock held
 * @rq:         the request to complete
 * @error:      block status code
 * @nr_bytes:   number of bytes to complete @rq
 * @bidi_bytes: number of bytes to complete @rq->next_rq
 *
 * Description:
 *     Identical to blk_end_bidi_request() except that queue lock is
 *     assumed to be locked on entry and remains so on return.
 *
 * Return:
 *     %false - we are done with this request
 *     %true  - still buffers pending for this request
 **/
static bool __blk_end_bidi_request(struct request *rq, blk_status_t error,
				   unsigned int nr_bytes, unsigned int bidi_bytes)
{
	lockdep_assert_held(rq->q->queue_lock);
	WARN_ON_ONCE(rq->q->mq_ops);

	if (blk_update_bidi_request(rq, error, nr_bytes, bidi_bytes))
		return true;

	blk_finish_request(rq, error);

	return false;
}

/**
 * blk_end_request - Helper function for drivers to complete the request.
 * @rq:       the request being processed
 * @error:    block status code
 * @nr_bytes: number of bytes to complete
 *
 * Description:
 *     Ends I/O on a number of bytes attached to @rq.
 *     If @rq has leftover, sets it up for the next range of segments.
 *
 * Return:
 *     %false - we are done with this request
 *     %true  - still buffers pending for this request
 **/
bool blk_end_request(struct request *rq, blk_status_t error,
		unsigned int nr_bytes)
{
	WARN_ON_ONCE(rq->q->mq_ops);
	return blk_end_bidi_request(rq, error, nr_bytes, 0);
}
EXPORT_SYMBOL(blk_end_request);

/**
 * blk_end_request_all - Helper function for drives to finish the request.
 * @rq: the request to finish
 * @error: block status code
 *
 * Description:
 *     Completely finish @rq.
 */
void blk_end_request_all(struct request *rq, blk_status_t error)
{
	bool pending;
	unsigned int bidi_bytes = 0;

	if (unlikely(blk_bidi_rq(rq)))
		bidi_bytes = blk_rq_bytes(rq->next_rq);

	pending = blk_end_bidi_request(rq, error, blk_rq_bytes(rq), bidi_bytes);
	BUG_ON(pending);
}
EXPORT_SYMBOL(blk_end_request_all);

/**
 * __blk_end_request - Helper function for drivers to complete the request.
 * @rq:       the request being processed
 * @error:    block status code
 * @nr_bytes: number of bytes to complete
 *
 * Description:
 *     Must be called with queue lock held unlike blk_end_request().
 *
 * Return:
 *     %false - we are done with this request
 *     %true  - still buffers pending for this request
 **/
bool __blk_end_request(struct request *rq, blk_status_t error,
		unsigned int nr_bytes)
{
	lockdep_assert_held(rq->q->queue_lock);
	WARN_ON_ONCE(rq->q->mq_ops);

	return __blk_end_bidi_request(rq, error, nr_bytes, 0);
}
EXPORT_SYMBOL(__blk_end_request);

/**
 * __blk_end_request_all - Helper function for drives to finish the request.
 * @rq: the request to finish
 * @error:    block status code
 *
 * Description:
 *     Completely finish @rq.  Must be called with queue lock held.
 */
void __blk_end_request_all(struct request *rq, blk_status_t error)
{
	bool pending;
	unsigned int bidi_bytes = 0;

	lockdep_assert_held(rq->q->queue_lock);
	WARN_ON_ONCE(rq->q->mq_ops);

	if (unlikely(blk_bidi_rq(rq)))
		bidi_bytes = blk_rq_bytes(rq->next_rq);

	pending = __blk_end_bidi_request(rq, error, blk_rq_bytes(rq), bidi_bytes);
	BUG_ON(pending);
}
EXPORT_SYMBOL(__blk_end_request_all);

/**
 * __blk_end_request_cur - Helper function to finish the current request chunk.
 * @rq: the request to finish the current chunk for
 * @error:    block status code
 *
 * Description:
 *     Complete the current consecutively mapped chunk from @rq.  Must
 *     be called with queue lock held.
 *
 * Return:
 *     %false - we are done with this request
 *     %true  - still buffers pending for this request
 */
bool __blk_end_request_cur(struct request *rq, blk_status_t error)
{
	return __blk_end_request(rq, error, blk_rq_cur_bytes(rq));
}
EXPORT_SYMBOL(__blk_end_request_cur);

void blk_rq_bio_prep(struct request_queue *q, struct request *rq,
		     struct bio *bio)
{
	if (bio_has_data(bio))
		rq->nr_phys_segments = bio_phys_segments(q, bio);

	rq->__data_len = bio->bi_iter.bi_size;
	rq->bio = rq->biotail = bio;

	if (bio->bi_disk)
		rq->rq_disk = bio->bi_disk;
}

#if ARCH_IMPLEMENTS_FLUSH_DCACHE_PAGE
/**
 * rq_flush_dcache_pages - Helper function to flush all pages in a request
 * @rq: the request to be flushed
 *
 * Description:
 *     Flush all pages in @rq.
 */
void rq_flush_dcache_pages(struct request *rq)
{
	struct req_iterator iter;
	struct bio_vec bvec;

	rq_for_each_segment(bvec, rq, iter)
		flush_dcache_page(bvec.bv_page);
}
EXPORT_SYMBOL_GPL(rq_flush_dcache_pages);
#endif

/**
 * blk_lld_busy - Check if underlying low-level drivers of a device are busy
 * @q : the queue of the device being checked
 *
 * Description:
 *    Check if underlying low-level drivers of a device are busy.
 *    If the drivers want to export their busy state, they must set own
 *    exporting function using blk_queue_lld_busy() first.
 *
 *    Basically, this function is used only by request stacking drivers
 *    to stop dispatching requests to underlying devices when underlying
 *    devices are busy.  This behavior helps more I/O merging on the queue
 *    of the request stacking driver and prevents I/O throughput regression
 *    on burst I/O load.
 *
 * Return:
 *    0 - Not busy (The request stacking driver should dispatch request)
 *    1 - Busy (The request stacking driver should stop dispatching request)
 */
int blk_lld_busy(struct request_queue *q)
{
	if (q->lld_busy_fn)
		return q->lld_busy_fn(q);

	return 0;
}
EXPORT_SYMBOL_GPL(blk_lld_busy);

/**
 * blk_rq_unprep_clone - Helper function to free all bios in a cloned request
 * @rq: the clone request to be cleaned up
 *
 * Description:
 *     Free all bios in @rq for a cloned request.
 */
void blk_rq_unprep_clone(struct request *rq)
{
	struct bio *bio;

	while ((bio = rq->bio) != NULL) {
		rq->bio = bio->bi_next;

		bio_put(bio);
	}
}
EXPORT_SYMBOL_GPL(blk_rq_unprep_clone);

/*
 * Copy attributes of the original request to the clone request.
 * The actual data parts (e.g. ->cmd, ->sense) are not copied.
 */
static void __blk_rq_prep_clone(struct request *dst, struct request *src)
{
	dst->cpu = src->cpu;
	dst->__sector = blk_rq_pos(src);
	dst->__data_len = blk_rq_bytes(src);
	dst->nr_phys_segments = src->nr_phys_segments;
	dst->ioprio = src->ioprio;
	dst->extra_len = src->extra_len;
}

/**
 * blk_rq_prep_clone - Helper function to setup clone request
 * @rq: the request to be setup
 * @rq_src: original request to be cloned
 * @bs: bio_set that bios for clone are allocated from
 * @gfp_mask: memory allocation mask for bio
 * @bio_ctr: setup function to be called for each clone bio.
 *           Returns %0 for success, non %0 for failure.
 * @data: private data to be passed to @bio_ctr
 *
 * Description:
 *     Clones bios in @rq_src to @rq, and copies attributes of @rq_src to @rq.
 *     The actual data parts of @rq_src (e.g. ->cmd, ->sense)
 *     are not copied, and copying such parts is the caller's responsibility.
 *     Also, pages which the original bios are pointing to are not copied
 *     and the cloned bios just point same pages.
 *     So cloned bios must be completed before original bios, which means
 *     the caller must complete @rq before @rq_src.
 */
int blk_rq_prep_clone(struct request *rq, struct request *rq_src,
		      struct bio_set *bs, gfp_t gfp_mask,
		      int (*bio_ctr)(struct bio *, struct bio *, void *),
		      void *data)
{
	struct bio *bio, *bio_src;

	if (!bs)
		bs = fs_bio_set;

	__rq_for_each_bio(bio_src, rq_src) {
		bio = bio_clone_fast(bio_src, gfp_mask, bs);
		if (!bio)
			goto free_and_out;

		if (bio_ctr && bio_ctr(bio, bio_src, data))
			goto free_and_out;

		if (rq->bio) {
			rq->biotail->bi_next = bio;
			rq->biotail = bio;
		} else
			rq->bio = rq->biotail = bio;
	}

	__blk_rq_prep_clone(rq, rq_src);

	return 0;

free_and_out:
	if (bio)
		bio_put(bio);
	blk_rq_unprep_clone(rq);

	return -ENOMEM;
}
EXPORT_SYMBOL_GPL(blk_rq_prep_clone);

int kblockd_schedule_work(struct work_struct *work)
{
	return queue_work(kblockd_workqueue, work);
}
EXPORT_SYMBOL(kblockd_schedule_work);

int kblockd_schedule_work_on(int cpu, struct work_struct *work)
{
	return queue_work_on(cpu, kblockd_workqueue, work);
}
EXPORT_SYMBOL(kblockd_schedule_work_on);

int kblockd_mod_delayed_work_on(int cpu, struct delayed_work *dwork,
				unsigned long delay)
{
	return mod_delayed_work_on(cpu, kblockd_workqueue, dwork, delay);
}
EXPORT_SYMBOL(kblockd_mod_delayed_work_on);

/**
 * blk_start_plug - initialize blk_plug and track it inside the task_struct
 * @plug:	The &struct blk_plug that needs to be initialized
 *
 * Description:
 *   Tracking blk_plug inside the task_struct will help with auto-flushing the
 *   pending I/O should the task end up blocking between blk_start_plug() and
 *   blk_finish_plug(). This is important from a performance perspective, but
 *   also ensures that we don't deadlock. For instance, if the task is blocking
 *   for a memory allocation, memory reclaim could end up wanting to free a
 *   page belonging to that request that is currently residing in our private
 *   plug. By flushing the pending I/O when the process goes to sleep, we avoid
 *   this kind of deadlock.
 */
void blk_start_plug(struct blk_plug *plug)
{
	struct task_struct *tsk = current;

	/*
	 * If this is a nested plug, don't actually assign it.
	 */
	if (tsk->plug)
		return;

	INIT_LIST_HEAD(&plug->list);
	INIT_LIST_HEAD(&plug->mq_list);
	INIT_LIST_HEAD(&plug->cb_list);
	/*
	 * Store ordering should not be needed here, since a potential
	 * preempt will imply a full memory barrier
	 */
	tsk->plug = plug;
}
EXPORT_SYMBOL(blk_start_plug);

static int plug_rq_cmp(void *priv, struct list_head *a, struct list_head *b)
{
	struct request *rqa = container_of(a, struct request, queuelist);
	struct request *rqb = container_of(b, struct request, queuelist);

	return !(rqa->q < rqb->q ||
		(rqa->q == rqb->q && blk_rq_pos(rqa) < blk_rq_pos(rqb)));
}

/*
 * If 'from_schedule' is true, then postpone the dispatch of requests
 * until a safe kblockd context. We due this to avoid accidental big
 * additional stack usage in driver dispatch, in places where the originally
 * plugger did not intend it.
 */
static void queue_unplugged(struct request_queue *q, unsigned int depth,
			    bool from_schedule)
	__releases(q->queue_lock)
{
	lockdep_assert_held(q->queue_lock);

	trace_block_unplug(q, depth, !from_schedule);

	if (from_schedule)
		blk_run_queue_async(q);
	else
		__blk_run_queue(q);
	spin_unlock(q->queue_lock);
}

static void flush_plug_callbacks(struct blk_plug *plug, bool from_schedule)
{
	LIST_HEAD(callbacks);

	while (!list_empty(&plug->cb_list)) {
		list_splice_init(&plug->cb_list, &callbacks);

		while (!list_empty(&callbacks)) {
			struct blk_plug_cb *cb = list_first_entry(&callbacks,
							  struct blk_plug_cb,
							  list);
			list_del(&cb->list);
			cb->callback(cb, from_schedule);
		}
	}
}

struct blk_plug_cb *blk_check_plugged(blk_plug_cb_fn unplug, void *data,
				      int size)
{
	struct blk_plug *plug = current->plug;
	struct blk_plug_cb *cb;

	if (!plug)
		return NULL;

	list_for_each_entry(cb, &plug->cb_list, list)
		if (cb->callback == unplug && cb->data == data)
			return cb;

	/* Not currently on the callback list */
	BUG_ON(size < sizeof(*cb));
	cb = kzalloc(size, GFP_ATOMIC);
	if (cb) {
		cb->data = data;
		cb->callback = unplug;
		list_add(&cb->list, &plug->cb_list);
	}
	return cb;
}
EXPORT_SYMBOL(blk_check_plugged);

void blk_flush_plug_list(struct blk_plug *plug, bool from_schedule)
{
	struct request_queue *q;
	unsigned long flags;
	struct request *rq;
	LIST_HEAD(list);
	unsigned int depth;

	flush_plug_callbacks(plug, from_schedule);

	if (!list_empty(&plug->mq_list))
		blk_mq_flush_plug_list(plug, from_schedule);

	if (list_empty(&plug->list))
		return;

	list_splice_init(&plug->list, &list);

	list_sort(NULL, &list, plug_rq_cmp);

	q = NULL;
	depth = 0;

	/*
	 * Save and disable interrupts here, to avoid doing it for every
	 * queue lock we have to take.
	 */
	local_irq_save(flags);
	while (!list_empty(&list)) {
		rq = list_entry_rq(list.next);
		list_del_init(&rq->queuelist);
		BUG_ON(!rq->q);
		if (rq->q != q) {
			/*
			 * This drops the queue lock
			 */
			if (q)
				queue_unplugged(q, depth, from_schedule);
			q = rq->q;
			depth = 0;
			spin_lock(q->queue_lock);
		}

		/*
		 * Short-circuit if @q is dead
		 */
		if (unlikely(blk_queue_dying(q))) {
			__blk_end_request_all(rq, BLK_STS_IOERR);
			continue;
		}

		/*
		 * rq is already accounted, so use raw insert
		 */
		if (op_is_flush(rq->cmd_flags))
			__elv_add_request(q, rq, ELEVATOR_INSERT_FLUSH);
		else
			__elv_add_request(q, rq, ELEVATOR_INSERT_SORT_MERGE);

		depth++;
	}

	/*
	 * This drops the queue lock
	 */
	if (q)
		queue_unplugged(q, depth, from_schedule);

	local_irq_restore(flags);
}

void blk_finish_plug(struct blk_plug *plug)
{
	if (plug != current->plug)
		return;
	blk_flush_plug_list(plug, false);

	current->plug = NULL;
}
EXPORT_SYMBOL(blk_finish_plug);

#ifdef CONFIG_PM
/**
 * blk_pm_runtime_init - Block layer runtime PM initialization routine
 * @q: the queue of the device
 * @dev: the device the queue belongs to
 *
 * Description:
 *    Initialize runtime-PM-related fields for @q and start auto suspend for
 *    @dev. Drivers that want to take advantage of request-based runtime PM
 *    should call this function after @dev has been initialized, and its
 *    request queue @q has been allocated, and runtime PM for it can not happen
 *    yet(either due to disabled/forbidden or its usage_count > 0). In most
 *    cases, driver should call this function before any I/O has taken place.
 *
 *    This function takes care of setting up using auto suspend for the device,
 *    the autosuspend delay is set to -1 to make runtime suspend impossible
 *    until an updated value is either set by user or by driver. Drivers do
 *    not need to touch other autosuspend settings.
 *
 *    The block layer runtime PM is request based, so only works for drivers
 *    that use request as their IO unit instead of those directly use bio's.
 */
void blk_pm_runtime_init(struct request_queue *q, struct device *dev)
{
	/* not support for RQF_PM and ->rpm_status in blk-mq yet */
	if (q->mq_ops)
		return;

	q->dev = dev;
	q->rpm_status = RPM_ACTIVE;
	pm_runtime_set_autosuspend_delay(q->dev, -1);
	pm_runtime_use_autosuspend(q->dev);
}
EXPORT_SYMBOL(blk_pm_runtime_init);

/**
 * blk_pre_runtime_suspend - Pre runtime suspend check
 * @q: the queue of the device
 *
 * Description:
 *    This function will check if runtime suspend is allowed for the device
 *    by examining if there are any requests pending in the queue. If there
 *    are requests pending, the device can not be runtime suspended; otherwise,
 *    the queue's status will be updated to SUSPENDING and the driver can
 *    proceed to suspend the device.
 *
 *    For the not allowed case, we mark last busy for the device so that
 *    runtime PM core will try to autosuspend it some time later.
 *
 *    This function should be called near the start of the device's
 *    runtime_suspend callback.
 *
 * Return:
 *    0		- OK to runtime suspend the device
 *    -EBUSY	- Device should not be runtime suspended
 */
int blk_pre_runtime_suspend(struct request_queue *q)
{
	int ret = 0;

	if (!q->dev)
		return ret;

	spin_lock_irq(q->queue_lock);
	if (q->nr_pending) {
		ret = -EBUSY;
		pm_runtime_mark_last_busy(q->dev);
	} else {
		q->rpm_status = RPM_SUSPENDING;
	}
	spin_unlock_irq(q->queue_lock);
	return ret;
}
EXPORT_SYMBOL(blk_pre_runtime_suspend);

/**
 * blk_post_runtime_suspend - Post runtime suspend processing
 * @q: the queue of the device
 * @err: return value of the device's runtime_suspend function
 *
 * Description:
 *    Update the queue's runtime status according to the return value of the
 *    device's runtime suspend function and mark last busy for the device so
 *    that PM core will try to auto suspend the device at a later time.
 *
 *    This function should be called near the end of the device's
 *    runtime_suspend callback.
 */
void blk_post_runtime_suspend(struct request_queue *q, int err)
{
	if (!q->dev)
		return;

	spin_lock_irq(q->queue_lock);
	if (!err) {
		q->rpm_status = RPM_SUSPENDED;
	} else {
		q->rpm_status = RPM_ACTIVE;
		pm_runtime_mark_last_busy(q->dev);
	}
	spin_unlock_irq(q->queue_lock);
}
EXPORT_SYMBOL(blk_post_runtime_suspend);

/**
 * blk_pre_runtime_resume - Pre runtime resume processing
 * @q: the queue of the device
 *
 * Description:
 *    Update the queue's runtime status to RESUMING in preparation for the
 *    runtime resume of the device.
 *
 *    This function should be called near the start of the device's
 *    runtime_resume callback.
 */
void blk_pre_runtime_resume(struct request_queue *q)
{
	if (!q->dev)
		return;

	spin_lock_irq(q->queue_lock);
	q->rpm_status = RPM_RESUMING;
	spin_unlock_irq(q->queue_lock);
}
EXPORT_SYMBOL(blk_pre_runtime_resume);

/**
 * blk_post_runtime_resume - Post runtime resume processing
 * @q: the queue of the device
 * @err: return value of the device's runtime_resume function
 *
 * Description:
 *    Update the queue's runtime status according to the return value of the
 *    device's runtime_resume function. If it is successfully resumed, process
 *    the requests that are queued into the device's queue when it is resuming
 *    and then mark last busy and initiate autosuspend for it.
 *
 *    This function should be called near the end of the device's
 *    runtime_resume callback.
 */
void blk_post_runtime_resume(struct request_queue *q, int err)
{
	if (!q->dev)
		return;

	spin_lock_irq(q->queue_lock);
	if (!err) {
		q->rpm_status = RPM_ACTIVE;
		__blk_run_queue(q);
		pm_runtime_mark_last_busy(q->dev);
		pm_request_autosuspend(q->dev);
	} else {
		q->rpm_status = RPM_SUSPENDED;
	}
	spin_unlock_irq(q->queue_lock);
}
EXPORT_SYMBOL(blk_post_runtime_resume);

/**
 * blk_set_runtime_active - Force runtime status of the queue to be active
 * @q: the queue of the device
 *
 * If the device is left runtime suspended during system suspend the resume
 * hook typically resumes the device and corrects runtime status
 * accordingly. However, that does not affect the queue runtime PM status
 * which is still "suspended". This prevents processing requests from the
 * queue.
 *
 * This function can be used in driver's resume hook to correct queue
 * runtime PM status and re-enable peeking requests from the queue. It
 * should be called before first request is added to the queue.
 */
void blk_set_runtime_active(struct request_queue *q)
{
	spin_lock_irq(q->queue_lock);
	q->rpm_status = RPM_ACTIVE;
	pm_runtime_mark_last_busy(q->dev);
	pm_request_autosuspend(q->dev);
	spin_unlock_irq(q->queue_lock);
}
EXPORT_SYMBOL(blk_set_runtime_active);
#endif

int __init blk_dev_init(void)
{
	BUILD_BUG_ON(REQ_OP_LAST >= (1 << REQ_OP_BITS));
	BUILD_BUG_ON(REQ_OP_BITS + REQ_FLAG_BITS > 8 *
			FIELD_SIZEOF(struct request, cmd_flags));
	BUILD_BUG_ON(REQ_OP_BITS + REQ_FLAG_BITS > 8 *
			FIELD_SIZEOF(struct bio, bi_opf));

	/* used for unplugging and affects IO latency/throughput - HIGHPRI */
	kblockd_workqueue = alloc_workqueue("kblockd",
					    WQ_MEM_RECLAIM | WQ_HIGHPRI, 0);
	if (!kblockd_workqueue)
		panic("Failed to create kblockd\n");

	request_cachep = kmem_cache_create("blkdev_requests",
			sizeof(struct request), 0, SLAB_PANIC, NULL);

	blk_requestq_cachep = kmem_cache_create("request_queue",
			sizeof(struct request_queue), 0, SLAB_PANIC, NULL);

#ifdef CONFIG_DEBUG_FS
	blk_debugfs_root = debugfs_create_dir("block", NULL);
#endif

	return 0;
}<|MERGE_RESOLUTION|>--- conflicted
+++ resolved
@@ -2525,12 +2525,7 @@
 		 * bypass a potential scheduler on the bottom device for
 		 * insert.
 		 */
-<<<<<<< HEAD
-		blk_mq_request_bypass_insert(rq, true);
-		return BLK_STS_OK;
-=======
 		return blk_mq_request_issue_directly(rq);
->>>>>>> 5fa4ec9c
 	}
 
 	spin_lock_irqsave(q->queue_lock, flags);
