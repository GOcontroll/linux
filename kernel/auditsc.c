// SPDX-License-Identifier: GPL-2.0-or-later
/* auditsc.c -- System-call auditing support
 * Handles all system-call specific auditing features.
 *
 * Copyright 2003-2004 Red Hat Inc., Durham, North Carolina.
 * Copyright 2005 Hewlett-Packard Development Company, L.P.
 * Copyright (C) 2005, 2006 IBM Corporation
 * All Rights Reserved.
 *
 * Written by Rickard E. (Rik) Faith <faith@redhat.com>
 *
 * Many of the ideas implemented here are from Stephen C. Tweedie,
 * especially the idea of avoiding a copy by using getname.
 *
 * The method for actual interception of syscall entry and exit (not in
 * this file -- see entry.S) is based on a GPL'd patch written by
 * okir@suse.de and Copyright 2003 SuSE Linux AG.
 *
 * POSIX message queue support added by George Wilson <ltcgcw@us.ibm.com>,
 * 2006.
 *
 * The support of additional filter rules compares (>, <, >=, <=) was
 * added by Dustin Kirkland <dustin.kirkland@us.ibm.com>, 2005.
 *
 * Modified by Amy Griffis <amy.griffis@hp.com> to collect additional
 * filesystem information.
 *
 * Subject and object context labeling support added by <danjones@us.ibm.com>
 * and <dustin.kirkland@us.ibm.com> for LSPP certification compliance.
 */

#define pr_fmt(fmt) KBUILD_MODNAME ": " fmt

#include <linux/init.h>
#include <asm/types.h>
#include <linux/atomic.h>
#include <linux/fs.h>
#include <linux/namei.h>
#include <linux/mm.h>
#include <linux/export.h>
#include <linux/slab.h>
#include <linux/mount.h>
#include <linux/socket.h>
#include <linux/mqueue.h>
#include <linux/audit.h>
#include <linux/personality.h>
#include <linux/time.h>
#include <linux/netlink.h>
#include <linux/compiler.h>
#include <asm/unistd.h>
#include <linux/security.h>
#include <linux/list.h>
#include <linux/binfmts.h>
#include <linux/highmem.h>
#include <linux/syscalls.h>
#include <asm/syscall.h>
#include <linux/capability.h>
#include <linux/fs_struct.h>
#include <linux/compat.h>
#include <linux/ctype.h>
#include <linux/string.h>
#include <linux/uaccess.h>
#include <linux/fsnotify_backend.h>
#include <uapi/linux/limits.h>
#include <uapi/linux/netfilter/nf_tables.h>
#include <uapi/linux/openat2.h> // struct open_how

#include "audit.h"

/* flags stating the success for a syscall */
#define AUDITSC_INVALID 0
#define AUDITSC_SUCCESS 1
#define AUDITSC_FAILURE 2

/* no execve audit message should be longer than this (userspace limits),
 * see the note near the top of audit_log_execve_info() about this value */
#define MAX_EXECVE_AUDIT_LEN 7500

/* max length to print of cmdline/proctitle value during audit */
#define MAX_PROCTITLE_AUDIT_LEN 128

/* number of audit rules */
int audit_n_rules;

/* determines whether we collect data for signals sent */
int audit_signals;

struct audit_aux_data {
	struct audit_aux_data	*next;
	int			type;
};

/* Number of target pids per aux struct. */
#define AUDIT_AUX_PIDS	16

struct audit_aux_data_pids {
	struct audit_aux_data	d;
	pid_t			target_pid[AUDIT_AUX_PIDS];
	kuid_t			target_auid[AUDIT_AUX_PIDS];
	kuid_t			target_uid[AUDIT_AUX_PIDS];
	unsigned int		target_sessionid[AUDIT_AUX_PIDS];
	u32			target_sid[AUDIT_AUX_PIDS];
	char 			target_comm[AUDIT_AUX_PIDS][TASK_COMM_LEN];
	int			pid_count;
};

struct audit_aux_data_bprm_fcaps {
	struct audit_aux_data	d;
	struct audit_cap_data	fcap;
	unsigned int		fcap_ver;
	struct audit_cap_data	old_pcap;
	struct audit_cap_data	new_pcap;
};

struct audit_tree_refs {
	struct audit_tree_refs *next;
	struct audit_chunk *c[31];
};

struct audit_nfcfgop_tab {
	enum audit_nfcfgop	op;
	const char		*s;
};

static const struct audit_nfcfgop_tab audit_nfcfgs[] = {
	{ AUDIT_XT_OP_REGISTER,			"xt_register"		   },
	{ AUDIT_XT_OP_REPLACE,			"xt_replace"		   },
	{ AUDIT_XT_OP_UNREGISTER,		"xt_unregister"		   },
	{ AUDIT_NFT_OP_TABLE_REGISTER,		"nft_register_table"	   },
	{ AUDIT_NFT_OP_TABLE_UNREGISTER,	"nft_unregister_table"	   },
	{ AUDIT_NFT_OP_CHAIN_REGISTER,		"nft_register_chain"	   },
	{ AUDIT_NFT_OP_CHAIN_UNREGISTER,	"nft_unregister_chain"	   },
	{ AUDIT_NFT_OP_RULE_REGISTER,		"nft_register_rule"	   },
	{ AUDIT_NFT_OP_RULE_UNREGISTER,		"nft_unregister_rule"	   },
	{ AUDIT_NFT_OP_SET_REGISTER,		"nft_register_set"	   },
	{ AUDIT_NFT_OP_SET_UNREGISTER,		"nft_unregister_set"	   },
	{ AUDIT_NFT_OP_SETELEM_REGISTER,	"nft_register_setelem"	   },
	{ AUDIT_NFT_OP_SETELEM_UNREGISTER,	"nft_unregister_setelem"   },
	{ AUDIT_NFT_OP_GEN_REGISTER,		"nft_register_gen"	   },
	{ AUDIT_NFT_OP_OBJ_REGISTER,		"nft_register_obj"	   },
	{ AUDIT_NFT_OP_OBJ_UNREGISTER,		"nft_unregister_obj"	   },
	{ AUDIT_NFT_OP_OBJ_RESET,		"nft_reset_obj"		   },
	{ AUDIT_NFT_OP_FLOWTABLE_REGISTER,	"nft_register_flowtable"   },
	{ AUDIT_NFT_OP_FLOWTABLE_UNREGISTER,	"nft_unregister_flowtable" },
	{ AUDIT_NFT_OP_INVALID,			"nft_invalid"		   },
};

static int audit_match_perm(struct audit_context *ctx, int mask)
{
	unsigned n;

	if (unlikely(!ctx))
		return 0;
	n = ctx->major;

	switch (audit_classify_syscall(ctx->arch, n)) {
	case AUDITSC_NATIVE:
		if ((mask & AUDIT_PERM_WRITE) &&
		     audit_match_class(AUDIT_CLASS_WRITE, n))
			return 1;
		if ((mask & AUDIT_PERM_READ) &&
		     audit_match_class(AUDIT_CLASS_READ, n))
			return 1;
		if ((mask & AUDIT_PERM_ATTR) &&
		     audit_match_class(AUDIT_CLASS_CHATTR, n))
			return 1;
		return 0;
	case AUDITSC_COMPAT: /* 32bit on biarch */
		if ((mask & AUDIT_PERM_WRITE) &&
		     audit_match_class(AUDIT_CLASS_WRITE_32, n))
			return 1;
		if ((mask & AUDIT_PERM_READ) &&
		     audit_match_class(AUDIT_CLASS_READ_32, n))
			return 1;
		if ((mask & AUDIT_PERM_ATTR) &&
		     audit_match_class(AUDIT_CLASS_CHATTR_32, n))
			return 1;
		return 0;
	case AUDITSC_OPEN:
		return mask & ACC_MODE(ctx->argv[1]);
	case AUDITSC_OPENAT:
		return mask & ACC_MODE(ctx->argv[2]);
	case AUDITSC_SOCKETCALL:
		return ((mask & AUDIT_PERM_WRITE) && ctx->argv[0] == SYS_BIND);
	case AUDITSC_EXECVE:
		return mask & AUDIT_PERM_EXEC;
	case AUDITSC_OPENAT2:
		return mask & ACC_MODE((u32)((struct open_how *)ctx->argv[2])->flags);
	default:
		return 0;
	}
}

static int audit_match_filetype(struct audit_context *ctx, int val)
{
	struct audit_names *n;
	umode_t mode = (umode_t)val;

	if (unlikely(!ctx))
		return 0;

	list_for_each_entry(n, &ctx->names_list, list) {
		if ((n->ino != AUDIT_INO_UNSET) &&
		    ((n->mode & S_IFMT) == mode))
			return 1;
	}

	return 0;
}

/*
 * We keep a linked list of fixed-sized (31 pointer) arrays of audit_chunk *;
 * ->first_trees points to its beginning, ->trees - to the current end of data.
 * ->tree_count is the number of free entries in array pointed to by ->trees.
 * Original condition is (NULL, NULL, 0); as soon as it grows we never revert to NULL,
 * "empty" becomes (p, p, 31) afterwards.  We don't shrink the list (and seriously,
 * it's going to remain 1-element for almost any setup) until we free context itself.
 * References in it _are_ dropped - at the same time we free/drop aux stuff.
 */

static void audit_set_auditable(struct audit_context *ctx)
{
	if (!ctx->prio) {
		ctx->prio = 1;
		ctx->current_state = AUDIT_STATE_RECORD;
	}
}

static int put_tree_ref(struct audit_context *ctx, struct audit_chunk *chunk)
{
	struct audit_tree_refs *p = ctx->trees;
	int left = ctx->tree_count;

	if (likely(left)) {
		p->c[--left] = chunk;
		ctx->tree_count = left;
		return 1;
	}
	if (!p)
		return 0;
	p = p->next;
	if (p) {
		p->c[30] = chunk;
		ctx->trees = p;
		ctx->tree_count = 30;
		return 1;
	}
	return 0;
}

static int grow_tree_refs(struct audit_context *ctx)
{
	struct audit_tree_refs *p = ctx->trees;

	ctx->trees = kzalloc(sizeof(struct audit_tree_refs), GFP_KERNEL);
	if (!ctx->trees) {
		ctx->trees = p;
		return 0;
	}
	if (p)
		p->next = ctx->trees;
	else
		ctx->first_trees = ctx->trees;
	ctx->tree_count = 31;
	return 1;
}

static void unroll_tree_refs(struct audit_context *ctx,
		      struct audit_tree_refs *p, int count)
{
	struct audit_tree_refs *q;
	int n;

	if (!p) {
		/* we started with empty chain */
		p = ctx->first_trees;
		count = 31;
		/* if the very first allocation has failed, nothing to do */
		if (!p)
			return;
	}
	n = count;
	for (q = p; q != ctx->trees; q = q->next, n = 31) {
		while (n--) {
			audit_put_chunk(q->c[n]);
			q->c[n] = NULL;
		}
	}
	while (n-- > ctx->tree_count) {
		audit_put_chunk(q->c[n]);
		q->c[n] = NULL;
	}
	ctx->trees = p;
	ctx->tree_count = count;
}

static void free_tree_refs(struct audit_context *ctx)
{
	struct audit_tree_refs *p, *q;

	for (p = ctx->first_trees; p; p = q) {
		q = p->next;
		kfree(p);
	}
}

static int match_tree_refs(struct audit_context *ctx, struct audit_tree *tree)
{
	struct audit_tree_refs *p;
	int n;

	if (!tree)
		return 0;
	/* full ones */
	for (p = ctx->first_trees; p != ctx->trees; p = p->next) {
		for (n = 0; n < 31; n++)
			if (audit_tree_match(p->c[n], tree))
				return 1;
	}
	/* partial */
	if (p) {
		for (n = ctx->tree_count; n < 31; n++)
			if (audit_tree_match(p->c[n], tree))
				return 1;
	}
	return 0;
}

static int audit_compare_uid(kuid_t uid,
			     struct audit_names *name,
			     struct audit_field *f,
			     struct audit_context *ctx)
{
	struct audit_names *n;
	int rc;

	if (name) {
		rc = audit_uid_comparator(uid, f->op, name->uid);
		if (rc)
			return rc;
	}

	if (ctx) {
		list_for_each_entry(n, &ctx->names_list, list) {
			rc = audit_uid_comparator(uid, f->op, n->uid);
			if (rc)
				return rc;
		}
	}
	return 0;
}

static int audit_compare_gid(kgid_t gid,
			     struct audit_names *name,
			     struct audit_field *f,
			     struct audit_context *ctx)
{
	struct audit_names *n;
	int rc;

	if (name) {
		rc = audit_gid_comparator(gid, f->op, name->gid);
		if (rc)
			return rc;
	}

	if (ctx) {
		list_for_each_entry(n, &ctx->names_list, list) {
			rc = audit_gid_comparator(gid, f->op, n->gid);
			if (rc)
				return rc;
		}
	}
	return 0;
}

static int audit_field_compare(struct task_struct *tsk,
			       const struct cred *cred,
			       struct audit_field *f,
			       struct audit_context *ctx,
			       struct audit_names *name)
{
	switch (f->val) {
	/* process to file object comparisons */
	case AUDIT_COMPARE_UID_TO_OBJ_UID:
		return audit_compare_uid(cred->uid, name, f, ctx);
	case AUDIT_COMPARE_GID_TO_OBJ_GID:
		return audit_compare_gid(cred->gid, name, f, ctx);
	case AUDIT_COMPARE_EUID_TO_OBJ_UID:
		return audit_compare_uid(cred->euid, name, f, ctx);
	case AUDIT_COMPARE_EGID_TO_OBJ_GID:
		return audit_compare_gid(cred->egid, name, f, ctx);
	case AUDIT_COMPARE_AUID_TO_OBJ_UID:
		return audit_compare_uid(audit_get_loginuid(tsk), name, f, ctx);
	case AUDIT_COMPARE_SUID_TO_OBJ_UID:
		return audit_compare_uid(cred->suid, name, f, ctx);
	case AUDIT_COMPARE_SGID_TO_OBJ_GID:
		return audit_compare_gid(cred->sgid, name, f, ctx);
	case AUDIT_COMPARE_FSUID_TO_OBJ_UID:
		return audit_compare_uid(cred->fsuid, name, f, ctx);
	case AUDIT_COMPARE_FSGID_TO_OBJ_GID:
		return audit_compare_gid(cred->fsgid, name, f, ctx);
	/* uid comparisons */
	case AUDIT_COMPARE_UID_TO_AUID:
		return audit_uid_comparator(cred->uid, f->op,
					    audit_get_loginuid(tsk));
	case AUDIT_COMPARE_UID_TO_EUID:
		return audit_uid_comparator(cred->uid, f->op, cred->euid);
	case AUDIT_COMPARE_UID_TO_SUID:
		return audit_uid_comparator(cred->uid, f->op, cred->suid);
	case AUDIT_COMPARE_UID_TO_FSUID:
		return audit_uid_comparator(cred->uid, f->op, cred->fsuid);
	/* auid comparisons */
	case AUDIT_COMPARE_AUID_TO_EUID:
		return audit_uid_comparator(audit_get_loginuid(tsk), f->op,
					    cred->euid);
	case AUDIT_COMPARE_AUID_TO_SUID:
		return audit_uid_comparator(audit_get_loginuid(tsk), f->op,
					    cred->suid);
	case AUDIT_COMPARE_AUID_TO_FSUID:
		return audit_uid_comparator(audit_get_loginuid(tsk), f->op,
					    cred->fsuid);
	/* euid comparisons */
	case AUDIT_COMPARE_EUID_TO_SUID:
		return audit_uid_comparator(cred->euid, f->op, cred->suid);
	case AUDIT_COMPARE_EUID_TO_FSUID:
		return audit_uid_comparator(cred->euid, f->op, cred->fsuid);
	/* suid comparisons */
	case AUDIT_COMPARE_SUID_TO_FSUID:
		return audit_uid_comparator(cred->suid, f->op, cred->fsuid);
	/* gid comparisons */
	case AUDIT_COMPARE_GID_TO_EGID:
		return audit_gid_comparator(cred->gid, f->op, cred->egid);
	case AUDIT_COMPARE_GID_TO_SGID:
		return audit_gid_comparator(cred->gid, f->op, cred->sgid);
	case AUDIT_COMPARE_GID_TO_FSGID:
		return audit_gid_comparator(cred->gid, f->op, cred->fsgid);
	/* egid comparisons */
	case AUDIT_COMPARE_EGID_TO_SGID:
		return audit_gid_comparator(cred->egid, f->op, cred->sgid);
	case AUDIT_COMPARE_EGID_TO_FSGID:
		return audit_gid_comparator(cred->egid, f->op, cred->fsgid);
	/* sgid comparison */
	case AUDIT_COMPARE_SGID_TO_FSGID:
		return audit_gid_comparator(cred->sgid, f->op, cred->fsgid);
	default:
		WARN(1, "Missing AUDIT_COMPARE define.  Report as a bug\n");
		return 0;
	}
	return 0;
}

/* Determine if any context name data matches a rule's watch data */
/* Compare a task_struct with an audit_rule.  Return 1 on match, 0
 * otherwise.
 *
 * If task_creation is true, this is an explicit indication that we are
 * filtering a task rule at task creation time.  This and tsk == current are
 * the only situations where tsk->cred may be accessed without an rcu read lock.
 */
static int audit_filter_rules(struct task_struct *tsk,
			      struct audit_krule *rule,
			      struct audit_context *ctx,
			      struct audit_names *name,
			      enum audit_state *state,
			      bool task_creation)
{
	const struct cred *cred;
	int i, need_sid = 1;
	u32 sid;
	unsigned int sessionid;

	if (ctx && rule->prio <= ctx->prio)
		return 0;

	cred = rcu_dereference_check(tsk->cred, tsk == current || task_creation);

	for (i = 0; i < rule->field_count; i++) {
		struct audit_field *f = &rule->fields[i];
		struct audit_names *n;
		int result = 0;
		pid_t pid;

		switch (f->type) {
		case AUDIT_PID:
			pid = task_tgid_nr(tsk);
			result = audit_comparator(pid, f->op, f->val);
			break;
		case AUDIT_PPID:
			if (ctx) {
				if (!ctx->ppid)
					ctx->ppid = task_ppid_nr(tsk);
				result = audit_comparator(ctx->ppid, f->op, f->val);
			}
			break;
		case AUDIT_EXE:
			result = audit_exe_compare(tsk, rule->exe);
			if (f->op == Audit_not_equal)
				result = !result;
			break;
		case AUDIT_UID:
			result = audit_uid_comparator(cred->uid, f->op, f->uid);
			break;
		case AUDIT_EUID:
			result = audit_uid_comparator(cred->euid, f->op, f->uid);
			break;
		case AUDIT_SUID:
			result = audit_uid_comparator(cred->suid, f->op, f->uid);
			break;
		case AUDIT_FSUID:
			result = audit_uid_comparator(cred->fsuid, f->op, f->uid);
			break;
		case AUDIT_GID:
			result = audit_gid_comparator(cred->gid, f->op, f->gid);
			if (f->op == Audit_equal) {
				if (!result)
					result = groups_search(cred->group_info, f->gid);
			} else if (f->op == Audit_not_equal) {
				if (result)
					result = !groups_search(cred->group_info, f->gid);
			}
			break;
		case AUDIT_EGID:
			result = audit_gid_comparator(cred->egid, f->op, f->gid);
			if (f->op == Audit_equal) {
				if (!result)
					result = groups_search(cred->group_info, f->gid);
			} else if (f->op == Audit_not_equal) {
				if (result)
					result = !groups_search(cred->group_info, f->gid);
			}
			break;
		case AUDIT_SGID:
			result = audit_gid_comparator(cred->sgid, f->op, f->gid);
			break;
		case AUDIT_FSGID:
			result = audit_gid_comparator(cred->fsgid, f->op, f->gid);
			break;
		case AUDIT_SESSIONID:
			sessionid = audit_get_sessionid(tsk);
			result = audit_comparator(sessionid, f->op, f->val);
			break;
		case AUDIT_PERS:
			result = audit_comparator(tsk->personality, f->op, f->val);
			break;
		case AUDIT_ARCH:
			if (ctx)
				result = audit_comparator(ctx->arch, f->op, f->val);
			break;

		case AUDIT_EXIT:
			if (ctx && ctx->return_valid != AUDITSC_INVALID)
				result = audit_comparator(ctx->return_code, f->op, f->val);
			break;
		case AUDIT_SUCCESS:
			if (ctx && ctx->return_valid != AUDITSC_INVALID) {
				if (f->val)
					result = audit_comparator(ctx->return_valid, f->op, AUDITSC_SUCCESS);
				else
					result = audit_comparator(ctx->return_valid, f->op, AUDITSC_FAILURE);
			}
			break;
		case AUDIT_DEVMAJOR:
			if (name) {
				if (audit_comparator(MAJOR(name->dev), f->op, f->val) ||
				    audit_comparator(MAJOR(name->rdev), f->op, f->val))
					++result;
			} else if (ctx) {
				list_for_each_entry(n, &ctx->names_list, list) {
					if (audit_comparator(MAJOR(n->dev), f->op, f->val) ||
					    audit_comparator(MAJOR(n->rdev), f->op, f->val)) {
						++result;
						break;
					}
				}
			}
			break;
		case AUDIT_DEVMINOR:
			if (name) {
				if (audit_comparator(MINOR(name->dev), f->op, f->val) ||
				    audit_comparator(MINOR(name->rdev), f->op, f->val))
					++result;
			} else if (ctx) {
				list_for_each_entry(n, &ctx->names_list, list) {
					if (audit_comparator(MINOR(n->dev), f->op, f->val) ||
					    audit_comparator(MINOR(n->rdev), f->op, f->val)) {
						++result;
						break;
					}
				}
			}
			break;
		case AUDIT_INODE:
			if (name)
				result = audit_comparator(name->ino, f->op, f->val);
			else if (ctx) {
				list_for_each_entry(n, &ctx->names_list, list) {
					if (audit_comparator(n->ino, f->op, f->val)) {
						++result;
						break;
					}
				}
			}
			break;
		case AUDIT_OBJ_UID:
			if (name) {
				result = audit_uid_comparator(name->uid, f->op, f->uid);
			} else if (ctx) {
				list_for_each_entry(n, &ctx->names_list, list) {
					if (audit_uid_comparator(n->uid, f->op, f->uid)) {
						++result;
						break;
					}
				}
			}
			break;
		case AUDIT_OBJ_GID:
			if (name) {
				result = audit_gid_comparator(name->gid, f->op, f->gid);
			} else if (ctx) {
				list_for_each_entry(n, &ctx->names_list, list) {
					if (audit_gid_comparator(n->gid, f->op, f->gid)) {
						++result;
						break;
					}
				}
			}
			break;
		case AUDIT_WATCH:
			if (name) {
				result = audit_watch_compare(rule->watch,
							     name->ino,
							     name->dev);
				if (f->op == Audit_not_equal)
					result = !result;
			}
			break;
		case AUDIT_DIR:
			if (ctx) {
				result = match_tree_refs(ctx, rule->tree);
				if (f->op == Audit_not_equal)
					result = !result;
			}
			break;
		case AUDIT_LOGINUID:
			result = audit_uid_comparator(audit_get_loginuid(tsk),
						      f->op, f->uid);
			break;
		case AUDIT_LOGINUID_SET:
			result = audit_comparator(audit_loginuid_set(tsk), f->op, f->val);
			break;
		case AUDIT_SADDR_FAM:
			if (ctx && ctx->sockaddr)
				result = audit_comparator(ctx->sockaddr->ss_family,
							  f->op, f->val);
			break;
		case AUDIT_SUBJ_USER:
		case AUDIT_SUBJ_ROLE:
		case AUDIT_SUBJ_TYPE:
		case AUDIT_SUBJ_SEN:
		case AUDIT_SUBJ_CLR:
			/* NOTE: this may return negative values indicating
			   a temporary error.  We simply treat this as a
			   match for now to avoid losing information that
			   may be wanted.   An error message will also be
			   logged upon error */
			if (f->lsm_rule) {
				if (need_sid) {
					security_task_getsecid_subj(tsk, &sid);
					need_sid = 0;
				}
				result = security_audit_rule_match(sid, f->type,
								   f->op,
								   f->lsm_rule);
			}
			break;
		case AUDIT_OBJ_USER:
		case AUDIT_OBJ_ROLE:
		case AUDIT_OBJ_TYPE:
		case AUDIT_OBJ_LEV_LOW:
		case AUDIT_OBJ_LEV_HIGH:
			/* The above note for AUDIT_SUBJ_USER...AUDIT_SUBJ_CLR
			   also applies here */
			if (f->lsm_rule) {
				/* Find files that match */
				if (name) {
					result = security_audit_rule_match(
								name->osid,
								f->type,
								f->op,
								f->lsm_rule);
				} else if (ctx) {
					list_for_each_entry(n, &ctx->names_list, list) {
						if (security_audit_rule_match(
								n->osid,
								f->type,
								f->op,
								f->lsm_rule)) {
							++result;
							break;
						}
					}
				}
				/* Find ipc objects that match */
				if (!ctx || ctx->type != AUDIT_IPC)
					break;
				if (security_audit_rule_match(ctx->ipc.osid,
							      f->type, f->op,
							      f->lsm_rule))
					++result;
			}
			break;
		case AUDIT_ARG0:
		case AUDIT_ARG1:
		case AUDIT_ARG2:
		case AUDIT_ARG3:
			if (ctx)
				result = audit_comparator(ctx->argv[f->type-AUDIT_ARG0], f->op, f->val);
			break;
		case AUDIT_FILTERKEY:
			/* ignore this field for filtering */
			result = 1;
			break;
		case AUDIT_PERM:
			result = audit_match_perm(ctx, f->val);
			if (f->op == Audit_not_equal)
				result = !result;
			break;
		case AUDIT_FILETYPE:
			result = audit_match_filetype(ctx, f->val);
			if (f->op == Audit_not_equal)
				result = !result;
			break;
		case AUDIT_FIELD_COMPARE:
			result = audit_field_compare(tsk, cred, f, ctx, name);
			break;
		}
		if (!result)
			return 0;
	}

	if (ctx) {
		if (rule->filterkey) {
			kfree(ctx->filterkey);
			ctx->filterkey = kstrdup(rule->filterkey, GFP_ATOMIC);
		}
		ctx->prio = rule->prio;
	}
	switch (rule->action) {
	case AUDIT_NEVER:
		*state = AUDIT_STATE_DISABLED;
		break;
	case AUDIT_ALWAYS:
		*state = AUDIT_STATE_RECORD;
		break;
	}
	return 1;
}

/* At process creation time, we can determine if system-call auditing is
 * completely disabled for this task.  Since we only have the task
 * structure at this point, we can only check uid and gid.
 */
static enum audit_state audit_filter_task(struct task_struct *tsk, char **key)
{
	struct audit_entry *e;
	enum audit_state   state;

	rcu_read_lock();
	list_for_each_entry_rcu(e, &audit_filter_list[AUDIT_FILTER_TASK], list) {
		if (audit_filter_rules(tsk, &e->rule, NULL, NULL,
				       &state, true)) {
			if (state == AUDIT_STATE_RECORD)
				*key = kstrdup(e->rule.filterkey, GFP_ATOMIC);
			rcu_read_unlock();
			return state;
		}
	}
	rcu_read_unlock();
	return AUDIT_STATE_BUILD;
}

static int audit_in_mask(const struct audit_krule *rule, unsigned long val)
{
	int word, bit;

	if (val > 0xffffffff)
		return false;

	word = AUDIT_WORD(val);
	if (word >= AUDIT_BITMASK_SIZE)
		return false;

	bit = AUDIT_BIT(val);

	return rule->mask[word] & bit;
}

/**
 * audit_filter_uring - apply filters to an io_uring operation
 * @tsk: associated task
 * @ctx: audit context
 */
static void audit_filter_uring(struct task_struct *tsk,
			       struct audit_context *ctx)
{
	struct audit_entry *e;
	enum audit_state state;

	if (auditd_test_task(tsk))
		return;

	rcu_read_lock();
	list_for_each_entry_rcu(e, &audit_filter_list[AUDIT_FILTER_URING_EXIT],
				list) {
		if (audit_in_mask(&e->rule, ctx->uring_op) &&
		    audit_filter_rules(tsk, &e->rule, ctx, NULL, &state,
				       false)) {
			rcu_read_unlock();
			ctx->current_state = state;
			return;
		}
	}
	rcu_read_unlock();
}

/* At syscall exit time, this filter is called if the audit_state is
 * not low enough that auditing cannot take place, but is also not
 * high enough that we already know we have to write an audit record
 * (i.e., the state is AUDIT_STATE_BUILD).
 */
static void audit_filter_syscall(struct task_struct *tsk,
				 struct audit_context *ctx)
{
	struct audit_entry *e;
	enum audit_state state;

	if (auditd_test_task(tsk))
		return;

	rcu_read_lock();
	list_for_each_entry_rcu(e, &audit_filter_list[AUDIT_FILTER_EXIT], list) {
		if (audit_in_mask(&e->rule, ctx->major) &&
		    audit_filter_rules(tsk, &e->rule, ctx, NULL,
				       &state, false)) {
			rcu_read_unlock();
			ctx->current_state = state;
			return;
		}
	}
	rcu_read_unlock();
	return;
}

/*
 * Given an audit_name check the inode hash table to see if they match.
 * Called holding the rcu read lock to protect the use of audit_inode_hash
 */
static int audit_filter_inode_name(struct task_struct *tsk,
				   struct audit_names *n,
				   struct audit_context *ctx) {
	int h = audit_hash_ino((u32)n->ino);
	struct list_head *list = &audit_inode_hash[h];
	struct audit_entry *e;
	enum audit_state state;

	list_for_each_entry_rcu(e, list, list) {
		if (audit_in_mask(&e->rule, ctx->major) &&
		    audit_filter_rules(tsk, &e->rule, ctx, n, &state, false)) {
			ctx->current_state = state;
			return 1;
		}
	}
	return 0;
}

/* At syscall exit time, this filter is called if any audit_names have been
 * collected during syscall processing.  We only check rules in sublists at hash
 * buckets applicable to the inode numbers in audit_names.
 * Regarding audit_state, same rules apply as for audit_filter_syscall().
 */
void audit_filter_inodes(struct task_struct *tsk, struct audit_context *ctx)
{
	struct audit_names *n;

	if (auditd_test_task(tsk))
		return;

	rcu_read_lock();

	list_for_each_entry(n, &ctx->names_list, list) {
		if (audit_filter_inode_name(tsk, n, ctx))
			break;
	}
	rcu_read_unlock();
}

static inline void audit_proctitle_free(struct audit_context *context)
{
	kfree(context->proctitle.value);
	context->proctitle.value = NULL;
	context->proctitle.len = 0;
}

static inline void audit_free_module(struct audit_context *context)
{
	if (context->type == AUDIT_KERN_MODULE) {
		kfree(context->module.name);
		context->module.name = NULL;
	}
}
static inline void audit_free_names(struct audit_context *context)
{
	struct audit_names *n, *next;

	list_for_each_entry_safe(n, next, &context->names_list, list) {
		list_del(&n->list);
		if (n->name)
			putname(n->name);
		if (n->should_free)
			kfree(n);
	}
	context->name_count = 0;
	path_put(&context->pwd);
	context->pwd.dentry = NULL;
	context->pwd.mnt = NULL;
}

static inline void audit_free_aux(struct audit_context *context)
{
	struct audit_aux_data *aux;

	while ((aux = context->aux)) {
		context->aux = aux->next;
		kfree(aux);
	}
	context->aux = NULL;
	while ((aux = context->aux_pids)) {
		context->aux_pids = aux->next;
		kfree(aux);
	}
	context->aux_pids = NULL;
}

/**
 * audit_reset_context - reset a audit_context structure
 * @ctx: the audit_context to reset
 *
 * All fields in the audit_context will be reset to an initial state, all
 * references held by fields will be dropped, and private memory will be
 * released.  When this function returns the audit_context will be suitable
 * for reuse, so long as the passed context is not NULL or a dummy context.
 */
static void audit_reset_context(struct audit_context *ctx)
{
	if (!ctx)
		return;

	/* if ctx is non-null, reset the "ctx->state" regardless */
	ctx->context = AUDIT_CTX_UNUSED;
	if (ctx->dummy)
		return;

	/*
	 * NOTE: It shouldn't matter in what order we release the fields, so
	 *       release them in the order in which they appear in the struct;
	 *       this gives us some hope of quickly making sure we are
	 *       resetting the audit_context properly.
	 *
	 *       Other things worth mentioning:
	 *       - we don't reset "dummy"
	 *       - we don't reset "state", we do reset "current_state"
	 *       - we preserve "filterkey" if "state" is AUDIT_STATE_RECORD
	 *       - much of this is likely overkill, but play it safe for now
	 *       - we really need to work on improving the audit_context struct
	 */

	ctx->current_state = ctx->state;
	ctx->serial = 0;
	ctx->major = 0;
	ctx->uring_op = 0;
	ctx->ctime = (struct timespec64){ .tv_sec = 0, .tv_nsec = 0 };
	memset(ctx->argv, 0, sizeof(ctx->argv));
	ctx->return_code = 0;
	ctx->prio = (ctx->state == AUDIT_STATE_RECORD ? ~0ULL : 0);
	ctx->return_valid = AUDITSC_INVALID;
	audit_free_names(ctx);
	if (ctx->state != AUDIT_STATE_RECORD) {
		kfree(ctx->filterkey);
		ctx->filterkey = NULL;
	}
	audit_free_aux(ctx);
	kfree(ctx->sockaddr);
	ctx->sockaddr = NULL;
	ctx->sockaddr_len = 0;
	ctx->pid = ctx->ppid = 0;
	ctx->uid = ctx->euid = ctx->suid = ctx->fsuid = KUIDT_INIT(0);
	ctx->gid = ctx->egid = ctx->sgid = ctx->fsgid = KGIDT_INIT(0);
	ctx->personality = 0;
	ctx->arch = 0;
	ctx->target_pid = 0;
	ctx->target_auid = ctx->target_uid = KUIDT_INIT(0);
	ctx->target_sessionid = 0;
	ctx->target_sid = 0;
	ctx->target_comm[0] = '\0';
	unroll_tree_refs(ctx, NULL, 0);
	WARN_ON(!list_empty(&ctx->killed_trees));
	ctx->type = 0;
	audit_free_module(ctx);
	ctx->fds[0] = -1;
	audit_proctitle_free(ctx);
}

static inline struct audit_context *audit_alloc_context(enum audit_state state)
{
	struct audit_context *context;

	context = kzalloc(sizeof(*context), GFP_KERNEL);
	if (!context)
		return NULL;
	context->context = AUDIT_CTX_UNUSED;
	context->state = state;
	context->prio = state == AUDIT_STATE_RECORD ? ~0ULL : 0;
	INIT_LIST_HEAD(&context->killed_trees);
	INIT_LIST_HEAD(&context->names_list);
	context->fds[0] = -1;
	context->return_valid = AUDITSC_INVALID;
	return context;
}

/**
 * audit_alloc - allocate an audit context block for a task
 * @tsk: task
 *
 * Filter on the task information and allocate a per-task audit context
 * if necessary.  Doing so turns on system call auditing for the
 * specified task.  This is called from copy_process, so no lock is
 * needed.
 */
int audit_alloc(struct task_struct *tsk)
{
	struct audit_context *context;
	enum audit_state     state;
	char *key = NULL;

	if (likely(!audit_ever_enabled))
		return 0;

	state = audit_filter_task(tsk, &key);
	if (state == AUDIT_STATE_DISABLED) {
		clear_task_syscall_work(tsk, SYSCALL_AUDIT);
		return 0;
	}

	if (!(context = audit_alloc_context(state))) {
		kfree(key);
		audit_log_lost("out of memory in audit_alloc");
		return -ENOMEM;
	}
	context->filterkey = key;

	audit_set_context(tsk, context);
	set_task_syscall_work(tsk, SYSCALL_AUDIT);
	return 0;
}

/**
 * audit_alloc_kernel - allocate an audit_context for a kernel task
 * @tsk: the kernel task
 *
 * Similar to the audit_alloc() function, but intended for kernel private
 * threads.  Returns zero on success, negative values on failure.
 */
int audit_alloc_kernel(struct task_struct *tsk)
{
	/*
	 * At the moment we are just going to call into audit_alloc() to
	 * simplify the code, but there two things to keep in mind with this
	 * approach:
	 *
	 * 1. Filtering internal kernel tasks is a bit laughable in almost all
	 * cases, but there is at least one case where there is a benefit:
	 * the '-a task,never' case allows the admin to effectively disable
	 * task auditing at runtime.
	 *
	 * 2. The {set,clear}_task_syscall_work() ops likely have zero effect
	 * on these internal kernel tasks, but they probably don't hurt either.
	 */
	return audit_alloc(tsk);
}

static inline void audit_free_context(struct audit_context *context)
{
	/* resetting is extra work, but it is likely just noise */
	audit_reset_context(context);
	free_tree_refs(context);
	kfree(context->filterkey);
	kfree(context);
}

static int audit_log_pid_context(struct audit_context *context, pid_t pid,
				 kuid_t auid, kuid_t uid, unsigned int sessionid,
				 u32 sid, char *comm)
{
	struct audit_buffer *ab;
	char *ctx = NULL;
	u32 len;
	int rc = 0;

	ab = audit_log_start(context, GFP_KERNEL, AUDIT_OBJ_PID);
	if (!ab)
		return rc;

	audit_log_format(ab, "opid=%d oauid=%d ouid=%d oses=%d", pid,
			 from_kuid(&init_user_ns, auid),
			 from_kuid(&init_user_ns, uid), sessionid);
	if (sid) {
		if (security_secid_to_secctx(sid, &ctx, &len)) {
			audit_log_format(ab, " obj=(none)");
			rc = 1;
		} else {
			audit_log_format(ab, " obj=%s", ctx);
			security_release_secctx(ctx, len);
		}
	}
	audit_log_format(ab, " ocomm=");
	audit_log_untrustedstring(ab, comm);
	audit_log_end(ab);

	return rc;
}

static void audit_log_execve_info(struct audit_context *context,
				  struct audit_buffer **ab)
{
	long len_max;
	long len_rem;
	long len_full;
	long len_buf;
	long len_abuf = 0;
	long len_tmp;
	bool require_data;
	bool encode;
	unsigned int iter;
	unsigned int arg;
	char *buf_head;
	char *buf;
	const char __user *p = (const char __user *)current->mm->arg_start;

	/* NOTE: this buffer needs to be large enough to hold all the non-arg
	 *       data we put in the audit record for this argument (see the
	 *       code below) ... at this point in time 96 is plenty */
	char abuf[96];

	/* NOTE: we set MAX_EXECVE_AUDIT_LEN to a rather arbitrary limit, the
	 *       current value of 7500 is not as important as the fact that it
	 *       is less than 8k, a setting of 7500 gives us plenty of wiggle
	 *       room if we go over a little bit in the logging below */
	WARN_ON_ONCE(MAX_EXECVE_AUDIT_LEN > 7500);
	len_max = MAX_EXECVE_AUDIT_LEN;

	/* scratch buffer to hold the userspace args */
	buf_head = kmalloc(MAX_EXECVE_AUDIT_LEN + 1, GFP_KERNEL);
	if (!buf_head) {
		audit_panic("out of memory for argv string");
		return;
	}
	buf = buf_head;

	audit_log_format(*ab, "argc=%d", context->execve.argc);

	len_rem = len_max;
	len_buf = 0;
	len_full = 0;
	require_data = true;
	encode = false;
	iter = 0;
	arg = 0;
	do {
		/* NOTE: we don't ever want to trust this value for anything
		 *       serious, but the audit record format insists we
		 *       provide an argument length for really long arguments,
		 *       e.g. > MAX_EXECVE_AUDIT_LEN, so we have no choice but
		 *       to use strncpy_from_user() to obtain this value for
		 *       recording in the log, although we don't use it
		 *       anywhere here to avoid a double-fetch problem */
		if (len_full == 0)
			len_full = strnlen_user(p, MAX_ARG_STRLEN) - 1;

		/* read more data from userspace */
		if (require_data) {
			/* can we make more room in the buffer? */
			if (buf != buf_head) {
				memmove(buf_head, buf, len_buf);
				buf = buf_head;
			}

			/* fetch as much as we can of the argument */
			len_tmp = strncpy_from_user(&buf_head[len_buf], p,
						    len_max - len_buf);
			if (len_tmp == -EFAULT) {
				/* unable to copy from userspace */
				send_sig(SIGKILL, current, 0);
				goto out;
			} else if (len_tmp == (len_max - len_buf)) {
				/* buffer is not large enough */
				require_data = true;
				/* NOTE: if we are going to span multiple
				 *       buffers force the encoding so we stand
				 *       a chance at a sane len_full value and
				 *       consistent record encoding */
				encode = true;
				len_full = len_full * 2;
				p += len_tmp;
			} else {
				require_data = false;
				if (!encode)
					encode = audit_string_contains_control(
								buf, len_tmp);
				/* try to use a trusted value for len_full */
				if (len_full < len_max)
					len_full = (encode ?
						    len_tmp * 2 : len_tmp);
				p += len_tmp + 1;
			}
			len_buf += len_tmp;
			buf_head[len_buf] = '\0';

			/* length of the buffer in the audit record? */
			len_abuf = (encode ? len_buf * 2 : len_buf + 2);
		}

		/* write as much as we can to the audit log */
		if (len_buf >= 0) {
			/* NOTE: some magic numbers here - basically if we
			 *       can't fit a reasonable amount of data into the
			 *       existing audit buffer, flush it and start with
			 *       a new buffer */
			if ((sizeof(abuf) + 8) > len_rem) {
				len_rem = len_max;
				audit_log_end(*ab);
				*ab = audit_log_start(context,
						      GFP_KERNEL, AUDIT_EXECVE);
				if (!*ab)
					goto out;
			}

			/* create the non-arg portion of the arg record */
			len_tmp = 0;
			if (require_data || (iter > 0) ||
			    ((len_abuf + sizeof(abuf)) > len_rem)) {
				if (iter == 0) {
					len_tmp += snprintf(&abuf[len_tmp],
							sizeof(abuf) - len_tmp,
							" a%d_len=%lu",
							arg, len_full);
				}
				len_tmp += snprintf(&abuf[len_tmp],
						    sizeof(abuf) - len_tmp,
						    " a%d[%d]=", arg, iter++);
			} else
				len_tmp += snprintf(&abuf[len_tmp],
						    sizeof(abuf) - len_tmp,
						    " a%d=", arg);
			WARN_ON(len_tmp >= sizeof(abuf));
			abuf[sizeof(abuf) - 1] = '\0';

			/* log the arg in the audit record */
			audit_log_format(*ab, "%s", abuf);
			len_rem -= len_tmp;
			len_tmp = len_buf;
			if (encode) {
				if (len_abuf > len_rem)
					len_tmp = len_rem / 2; /* encoding */
				audit_log_n_hex(*ab, buf, len_tmp);
				len_rem -= len_tmp * 2;
				len_abuf -= len_tmp * 2;
			} else {
				if (len_abuf > len_rem)
					len_tmp = len_rem - 2; /* quotes */
				audit_log_n_string(*ab, buf, len_tmp);
				len_rem -= len_tmp + 2;
				/* don't subtract the "2" because we still need
				 * to add quotes to the remaining string */
				len_abuf -= len_tmp;
			}
			len_buf -= len_tmp;
			buf += len_tmp;
		}

		/* ready to move to the next argument? */
		if ((len_buf == 0) && !require_data) {
			arg++;
			iter = 0;
			len_full = 0;
			require_data = true;
			encode = false;
		}
	} while (arg < context->execve.argc);

	/* NOTE: the caller handles the final audit_log_end() call */

out:
	kfree(buf_head);
}

static void audit_log_cap(struct audit_buffer *ab, char *prefix,
			  kernel_cap_t *cap)
{
	int i;

	if (cap_isclear(*cap)) {
		audit_log_format(ab, " %s=0", prefix);
		return;
	}
	audit_log_format(ab, " %s=", prefix);
	CAP_FOR_EACH_U32(i)
		audit_log_format(ab, "%08x", cap->cap[CAP_LAST_U32 - i]);
}

static void audit_log_fcaps(struct audit_buffer *ab, struct audit_names *name)
{
	if (name->fcap_ver == -1) {
		audit_log_format(ab, " cap_fe=? cap_fver=? cap_fp=? cap_fi=?");
		return;
	}
	audit_log_cap(ab, "cap_fp", &name->fcap.permitted);
	audit_log_cap(ab, "cap_fi", &name->fcap.inheritable);
	audit_log_format(ab, " cap_fe=%d cap_fver=%x cap_frootid=%d",
			 name->fcap.fE, name->fcap_ver,
			 from_kuid(&init_user_ns, name->fcap.rootid));
}

static void show_special(struct audit_context *context, int *call_panic)
{
	struct audit_buffer *ab;
	int i;

	ab = audit_log_start(context, GFP_KERNEL, context->type);
	if (!ab)
		return;

	switch (context->type) {
	case AUDIT_SOCKETCALL: {
		int nargs = context->socketcall.nargs;

		audit_log_format(ab, "nargs=%d", nargs);
		for (i = 0; i < nargs; i++)
			audit_log_format(ab, " a%d=%lx", i,
				context->socketcall.args[i]);
		break; }
	case AUDIT_IPC: {
		u32 osid = context->ipc.osid;

		audit_log_format(ab, "ouid=%u ogid=%u mode=%#ho",
				 from_kuid(&init_user_ns, context->ipc.uid),
				 from_kgid(&init_user_ns, context->ipc.gid),
				 context->ipc.mode);
		if (osid) {
			char *ctx = NULL;
			u32 len;

			if (security_secid_to_secctx(osid, &ctx, &len)) {
				audit_log_format(ab, " osid=%u", osid);
				*call_panic = 1;
			} else {
				audit_log_format(ab, " obj=%s", ctx);
				security_release_secctx(ctx, len);
			}
		}
		if (context->ipc.has_perm) {
			audit_log_end(ab);
			ab = audit_log_start(context, GFP_KERNEL,
					     AUDIT_IPC_SET_PERM);
			if (unlikely(!ab))
				return;
			audit_log_format(ab,
				"qbytes=%lx ouid=%u ogid=%u mode=%#ho",
				context->ipc.qbytes,
				context->ipc.perm_uid,
				context->ipc.perm_gid,
				context->ipc.perm_mode);
		}
		break; }
	case AUDIT_MQ_OPEN:
		audit_log_format(ab,
			"oflag=0x%x mode=%#ho mq_flags=0x%lx mq_maxmsg=%ld "
			"mq_msgsize=%ld mq_curmsgs=%ld",
			context->mq_open.oflag, context->mq_open.mode,
			context->mq_open.attr.mq_flags,
			context->mq_open.attr.mq_maxmsg,
			context->mq_open.attr.mq_msgsize,
			context->mq_open.attr.mq_curmsgs);
		break;
	case AUDIT_MQ_SENDRECV:
		audit_log_format(ab,
			"mqdes=%d msg_len=%zd msg_prio=%u "
			"abs_timeout_sec=%lld abs_timeout_nsec=%ld",
			context->mq_sendrecv.mqdes,
			context->mq_sendrecv.msg_len,
			context->mq_sendrecv.msg_prio,
			(long long) context->mq_sendrecv.abs_timeout.tv_sec,
			context->mq_sendrecv.abs_timeout.tv_nsec);
		break;
	case AUDIT_MQ_NOTIFY:
		audit_log_format(ab, "mqdes=%d sigev_signo=%d",
				context->mq_notify.mqdes,
				context->mq_notify.sigev_signo);
		break;
	case AUDIT_MQ_GETSETATTR: {
		struct mq_attr *attr = &context->mq_getsetattr.mqstat;

		audit_log_format(ab,
			"mqdes=%d mq_flags=0x%lx mq_maxmsg=%ld mq_msgsize=%ld "
			"mq_curmsgs=%ld ",
			context->mq_getsetattr.mqdes,
			attr->mq_flags, attr->mq_maxmsg,
			attr->mq_msgsize, attr->mq_curmsgs);
		break; }
	case AUDIT_CAPSET:
		audit_log_format(ab, "pid=%d", context->capset.pid);
		audit_log_cap(ab, "cap_pi", &context->capset.cap.inheritable);
		audit_log_cap(ab, "cap_pp", &context->capset.cap.permitted);
		audit_log_cap(ab, "cap_pe", &context->capset.cap.effective);
		audit_log_cap(ab, "cap_pa", &context->capset.cap.ambient);
		break;
	case AUDIT_MMAP:
		audit_log_format(ab, "fd=%d flags=0x%x", context->mmap.fd,
				 context->mmap.flags);
		break;
	case AUDIT_OPENAT2:
		audit_log_format(ab, "oflag=0%llo mode=0%llo resolve=0x%llx",
				 context->openat2.flags,
				 context->openat2.mode,
				 context->openat2.resolve);
		break;
	case AUDIT_EXECVE:
		audit_log_execve_info(context, &ab);
		break;
	case AUDIT_KERN_MODULE:
		audit_log_format(ab, "name=");
		if (context->module.name) {
			audit_log_untrustedstring(ab, context->module.name);
		} else
			audit_log_format(ab, "(null)");

		break;
	}
	audit_log_end(ab);
}

static inline int audit_proctitle_rtrim(char *proctitle, int len)
{
	char *end = proctitle + len - 1;

	while (end > proctitle && !isprint(*end))
		end--;

	/* catch the case where proctitle is only 1 non-print character */
	len = end - proctitle + 1;
	len -= isprint(proctitle[len-1]) == 0;
	return len;
}

/*
 * audit_log_name - produce AUDIT_PATH record from struct audit_names
 * @context: audit_context for the task
 * @n: audit_names structure with reportable details
 * @path: optional path to report instead of audit_names->name
 * @record_num: record number to report when handling a list of names
 * @call_panic: optional pointer to int that will be updated if secid fails
 */
static void audit_log_name(struct audit_context *context, struct audit_names *n,
		    const struct path *path, int record_num, int *call_panic)
{
	struct audit_buffer *ab;

	ab = audit_log_start(context, GFP_KERNEL, AUDIT_PATH);
	if (!ab)
		return;

	audit_log_format(ab, "item=%d", record_num);

	if (path)
		audit_log_d_path(ab, " name=", path);
	else if (n->name) {
		switch (n->name_len) {
		case AUDIT_NAME_FULL:
			/* log the full path */
			audit_log_format(ab, " name=");
			audit_log_untrustedstring(ab, n->name->name);
			break;
		case 0:
			/* name was specified as a relative path and the
			 * directory component is the cwd
			 */
			if (context->pwd.dentry && context->pwd.mnt)
				audit_log_d_path(ab, " name=", &context->pwd);
			else
				audit_log_format(ab, " name=(null)");
			break;
		default:
			/* log the name's directory component */
			audit_log_format(ab, " name=");
			audit_log_n_untrustedstring(ab, n->name->name,
						    n->name_len);
		}
	} else
		audit_log_format(ab, " name=(null)");

	if (n->ino != AUDIT_INO_UNSET)
		audit_log_format(ab, " inode=%lu dev=%02x:%02x mode=%#ho ouid=%u ogid=%u rdev=%02x:%02x",
				 n->ino,
				 MAJOR(n->dev),
				 MINOR(n->dev),
				 n->mode,
				 from_kuid(&init_user_ns, n->uid),
				 from_kgid(&init_user_ns, n->gid),
				 MAJOR(n->rdev),
				 MINOR(n->rdev));
	if (n->osid != 0) {
		char *ctx = NULL;
		u32 len;

		if (security_secid_to_secctx(
			n->osid, &ctx, &len)) {
			audit_log_format(ab, " osid=%u", n->osid);
			if (call_panic)
				*call_panic = 2;
		} else {
			audit_log_format(ab, " obj=%s", ctx);
			security_release_secctx(ctx, len);
		}
	}

	/* log the audit_names record type */
	switch (n->type) {
	case AUDIT_TYPE_NORMAL:
		audit_log_format(ab, " nametype=NORMAL");
		break;
	case AUDIT_TYPE_PARENT:
		audit_log_format(ab, " nametype=PARENT");
		break;
	case AUDIT_TYPE_CHILD_DELETE:
		audit_log_format(ab, " nametype=DELETE");
		break;
	case AUDIT_TYPE_CHILD_CREATE:
		audit_log_format(ab, " nametype=CREATE");
		break;
	default:
		audit_log_format(ab, " nametype=UNKNOWN");
		break;
	}

	audit_log_fcaps(ab, n);
	audit_log_end(ab);
}

static void audit_log_proctitle(void)
{
	int res;
	char *buf;
	char *msg = "(null)";
	int len = strlen(msg);
	struct audit_context *context = audit_context();
	struct audit_buffer *ab;

	ab = audit_log_start(context, GFP_KERNEL, AUDIT_PROCTITLE);
	if (!ab)
		return;	/* audit_panic or being filtered */

	audit_log_format(ab, "proctitle=");

	/* Not  cached */
	if (!context->proctitle.value) {
		buf = kmalloc(MAX_PROCTITLE_AUDIT_LEN, GFP_KERNEL);
		if (!buf)
			goto out;
		/* Historically called this from procfs naming */
		res = get_cmdline(current, buf, MAX_PROCTITLE_AUDIT_LEN);
		if (res == 0) {
			kfree(buf);
			goto out;
		}
		res = audit_proctitle_rtrim(buf, res);
		if (res == 0) {
			kfree(buf);
			goto out;
		}
		context->proctitle.value = buf;
		context->proctitle.len = res;
	}
	msg = context->proctitle.value;
	len = context->proctitle.len;
out:
	audit_log_n_untrustedstring(ab, msg, len);
	audit_log_end(ab);
}

/**
 * audit_log_uring - generate a AUDIT_URINGOP record
 * @ctx: the audit context
 */
static void audit_log_uring(struct audit_context *ctx)
{
	struct audit_buffer *ab;
	const struct cred *cred;

	ab = audit_log_start(ctx, GFP_ATOMIC, AUDIT_URINGOP);
	if (!ab)
		return;
	cred = current_cred();
	audit_log_format(ab, "uring_op=%d", ctx->uring_op);
	if (ctx->return_valid != AUDITSC_INVALID)
		audit_log_format(ab, " success=%s exit=%ld",
				 (ctx->return_valid == AUDITSC_SUCCESS ?
				  "yes" : "no"),
				 ctx->return_code);
	audit_log_format(ab,
			 " items=%d"
			 " ppid=%d pid=%d uid=%u gid=%u euid=%u suid=%u"
			 " fsuid=%u egid=%u sgid=%u fsgid=%u",
			 ctx->name_count,
			 task_ppid_nr(current), task_tgid_nr(current),
			 from_kuid(&init_user_ns, cred->uid),
			 from_kgid(&init_user_ns, cred->gid),
			 from_kuid(&init_user_ns, cred->euid),
			 from_kuid(&init_user_ns, cred->suid),
			 from_kuid(&init_user_ns, cred->fsuid),
			 from_kgid(&init_user_ns, cred->egid),
			 from_kgid(&init_user_ns, cred->sgid),
			 from_kgid(&init_user_ns, cred->fsgid));
	audit_log_task_context(ab);
	audit_log_key(ab, ctx->filterkey);
	audit_log_end(ab);
}

static void audit_log_exit(void)
{
	int i, call_panic = 0;
	struct audit_context *context = audit_context();
	struct audit_buffer *ab;
	struct audit_aux_data *aux;
	struct audit_names *n;

	context->personality = current->personality;

	switch (context->context) {
	case AUDIT_CTX_SYSCALL:
		ab = audit_log_start(context, GFP_KERNEL, AUDIT_SYSCALL);
		if (!ab)
			return;
		audit_log_format(ab, "arch=%x syscall=%d",
				 context->arch, context->major);
		if (context->personality != PER_LINUX)
			audit_log_format(ab, " per=%lx", context->personality);
		if (context->return_valid != AUDITSC_INVALID)
			audit_log_format(ab, " success=%s exit=%ld",
					 (context->return_valid == AUDITSC_SUCCESS ?
					  "yes" : "no"),
					 context->return_code);
		audit_log_format(ab,
				 " a0=%lx a1=%lx a2=%lx a3=%lx items=%d",
				 context->argv[0],
				 context->argv[1],
				 context->argv[2],
				 context->argv[3],
				 context->name_count);
		audit_log_task_info(ab);
		audit_log_key(ab, context->filterkey);
		audit_log_end(ab);
		break;
	case AUDIT_CTX_URING:
		audit_log_uring(context);
		break;
	default:
		BUG();
		break;
	}

	for (aux = context->aux; aux; aux = aux->next) {

		ab = audit_log_start(context, GFP_KERNEL, aux->type);
		if (!ab)
			continue; /* audit_panic has been called */

		switch (aux->type) {

		case AUDIT_BPRM_FCAPS: {
			struct audit_aux_data_bprm_fcaps *axs = (void *)aux;

			audit_log_format(ab, "fver=%x", axs->fcap_ver);
			audit_log_cap(ab, "fp", &axs->fcap.permitted);
			audit_log_cap(ab, "fi", &axs->fcap.inheritable);
			audit_log_format(ab, " fe=%d", axs->fcap.fE);
			audit_log_cap(ab, "old_pp", &axs->old_pcap.permitted);
			audit_log_cap(ab, "old_pi", &axs->old_pcap.inheritable);
			audit_log_cap(ab, "old_pe", &axs->old_pcap.effective);
			audit_log_cap(ab, "old_pa", &axs->old_pcap.ambient);
			audit_log_cap(ab, "pp", &axs->new_pcap.permitted);
			audit_log_cap(ab, "pi", &axs->new_pcap.inheritable);
			audit_log_cap(ab, "pe", &axs->new_pcap.effective);
			audit_log_cap(ab, "pa", &axs->new_pcap.ambient);
			audit_log_format(ab, " frootid=%d",
					 from_kuid(&init_user_ns,
						   axs->fcap.rootid));
			break; }

		}
		audit_log_end(ab);
	}

	if (context->type)
		show_special(context, &call_panic);

	if (context->fds[0] >= 0) {
		ab = audit_log_start(context, GFP_KERNEL, AUDIT_FD_PAIR);
		if (ab) {
			audit_log_format(ab, "fd0=%d fd1=%d",
					context->fds[0], context->fds[1]);
			audit_log_end(ab);
		}
	}

	if (context->sockaddr_len) {
		ab = audit_log_start(context, GFP_KERNEL, AUDIT_SOCKADDR);
		if (ab) {
			audit_log_format(ab, "saddr=");
			audit_log_n_hex(ab, (void *)context->sockaddr,
					context->sockaddr_len);
			audit_log_end(ab);
		}
	}

	for (aux = context->aux_pids; aux; aux = aux->next) {
		struct audit_aux_data_pids *axs = (void *)aux;

		for (i = 0; i < axs->pid_count; i++)
			if (audit_log_pid_context(context, axs->target_pid[i],
						  axs->target_auid[i],
						  axs->target_uid[i],
						  axs->target_sessionid[i],
						  axs->target_sid[i],
						  axs->target_comm[i]))
				call_panic = 1;
	}

	if (context->target_pid &&
	    audit_log_pid_context(context, context->target_pid,
				  context->target_auid, context->target_uid,
				  context->target_sessionid,
				  context->target_sid, context->target_comm))
			call_panic = 1;

	if (context->pwd.dentry && context->pwd.mnt) {
		ab = audit_log_start(context, GFP_KERNEL, AUDIT_CWD);
		if (ab) {
			audit_log_d_path(ab, "cwd=", &context->pwd);
			audit_log_end(ab);
		}
	}

	i = 0;
	list_for_each_entry(n, &context->names_list, list) {
		if (n->hidden)
			continue;
		audit_log_name(context, n, NULL, i++, &call_panic);
	}

	if (context->context == AUDIT_CTX_SYSCALL)
		audit_log_proctitle();

	/* Send end of event record to help user space know we are finished */
	ab = audit_log_start(context, GFP_KERNEL, AUDIT_EOE);
	if (ab)
		audit_log_end(ab);
	if (call_panic)
		audit_panic("error in audit_log_exit()");
}

/**
 * __audit_free - free a per-task audit context
 * @tsk: task whose audit context block to free
 *
 * Called from copy_process, do_exit, and the io_uring code
 */
void __audit_free(struct task_struct *tsk)
{
	struct audit_context *context = tsk->audit_context;

	if (!context)
		return;

	/* this may generate CONFIG_CHANGE records */
	if (!list_empty(&context->killed_trees))
		audit_kill_trees(context);

	/* We are called either by do_exit() or the fork() error handling code;
	 * in the former case tsk == current and in the latter tsk is a
	 * random task_struct that doesn't doesn't have any meaningful data we
	 * need to log via audit_log_exit().
	 */
	if (tsk == current && !context->dummy) {
		context->return_valid = AUDITSC_INVALID;
		context->return_code = 0;
<<<<<<< HEAD

		audit_filter_syscall(tsk, context);
		audit_filter_inodes(tsk, context);
		if (context->current_state == AUDIT_STATE_RECORD)
			audit_log_exit();
=======
		if (context->context == AUDIT_CTX_SYSCALL) {
			audit_filter_syscall(tsk, context);
			audit_filter_inodes(tsk, context);
			if (context->current_state == AUDIT_STATE_RECORD)
				audit_log_exit();
		} else if (context->context == AUDIT_CTX_URING) {
			/* TODO: verify this case is real and valid */
			audit_filter_uring(tsk, context);
			audit_filter_inodes(tsk, context);
			if (context->current_state == AUDIT_STATE_RECORD)
				audit_log_uring(context);
		}
>>>>>>> df0cc57e
	}

	audit_set_context(tsk, NULL);
	audit_free_context(context);
}

/**
 * audit_return_fixup - fixup the return codes in the audit_context
 * @ctx: the audit_context
 * @success: true/false value to indicate if the operation succeeded or not
 * @code: operation return code
 *
 * We need to fixup the return code in the audit logs if the actual return
 * codes are later going to be fixed by the arch specific signal handlers.
 */
static void audit_return_fixup(struct audit_context *ctx,
			       int success, long code)
{
	/*
	 * This is actually a test for:
	 * (rc == ERESTARTSYS ) || (rc == ERESTARTNOINTR) ||
	 * (rc == ERESTARTNOHAND) || (rc == ERESTART_RESTARTBLOCK)
	 *
	 * but is faster than a bunch of ||
	 */
	if (unlikely(code <= -ERESTARTSYS) &&
	    (code >= -ERESTART_RESTARTBLOCK) &&
	    (code != -ENOIOCTLCMD))
		ctx->return_code = -EINTR;
	else
		ctx->return_code  = code;
	ctx->return_valid = (success ? AUDITSC_SUCCESS : AUDITSC_FAILURE);
}

/**
 * __audit_uring_entry - prepare the kernel task's audit context for io_uring
 * @op: the io_uring opcode
 *
 * This is similar to audit_syscall_entry() but is intended for use by io_uring
 * operations.  This function should only ever be called from
 * audit_uring_entry() as we rely on the audit context checking present in that
 * function.
 */
void __audit_uring_entry(u8 op)
{
	struct audit_context *ctx = audit_context();

	if (ctx->state == AUDIT_STATE_DISABLED)
		return;

	/*
	 * NOTE: It's possible that we can be called from the process' context
	 *       before it returns to userspace, and before audit_syscall_exit()
	 *       is called.  In this case there is not much to do, just record
	 *       the io_uring details and return.
	 */
	ctx->uring_op = op;
	if (ctx->context == AUDIT_CTX_SYSCALL)
		return;

	ctx->dummy = !audit_n_rules;
	if (!ctx->dummy && ctx->state == AUDIT_STATE_BUILD)
		ctx->prio = 0;

	ctx->context = AUDIT_CTX_URING;
	ctx->current_state = ctx->state;
	ktime_get_coarse_real_ts64(&ctx->ctime);
}

/**
 * __audit_uring_exit - wrap up the kernel task's audit context after io_uring
 * @success: true/false value to indicate if the operation succeeded or not
 * @code: operation return code
 *
 * This is similar to audit_syscall_exit() but is intended for use by io_uring
 * operations.  This function should only ever be called from
 * audit_uring_exit() as we rely on the audit context checking present in that
 * function.
 */
void __audit_uring_exit(int success, long code)
{
	struct audit_context *ctx = audit_context();

	if (ctx->context == AUDIT_CTX_SYSCALL) {
		/*
		 * NOTE: See the note in __audit_uring_entry() about the case
		 *       where we may be called from process context before we
		 *       return to userspace via audit_syscall_exit().  In this
		 *       case we simply emit a URINGOP record and bail, the
		 *       normal syscall exit handling will take care of
		 *       everything else.
		 *       It is also worth mentioning that when we are called,
		 *       the current process creds may differ from the creds
		 *       used during the normal syscall processing; keep that
		 *       in mind if/when we move the record generation code.
		 */

		/*
		 * We need to filter on the syscall info here to decide if we
		 * should emit a URINGOP record.  I know it seems odd but this
		 * solves the problem where users have a filter to block *all*
		 * syscall records in the "exit" filter; we want to preserve
		 * the behavior here.
		 */
		audit_filter_syscall(current, ctx);
		if (ctx->current_state != AUDIT_STATE_RECORD)
			audit_filter_uring(current, ctx);
		audit_filter_inodes(current, ctx);
		if (ctx->current_state != AUDIT_STATE_RECORD)
			return;

		audit_log_uring(ctx);
		return;
	}

	/* this may generate CONFIG_CHANGE records */
	if (!list_empty(&ctx->killed_trees))
		audit_kill_trees(ctx);

	/* run through both filters to ensure we set the filterkey properly */
	audit_filter_uring(current, ctx);
	audit_filter_inodes(current, ctx);
	if (ctx->current_state != AUDIT_STATE_RECORD)
		goto out;
	audit_return_fixup(ctx, success, code);
	audit_log_exit();

out:
	audit_reset_context(ctx);
}

/**
 * __audit_syscall_entry - fill in an audit record at syscall entry
 * @major: major syscall type (function)
 * @a1: additional syscall register 1
 * @a2: additional syscall register 2
 * @a3: additional syscall register 3
 * @a4: additional syscall register 4
 *
 * Fill in audit context at syscall entry.  This only happens if the
 * audit context was created when the task was created and the state or
 * filters demand the audit context be built.  If the state from the
 * per-task filter or from the per-syscall filter is AUDIT_STATE_RECORD,
 * then the record will be written at syscall exit time (otherwise, it
 * will only be written if another part of the kernel requests that it
 * be written).
 */
void __audit_syscall_entry(int major, unsigned long a1, unsigned long a2,
			   unsigned long a3, unsigned long a4)
{
	struct audit_context *context = audit_context();
	enum audit_state     state;

	if (!audit_enabled || !context)
		return;

	WARN_ON(context->context != AUDIT_CTX_UNUSED);
	WARN_ON(context->name_count);
	if (context->context != AUDIT_CTX_UNUSED || context->name_count) {
		audit_panic("unrecoverable error in audit_syscall_entry()");
		return;
	}

	state = context->state;
	if (state == AUDIT_STATE_DISABLED)
		return;

	context->dummy = !audit_n_rules;
	if (!context->dummy && state == AUDIT_STATE_BUILD) {
		context->prio = 0;
		if (auditd_test_task(current))
			return;
	}

	context->arch	    = syscall_get_arch(current);
	context->major      = major;
	context->argv[0]    = a1;
	context->argv[1]    = a2;
	context->argv[2]    = a3;
	context->argv[3]    = a4;
	context->context = AUDIT_CTX_SYSCALL;
	context->current_state  = state;
	ktime_get_coarse_real_ts64(&context->ctime);
}

/**
 * __audit_syscall_exit - deallocate audit context after a system call
 * @success: success value of the syscall
 * @return_code: return value of the syscall
 *
 * Tear down after system call.  If the audit context has been marked as
 * auditable (either because of the AUDIT_STATE_RECORD state from
 * filtering, or because some other part of the kernel wrote an audit
 * message), then write out the syscall information.  In call cases,
 * free the names stored from getname().
 */
void __audit_syscall_exit(int success, long return_code)
{
	struct audit_context *context = audit_context();

	if (!context || context->dummy ||
	    context->context != AUDIT_CTX_SYSCALL)
		goto out;

	/* this may generate CONFIG_CHANGE records */
	if (!list_empty(&context->killed_trees))
		audit_kill_trees(context);

	/* run through both filters to ensure we set the filterkey properly */
	audit_filter_syscall(current, context);
	audit_filter_inodes(current, context);
	if (context->current_state < AUDIT_STATE_RECORD)
		goto out;

<<<<<<< HEAD
		/*
		 * we need to fix up the return code in the audit logs if the
		 * actual return codes are later going to be fixed up by the
		 * arch specific signal handlers
		 *
		 * This is actually a test for:
		 * (rc == ERESTARTSYS ) || (rc == ERESTARTNOINTR) ||
		 * (rc == ERESTARTNOHAND) || (rc == ERESTART_RESTARTBLOCK)
		 *
		 * but is faster than a bunch of ||
		 */
		if (unlikely(return_code <= -ERESTARTSYS) &&
		    (return_code >= -ERESTART_RESTARTBLOCK) &&
		    (return_code != -ENOIOCTLCMD))
			context->return_code = -EINTR;
		else
			context->return_code  = return_code;

		audit_filter_syscall(current, context);
		audit_filter_inodes(current, context);
		if (context->current_state == AUDIT_STATE_RECORD)
			audit_log_exit();
	}

	context->in_syscall = 0;
	context->prio = context->state == AUDIT_STATE_RECORD ? ~0ULL : 0;

	audit_free_module(context);
	audit_free_names(context);
	unroll_tree_refs(context, NULL, 0);
	audit_free_aux(context);
	context->aux = NULL;
	context->aux_pids = NULL;
	context->target_pid = 0;
	context->target_sid = 0;
	context->sockaddr_len = 0;
	context->type = 0;
	context->fds[0] = -1;
	if (context->state != AUDIT_STATE_RECORD) {
		kfree(context->filterkey);
		context->filterkey = NULL;
	}
=======
	audit_return_fixup(context, success, return_code);
	audit_log_exit();

out:
	audit_reset_context(context);
>>>>>>> df0cc57e
}

static inline void handle_one(const struct inode *inode)
{
	struct audit_context *context;
	struct audit_tree_refs *p;
	struct audit_chunk *chunk;
	int count;

	if (likely(!inode->i_fsnotify_marks))
		return;
	context = audit_context();
	p = context->trees;
	count = context->tree_count;
	rcu_read_lock();
	chunk = audit_tree_lookup(inode);
	rcu_read_unlock();
	if (!chunk)
		return;
	if (likely(put_tree_ref(context, chunk)))
		return;
	if (unlikely(!grow_tree_refs(context))) {
		pr_warn("out of memory, audit has lost a tree reference\n");
		audit_set_auditable(context);
		audit_put_chunk(chunk);
		unroll_tree_refs(context, p, count);
		return;
	}
	put_tree_ref(context, chunk);
}

static void handle_path(const struct dentry *dentry)
{
	struct audit_context *context;
	struct audit_tree_refs *p;
	const struct dentry *d, *parent;
	struct audit_chunk *drop;
	unsigned long seq;
	int count;

	context = audit_context();
	p = context->trees;
	count = context->tree_count;
retry:
	drop = NULL;
	d = dentry;
	rcu_read_lock();
	seq = read_seqbegin(&rename_lock);
	for(;;) {
		struct inode *inode = d_backing_inode(d);

		if (inode && unlikely(inode->i_fsnotify_marks)) {
			struct audit_chunk *chunk;

			chunk = audit_tree_lookup(inode);
			if (chunk) {
				if (unlikely(!put_tree_ref(context, chunk))) {
					drop = chunk;
					break;
				}
			}
		}
		parent = d->d_parent;
		if (parent == d)
			break;
		d = parent;
	}
	if (unlikely(read_seqretry(&rename_lock, seq) || drop)) {  /* in this order */
		rcu_read_unlock();
		if (!drop) {
			/* just a race with rename */
			unroll_tree_refs(context, p, count);
			goto retry;
		}
		audit_put_chunk(drop);
		if (grow_tree_refs(context)) {
			/* OK, got more space */
			unroll_tree_refs(context, p, count);
			goto retry;
		}
		/* too bad */
		pr_warn("out of memory, audit has lost a tree reference\n");
		unroll_tree_refs(context, p, count);
		audit_set_auditable(context);
		return;
	}
	rcu_read_unlock();
}

static struct audit_names *audit_alloc_name(struct audit_context *context,
						unsigned char type)
{
	struct audit_names *aname;

	if (context->name_count < AUDIT_NAMES) {
		aname = &context->preallocated_names[context->name_count];
		memset(aname, 0, sizeof(*aname));
	} else {
		aname = kzalloc(sizeof(*aname), GFP_NOFS);
		if (!aname)
			return NULL;
		aname->should_free = true;
	}

	aname->ino = AUDIT_INO_UNSET;
	aname->type = type;
	list_add_tail(&aname->list, &context->names_list);

	context->name_count++;
	if (!context->pwd.dentry)
		get_fs_pwd(current->fs, &context->pwd);
	return aname;
}

/**
 * __audit_reusename - fill out filename with info from existing entry
 * @uptr: userland ptr to pathname
 *
 * Search the audit_names list for the current audit context. If there is an
 * existing entry with a matching "uptr" then return the filename
 * associated with that audit_name. If not, return NULL.
 */
struct filename *
__audit_reusename(const __user char *uptr)
{
	struct audit_context *context = audit_context();
	struct audit_names *n;

	list_for_each_entry(n, &context->names_list, list) {
		if (!n->name)
			continue;
		if (n->name->uptr == uptr) {
			n->name->refcnt++;
			return n->name;
		}
	}
	return NULL;
}

/**
 * __audit_getname - add a name to the list
 * @name: name to add
 *
 * Add a name to the list of audit names for this context.
 * Called from fs/namei.c:getname().
 */
void __audit_getname(struct filename *name)
{
	struct audit_context *context = audit_context();
	struct audit_names *n;

	if (context->context == AUDIT_CTX_UNUSED)
		return;

	n = audit_alloc_name(context, AUDIT_TYPE_UNKNOWN);
	if (!n)
		return;

	n->name = name;
	n->name_len = AUDIT_NAME_FULL;
	name->aname = n;
	name->refcnt++;
}

static inline int audit_copy_fcaps(struct audit_names *name,
				   const struct dentry *dentry)
{
	struct cpu_vfs_cap_data caps;
	int rc;

	if (!dentry)
		return 0;

	rc = get_vfs_caps_from_disk(&init_user_ns, dentry, &caps);
	if (rc)
		return rc;

	name->fcap.permitted = caps.permitted;
	name->fcap.inheritable = caps.inheritable;
	name->fcap.fE = !!(caps.magic_etc & VFS_CAP_FLAGS_EFFECTIVE);
	name->fcap.rootid = caps.rootid;
	name->fcap_ver = (caps.magic_etc & VFS_CAP_REVISION_MASK) >>
				VFS_CAP_REVISION_SHIFT;

	return 0;
}

/* Copy inode data into an audit_names. */
static void audit_copy_inode(struct audit_names *name,
			     const struct dentry *dentry,
			     struct inode *inode, unsigned int flags)
{
	name->ino   = inode->i_ino;
	name->dev   = inode->i_sb->s_dev;
	name->mode  = inode->i_mode;
	name->uid   = inode->i_uid;
	name->gid   = inode->i_gid;
	name->rdev  = inode->i_rdev;
	security_inode_getsecid(inode, &name->osid);
	if (flags & AUDIT_INODE_NOEVAL) {
		name->fcap_ver = -1;
		return;
	}
	audit_copy_fcaps(name, dentry);
}

/**
 * __audit_inode - store the inode and device from a lookup
 * @name: name being audited
 * @dentry: dentry being audited
 * @flags: attributes for this particular entry
 */
void __audit_inode(struct filename *name, const struct dentry *dentry,
		   unsigned int flags)
{
	struct audit_context *context = audit_context();
	struct inode *inode = d_backing_inode(dentry);
	struct audit_names *n;
	bool parent = flags & AUDIT_INODE_PARENT;
	struct audit_entry *e;
	struct list_head *list = &audit_filter_list[AUDIT_FILTER_FS];
	int i;

	if (context->context == AUDIT_CTX_UNUSED)
		return;

	rcu_read_lock();
	list_for_each_entry_rcu(e, list, list) {
		for (i = 0; i < e->rule.field_count; i++) {
			struct audit_field *f = &e->rule.fields[i];

			if (f->type == AUDIT_FSTYPE
			    && audit_comparator(inode->i_sb->s_magic,
						f->op, f->val)
			    && e->rule.action == AUDIT_NEVER) {
				rcu_read_unlock();
				return;
			}
		}
	}
	rcu_read_unlock();

	if (!name)
		goto out_alloc;

	/*
	 * If we have a pointer to an audit_names entry already, then we can
	 * just use it directly if the type is correct.
	 */
	n = name->aname;
	if (n) {
		if (parent) {
			if (n->type == AUDIT_TYPE_PARENT ||
			    n->type == AUDIT_TYPE_UNKNOWN)
				goto out;
		} else {
			if (n->type != AUDIT_TYPE_PARENT)
				goto out;
		}
	}

	list_for_each_entry_reverse(n, &context->names_list, list) {
		if (n->ino) {
			/* valid inode number, use that for the comparison */
			if (n->ino != inode->i_ino ||
			    n->dev != inode->i_sb->s_dev)
				continue;
		} else if (n->name) {
			/* inode number has not been set, check the name */
			if (strcmp(n->name->name, name->name))
				continue;
		} else
			/* no inode and no name (?!) ... this is odd ... */
			continue;

		/* match the correct record type */
		if (parent) {
			if (n->type == AUDIT_TYPE_PARENT ||
			    n->type == AUDIT_TYPE_UNKNOWN)
				goto out;
		} else {
			if (n->type != AUDIT_TYPE_PARENT)
				goto out;
		}
	}

out_alloc:
	/* unable to find an entry with both a matching name and type */
	n = audit_alloc_name(context, AUDIT_TYPE_UNKNOWN);
	if (!n)
		return;
	if (name) {
		n->name = name;
		name->refcnt++;
	}

out:
	if (parent) {
		n->name_len = n->name ? parent_len(n->name->name) : AUDIT_NAME_FULL;
		n->type = AUDIT_TYPE_PARENT;
		if (flags & AUDIT_INODE_HIDDEN)
			n->hidden = true;
	} else {
		n->name_len = AUDIT_NAME_FULL;
		n->type = AUDIT_TYPE_NORMAL;
	}
	handle_path(dentry);
	audit_copy_inode(n, dentry, inode, flags & AUDIT_INODE_NOEVAL);
}

void __audit_file(const struct file *file)
{
	__audit_inode(NULL, file->f_path.dentry, 0);
}

/**
 * __audit_inode_child - collect inode info for created/removed objects
 * @parent: inode of dentry parent
 * @dentry: dentry being audited
 * @type:   AUDIT_TYPE_* value that we're looking for
 *
 * For syscalls that create or remove filesystem objects, audit_inode
 * can only collect information for the filesystem object's parent.
 * This call updates the audit context with the child's information.
 * Syscalls that create a new filesystem object must be hooked after
 * the object is created.  Syscalls that remove a filesystem object
 * must be hooked prior, in order to capture the target inode during
 * unsuccessful attempts.
 */
void __audit_inode_child(struct inode *parent,
			 const struct dentry *dentry,
			 const unsigned char type)
{
	struct audit_context *context = audit_context();
	struct inode *inode = d_backing_inode(dentry);
	const struct qstr *dname = &dentry->d_name;
	struct audit_names *n, *found_parent = NULL, *found_child = NULL;
	struct audit_entry *e;
	struct list_head *list = &audit_filter_list[AUDIT_FILTER_FS];
	int i;

	if (context->context == AUDIT_CTX_UNUSED)
		return;

	rcu_read_lock();
	list_for_each_entry_rcu(e, list, list) {
		for (i = 0; i < e->rule.field_count; i++) {
			struct audit_field *f = &e->rule.fields[i];

			if (f->type == AUDIT_FSTYPE
			    && audit_comparator(parent->i_sb->s_magic,
						f->op, f->val)
			    && e->rule.action == AUDIT_NEVER) {
				rcu_read_unlock();
				return;
			}
		}
	}
	rcu_read_unlock();

	if (inode)
		handle_one(inode);

	/* look for a parent entry first */
	list_for_each_entry(n, &context->names_list, list) {
		if (!n->name ||
		    (n->type != AUDIT_TYPE_PARENT &&
		     n->type != AUDIT_TYPE_UNKNOWN))
			continue;

		if (n->ino == parent->i_ino && n->dev == parent->i_sb->s_dev &&
		    !audit_compare_dname_path(dname,
					      n->name->name, n->name_len)) {
			if (n->type == AUDIT_TYPE_UNKNOWN)
				n->type = AUDIT_TYPE_PARENT;
			found_parent = n;
			break;
		}
	}

	/* is there a matching child entry? */
	list_for_each_entry(n, &context->names_list, list) {
		/* can only match entries that have a name */
		if (!n->name ||
		    (n->type != type && n->type != AUDIT_TYPE_UNKNOWN))
			continue;

		if (!strcmp(dname->name, n->name->name) ||
		    !audit_compare_dname_path(dname, n->name->name,
						found_parent ?
						found_parent->name_len :
						AUDIT_NAME_FULL)) {
			if (n->type == AUDIT_TYPE_UNKNOWN)
				n->type = type;
			found_child = n;
			break;
		}
	}

	if (!found_parent) {
		/* create a new, "anonymous" parent record */
		n = audit_alloc_name(context, AUDIT_TYPE_PARENT);
		if (!n)
			return;
		audit_copy_inode(n, NULL, parent, 0);
	}

	if (!found_child) {
		found_child = audit_alloc_name(context, type);
		if (!found_child)
			return;

		/* Re-use the name belonging to the slot for a matching parent
		 * directory. All names for this context are relinquished in
		 * audit_free_names() */
		if (found_parent) {
			found_child->name = found_parent->name;
			found_child->name_len = AUDIT_NAME_FULL;
			found_child->name->refcnt++;
		}
	}

	if (inode)
		audit_copy_inode(found_child, dentry, inode, 0);
	else
		found_child->ino = AUDIT_INO_UNSET;
}
EXPORT_SYMBOL_GPL(__audit_inode_child);

/**
 * auditsc_get_stamp - get local copies of audit_context values
 * @ctx: audit_context for the task
 * @t: timespec64 to store time recorded in the audit_context
 * @serial: serial value that is recorded in the audit_context
 *
 * Also sets the context as auditable.
 */
int auditsc_get_stamp(struct audit_context *ctx,
		       struct timespec64 *t, unsigned int *serial)
{
	if (ctx->context == AUDIT_CTX_UNUSED)
		return 0;
	if (!ctx->serial)
		ctx->serial = audit_serial();
	t->tv_sec  = ctx->ctime.tv_sec;
	t->tv_nsec = ctx->ctime.tv_nsec;
	*serial    = ctx->serial;
	if (!ctx->prio) {
		ctx->prio = 1;
		ctx->current_state = AUDIT_STATE_RECORD;
	}
	return 1;
}

/**
 * __audit_mq_open - record audit data for a POSIX MQ open
 * @oflag: open flag
 * @mode: mode bits
 * @attr: queue attributes
 *
 */
void __audit_mq_open(int oflag, umode_t mode, struct mq_attr *attr)
{
	struct audit_context *context = audit_context();

	if (attr)
		memcpy(&context->mq_open.attr, attr, sizeof(struct mq_attr));
	else
		memset(&context->mq_open.attr, 0, sizeof(struct mq_attr));

	context->mq_open.oflag = oflag;
	context->mq_open.mode = mode;

	context->type = AUDIT_MQ_OPEN;
}

/**
 * __audit_mq_sendrecv - record audit data for a POSIX MQ timed send/receive
 * @mqdes: MQ descriptor
 * @msg_len: Message length
 * @msg_prio: Message priority
 * @abs_timeout: Message timeout in absolute time
 *
 */
void __audit_mq_sendrecv(mqd_t mqdes, size_t msg_len, unsigned int msg_prio,
			const struct timespec64 *abs_timeout)
{
	struct audit_context *context = audit_context();
	struct timespec64 *p = &context->mq_sendrecv.abs_timeout;

	if (abs_timeout)
		memcpy(p, abs_timeout, sizeof(*p));
	else
		memset(p, 0, sizeof(*p));

	context->mq_sendrecv.mqdes = mqdes;
	context->mq_sendrecv.msg_len = msg_len;
	context->mq_sendrecv.msg_prio = msg_prio;

	context->type = AUDIT_MQ_SENDRECV;
}

/**
 * __audit_mq_notify - record audit data for a POSIX MQ notify
 * @mqdes: MQ descriptor
 * @notification: Notification event
 *
 */

void __audit_mq_notify(mqd_t mqdes, const struct sigevent *notification)
{
	struct audit_context *context = audit_context();

	if (notification)
		context->mq_notify.sigev_signo = notification->sigev_signo;
	else
		context->mq_notify.sigev_signo = 0;

	context->mq_notify.mqdes = mqdes;
	context->type = AUDIT_MQ_NOTIFY;
}

/**
 * __audit_mq_getsetattr - record audit data for a POSIX MQ get/set attribute
 * @mqdes: MQ descriptor
 * @mqstat: MQ flags
 *
 */
void __audit_mq_getsetattr(mqd_t mqdes, struct mq_attr *mqstat)
{
	struct audit_context *context = audit_context();

	context->mq_getsetattr.mqdes = mqdes;
	context->mq_getsetattr.mqstat = *mqstat;
	context->type = AUDIT_MQ_GETSETATTR;
}

/**
 * __audit_ipc_obj - record audit data for ipc object
 * @ipcp: ipc permissions
 *
 */
void __audit_ipc_obj(struct kern_ipc_perm *ipcp)
{
	struct audit_context *context = audit_context();

	context->ipc.uid = ipcp->uid;
	context->ipc.gid = ipcp->gid;
	context->ipc.mode = ipcp->mode;
	context->ipc.has_perm = 0;
	security_ipc_getsecid(ipcp, &context->ipc.osid);
	context->type = AUDIT_IPC;
}

/**
 * __audit_ipc_set_perm - record audit data for new ipc permissions
 * @qbytes: msgq bytes
 * @uid: msgq user id
 * @gid: msgq group id
 * @mode: msgq mode (permissions)
 *
 * Called only after audit_ipc_obj().
 */
void __audit_ipc_set_perm(unsigned long qbytes, uid_t uid, gid_t gid, umode_t mode)
{
	struct audit_context *context = audit_context();

	context->ipc.qbytes = qbytes;
	context->ipc.perm_uid = uid;
	context->ipc.perm_gid = gid;
	context->ipc.perm_mode = mode;
	context->ipc.has_perm = 1;
}

void __audit_bprm(struct linux_binprm *bprm)
{
	struct audit_context *context = audit_context();

	context->type = AUDIT_EXECVE;
	context->execve.argc = bprm->argc;
}


/**
 * __audit_socketcall - record audit data for sys_socketcall
 * @nargs: number of args, which should not be more than AUDITSC_ARGS.
 * @args: args array
 *
 */
int __audit_socketcall(int nargs, unsigned long *args)
{
	struct audit_context *context = audit_context();

	if (nargs <= 0 || nargs > AUDITSC_ARGS || !args)
		return -EINVAL;
	context->type = AUDIT_SOCKETCALL;
	context->socketcall.nargs = nargs;
	memcpy(context->socketcall.args, args, nargs * sizeof(unsigned long));
	return 0;
}

/**
 * __audit_fd_pair - record audit data for pipe and socketpair
 * @fd1: the first file descriptor
 * @fd2: the second file descriptor
 *
 */
void __audit_fd_pair(int fd1, int fd2)
{
	struct audit_context *context = audit_context();

	context->fds[0] = fd1;
	context->fds[1] = fd2;
}

/**
 * __audit_sockaddr - record audit data for sys_bind, sys_connect, sys_sendto
 * @len: data length in user space
 * @a: data address in kernel space
 *
 * Returns 0 for success or NULL context or < 0 on error.
 */
int __audit_sockaddr(int len, void *a)
{
	struct audit_context *context = audit_context();

	if (!context->sockaddr) {
		void *p = kmalloc(sizeof(struct sockaddr_storage), GFP_KERNEL);

		if (!p)
			return -ENOMEM;
		context->sockaddr = p;
	}

	context->sockaddr_len = len;
	memcpy(context->sockaddr, a, len);
	return 0;
}

void __audit_ptrace(struct task_struct *t)
{
	struct audit_context *context = audit_context();

	context->target_pid = task_tgid_nr(t);
	context->target_auid = audit_get_loginuid(t);
	context->target_uid = task_uid(t);
	context->target_sessionid = audit_get_sessionid(t);
	security_task_getsecid_obj(t, &context->target_sid);
	memcpy(context->target_comm, t->comm, TASK_COMM_LEN);
}

/**
 * audit_signal_info_syscall - record signal info for syscalls
 * @t: task being signaled
 *
 * If the audit subsystem is being terminated, record the task (pid)
 * and uid that is doing that.
 */
int audit_signal_info_syscall(struct task_struct *t)
{
	struct audit_aux_data_pids *axp;
	struct audit_context *ctx = audit_context();
	kuid_t t_uid = task_uid(t);

	if (!audit_signals || audit_dummy_context())
		return 0;

	/* optimize the common case by putting first signal recipient directly
	 * in audit_context */
	if (!ctx->target_pid) {
		ctx->target_pid = task_tgid_nr(t);
		ctx->target_auid = audit_get_loginuid(t);
		ctx->target_uid = t_uid;
		ctx->target_sessionid = audit_get_sessionid(t);
		security_task_getsecid_obj(t, &ctx->target_sid);
		memcpy(ctx->target_comm, t->comm, TASK_COMM_LEN);
		return 0;
	}

	axp = (void *)ctx->aux_pids;
	if (!axp || axp->pid_count == AUDIT_AUX_PIDS) {
		axp = kzalloc(sizeof(*axp), GFP_ATOMIC);
		if (!axp)
			return -ENOMEM;

		axp->d.type = AUDIT_OBJ_PID;
		axp->d.next = ctx->aux_pids;
		ctx->aux_pids = (void *)axp;
	}
	BUG_ON(axp->pid_count >= AUDIT_AUX_PIDS);

	axp->target_pid[axp->pid_count] = task_tgid_nr(t);
	axp->target_auid[axp->pid_count] = audit_get_loginuid(t);
	axp->target_uid[axp->pid_count] = t_uid;
	axp->target_sessionid[axp->pid_count] = audit_get_sessionid(t);
	security_task_getsecid_obj(t, &axp->target_sid[axp->pid_count]);
	memcpy(axp->target_comm[axp->pid_count], t->comm, TASK_COMM_LEN);
	axp->pid_count++;

	return 0;
}

/**
 * __audit_log_bprm_fcaps - store information about a loading bprm and relevant fcaps
 * @bprm: pointer to the bprm being processed
 * @new: the proposed new credentials
 * @old: the old credentials
 *
 * Simply check if the proc already has the caps given by the file and if not
 * store the priv escalation info for later auditing at the end of the syscall
 *
 * -Eric
 */
int __audit_log_bprm_fcaps(struct linux_binprm *bprm,
			   const struct cred *new, const struct cred *old)
{
	struct audit_aux_data_bprm_fcaps *ax;
	struct audit_context *context = audit_context();
	struct cpu_vfs_cap_data vcaps;

	ax = kmalloc(sizeof(*ax), GFP_KERNEL);
	if (!ax)
		return -ENOMEM;

	ax->d.type = AUDIT_BPRM_FCAPS;
	ax->d.next = context->aux;
	context->aux = (void *)ax;

	get_vfs_caps_from_disk(&init_user_ns,
			       bprm->file->f_path.dentry, &vcaps);

	ax->fcap.permitted = vcaps.permitted;
	ax->fcap.inheritable = vcaps.inheritable;
	ax->fcap.fE = !!(vcaps.magic_etc & VFS_CAP_FLAGS_EFFECTIVE);
	ax->fcap.rootid = vcaps.rootid;
	ax->fcap_ver = (vcaps.magic_etc & VFS_CAP_REVISION_MASK) >> VFS_CAP_REVISION_SHIFT;

	ax->old_pcap.permitted   = old->cap_permitted;
	ax->old_pcap.inheritable = old->cap_inheritable;
	ax->old_pcap.effective   = old->cap_effective;
	ax->old_pcap.ambient     = old->cap_ambient;

	ax->new_pcap.permitted   = new->cap_permitted;
	ax->new_pcap.inheritable = new->cap_inheritable;
	ax->new_pcap.effective   = new->cap_effective;
	ax->new_pcap.ambient     = new->cap_ambient;
	return 0;
}

/**
 * __audit_log_capset - store information about the arguments to the capset syscall
 * @new: the new credentials
 * @old: the old (current) credentials
 *
 * Record the arguments userspace sent to sys_capset for later printing by the
 * audit system if applicable
 */
void __audit_log_capset(const struct cred *new, const struct cred *old)
{
	struct audit_context *context = audit_context();

	context->capset.pid = task_tgid_nr(current);
	context->capset.cap.effective   = new->cap_effective;
	context->capset.cap.inheritable = new->cap_effective;
	context->capset.cap.permitted   = new->cap_permitted;
	context->capset.cap.ambient     = new->cap_ambient;
	context->type = AUDIT_CAPSET;
}

void __audit_mmap_fd(int fd, int flags)
{
	struct audit_context *context = audit_context();

	context->mmap.fd = fd;
	context->mmap.flags = flags;
	context->type = AUDIT_MMAP;
}

void __audit_openat2_how(struct open_how *how)
{
	struct audit_context *context = audit_context();

	context->openat2.flags = how->flags;
	context->openat2.mode = how->mode;
	context->openat2.resolve = how->resolve;
	context->type = AUDIT_OPENAT2;
}

void __audit_log_kern_module(char *name)
{
	struct audit_context *context = audit_context();

	context->module.name = kstrdup(name, GFP_KERNEL);
	if (!context->module.name)
		audit_log_lost("out of memory in __audit_log_kern_module");
	context->type = AUDIT_KERN_MODULE;
}

void __audit_fanotify(unsigned int response)
{
	audit_log(audit_context(), GFP_KERNEL,
		AUDIT_FANOTIFY,	"resp=%u", response);
}

void __audit_tk_injoffset(struct timespec64 offset)
{
	audit_log(audit_context(), GFP_KERNEL, AUDIT_TIME_INJOFFSET,
		  "sec=%lli nsec=%li",
		  (long long)offset.tv_sec, offset.tv_nsec);
}

static void audit_log_ntp_val(const struct audit_ntp_data *ad,
			      const char *op, enum audit_ntp_type type)
{
	const struct audit_ntp_val *val = &ad->vals[type];

	if (val->newval == val->oldval)
		return;

	audit_log(audit_context(), GFP_KERNEL, AUDIT_TIME_ADJNTPVAL,
		  "op=%s old=%lli new=%lli", op, val->oldval, val->newval);
}

void __audit_ntp_log(const struct audit_ntp_data *ad)
{
	audit_log_ntp_val(ad, "offset",	AUDIT_NTP_OFFSET);
	audit_log_ntp_val(ad, "freq",	AUDIT_NTP_FREQ);
	audit_log_ntp_val(ad, "status",	AUDIT_NTP_STATUS);
	audit_log_ntp_val(ad, "tai",	AUDIT_NTP_TAI);
	audit_log_ntp_val(ad, "tick",	AUDIT_NTP_TICK);
	audit_log_ntp_val(ad, "adjust",	AUDIT_NTP_ADJUST);
}

void __audit_log_nfcfg(const char *name, u8 af, unsigned int nentries,
		       enum audit_nfcfgop op, gfp_t gfp)
{
	struct audit_buffer *ab;
	char comm[sizeof(current->comm)];

	ab = audit_log_start(audit_context(), gfp, AUDIT_NETFILTER_CFG);
	if (!ab)
		return;
	audit_log_format(ab, "table=%s family=%u entries=%u op=%s",
			 name, af, nentries, audit_nfcfgs[op].s);

	audit_log_format(ab, " pid=%u", task_pid_nr(current));
	audit_log_task_context(ab); /* subj= */
	audit_log_format(ab, " comm=");
	audit_log_untrustedstring(ab, get_task_comm(comm, current));
	audit_log_end(ab);
}
EXPORT_SYMBOL_GPL(__audit_log_nfcfg);

static void audit_log_task(struct audit_buffer *ab)
{
	kuid_t auid, uid;
	kgid_t gid;
	unsigned int sessionid;
	char comm[sizeof(current->comm)];

	auid = audit_get_loginuid(current);
	sessionid = audit_get_sessionid(current);
	current_uid_gid(&uid, &gid);

	audit_log_format(ab, "auid=%u uid=%u gid=%u ses=%u",
			 from_kuid(&init_user_ns, auid),
			 from_kuid(&init_user_ns, uid),
			 from_kgid(&init_user_ns, gid),
			 sessionid);
	audit_log_task_context(ab);
	audit_log_format(ab, " pid=%d comm=", task_tgid_nr(current));
	audit_log_untrustedstring(ab, get_task_comm(comm, current));
	audit_log_d_path_exe(ab, current->mm);
}

/**
 * audit_core_dumps - record information about processes that end abnormally
 * @signr: signal value
 *
 * If a process ends with a core dump, something fishy is going on and we
 * should record the event for investigation.
 */
void audit_core_dumps(long signr)
{
	struct audit_buffer *ab;

	if (!audit_enabled)
		return;

	if (signr == SIGQUIT)	/* don't care for those */
		return;

	ab = audit_log_start(audit_context(), GFP_KERNEL, AUDIT_ANOM_ABEND);
	if (unlikely(!ab))
		return;
	audit_log_task(ab);
	audit_log_format(ab, " sig=%ld res=1", signr);
	audit_log_end(ab);
}

/**
 * audit_seccomp - record information about a seccomp action
 * @syscall: syscall number
 * @signr: signal value
 * @code: the seccomp action
 *
 * Record the information associated with a seccomp action. Event filtering for
 * seccomp actions that are not to be logged is done in seccomp_log().
 * Therefore, this function forces auditing independent of the audit_enabled
 * and dummy context state because seccomp actions should be logged even when
 * audit is not in use.
 */
void audit_seccomp(unsigned long syscall, long signr, int code)
{
	struct audit_buffer *ab;

	ab = audit_log_start(audit_context(), GFP_KERNEL, AUDIT_SECCOMP);
	if (unlikely(!ab))
		return;
	audit_log_task(ab);
	audit_log_format(ab, " sig=%ld arch=%x syscall=%ld compat=%d ip=0x%lx code=0x%x",
			 signr, syscall_get_arch(current), syscall,
			 in_compat_syscall(), KSTK_EIP(current), code);
	audit_log_end(ab);
}

void audit_seccomp_actions_logged(const char *names, const char *old_names,
				  int res)
{
	struct audit_buffer *ab;

	if (!audit_enabled)
		return;

	ab = audit_log_start(audit_context(), GFP_KERNEL,
			     AUDIT_CONFIG_CHANGE);
	if (unlikely(!ab))
		return;

	audit_log_format(ab,
			 "op=seccomp-logging actions=%s old-actions=%s res=%d",
			 names, old_names, res);
	audit_log_end(ab);
}

struct list_head *audit_killed_trees(void)
{
	struct audit_context *ctx = audit_context();
<<<<<<< HEAD

	if (likely(!ctx || !ctx->in_syscall))
=======
	if (likely(!ctx || ctx->context == AUDIT_CTX_UNUSED))
>>>>>>> df0cc57e
		return NULL;
	return &ctx->killed_trees;
}<|MERGE_RESOLUTION|>--- conflicted
+++ resolved
@@ -1803,13 +1803,6 @@
 	if (tsk == current && !context->dummy) {
 		context->return_valid = AUDITSC_INVALID;
 		context->return_code = 0;
-<<<<<<< HEAD
-
-		audit_filter_syscall(tsk, context);
-		audit_filter_inodes(tsk, context);
-		if (context->current_state == AUDIT_STATE_RECORD)
-			audit_log_exit();
-=======
 		if (context->context == AUDIT_CTX_SYSCALL) {
 			audit_filter_syscall(tsk, context);
 			audit_filter_inodes(tsk, context);
@@ -1822,7 +1815,6 @@
 			if (context->current_state == AUDIT_STATE_RECORD)
 				audit_log_uring(context);
 		}
->>>>>>> df0cc57e
 	}
 
 	audit_set_context(tsk, NULL);
@@ -2037,56 +2029,11 @@
 	if (context->current_state < AUDIT_STATE_RECORD)
 		goto out;
 
-<<<<<<< HEAD
-		/*
-		 * we need to fix up the return code in the audit logs if the
-		 * actual return codes are later going to be fixed up by the
-		 * arch specific signal handlers
-		 *
-		 * This is actually a test for:
-		 * (rc == ERESTARTSYS ) || (rc == ERESTARTNOINTR) ||
-		 * (rc == ERESTARTNOHAND) || (rc == ERESTART_RESTARTBLOCK)
-		 *
-		 * but is faster than a bunch of ||
-		 */
-		if (unlikely(return_code <= -ERESTARTSYS) &&
-		    (return_code >= -ERESTART_RESTARTBLOCK) &&
-		    (return_code != -ENOIOCTLCMD))
-			context->return_code = -EINTR;
-		else
-			context->return_code  = return_code;
-
-		audit_filter_syscall(current, context);
-		audit_filter_inodes(current, context);
-		if (context->current_state == AUDIT_STATE_RECORD)
-			audit_log_exit();
-	}
-
-	context->in_syscall = 0;
-	context->prio = context->state == AUDIT_STATE_RECORD ? ~0ULL : 0;
-
-	audit_free_module(context);
-	audit_free_names(context);
-	unroll_tree_refs(context, NULL, 0);
-	audit_free_aux(context);
-	context->aux = NULL;
-	context->aux_pids = NULL;
-	context->target_pid = 0;
-	context->target_sid = 0;
-	context->sockaddr_len = 0;
-	context->type = 0;
-	context->fds[0] = -1;
-	if (context->state != AUDIT_STATE_RECORD) {
-		kfree(context->filterkey);
-		context->filterkey = NULL;
-	}
-=======
 	audit_return_fixup(context, success, return_code);
 	audit_log_exit();
 
 out:
 	audit_reset_context(context);
->>>>>>> df0cc57e
 }
 
 static inline void handle_one(const struct inode *inode)
@@ -3035,12 +2982,7 @@
 struct list_head *audit_killed_trees(void)
 {
 	struct audit_context *ctx = audit_context();
-<<<<<<< HEAD
-
-	if (likely(!ctx || !ctx->in_syscall))
-=======
 	if (likely(!ctx || ctx->context == AUDIT_CTX_UNUSED))
->>>>>>> df0cc57e
 		return NULL;
 	return &ctx->killed_trees;
 }